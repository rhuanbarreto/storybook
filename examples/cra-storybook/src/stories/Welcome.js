/* eslint-disable import/no-extraneous-dependencies, import/no-unresolved, import/extensions */

import React from 'react';
import PropTypes from 'prop-types';

const styles = {
  main: {
    margin: 15,
    maxWidth: 600,
    lineHeight: 1.4,
    fontFamily: '"Helvetica Neue", Helvetica, "Segoe UI", Arial, freesans, sans-serif',
  },

  logo: {
    width: 200,
  },

  link: {
    color: '#1474f3',
    textDecoration: 'none',
    borderBottom: '1px solid #1474f3',
    paddingBottom: 2,
  },

  code: {
    fontSize: 15,
    fontWeight: 600,
    padding: '2px 5px',
    border: '1px solid #eae9e9',
    borderRadius: 4,
    backgroundColor: '#f3f2f2',
    color: '#3a3a3a',
  },

  note: {
    opacity: 0.5,
  },
};

const log = () => console.log('Welcome to storybook!');

export default class Welcome extends React.Component {
  constructor(props) {
    super(props);
    this.clickHandler = event => {
      event.preventDefault();

      const { showApp } = this.props;
      showApp();
    };
  }

  render() {
    return (
      <div style={styles.main}>
        <h1>Welcome to STORYBOOK</h1>
        <p>
          This is a UI component dev environment for your app.
        </p>
        <p>
          We've added some basic stories inside the
          {' '}
          <code style={styles.code}>src/stories</code>
          {' '}
          directory.
          <br />
          A story is a single state of one or more UI components. You can have as many stories as you want.
          <br />
          (Basically a story is like a visual test case.)
        </p>
        <p>
          See these sample
          {' '}
          <a style={styles.link} onClick={this.clickHandler} role="button" tabIndex="0">stories</a>
          {' '}
          for a component called
          {' '}
          <code style={styles.code}>Button</code>
          .
        </p>
        <p>
          Just like that, you can add your own components as stories.
          <br />
          You can also edit those components and see changes right away.
          <br />
          (Try editing the <code style={styles.code}>Button</code> component
          located at <code style={styles.code}>src/stories/Button.js</code>.)
        </p>
        <p>
          This is just one thing you can do with Storybook.
          <br />
          Have a look at the
          {' '}
          <a
            style={styles.link}
<<<<<<< HEAD
            href="https://github.com/storybooks/storybook"
=======
            href="https://storybook.js.org/docs/react-storybook/basics/writing-stories"
>>>>>>> fceded04
            target="_blank"
            rel="noopener noreferrer"
          >
            Storybook
          </a>
          {' '}
          repo for more information.
        </p>
        <p style={styles.note}>
          <b>NOTE:</b>
          <br />
          Have a look at the
          {' '}
          <code style={styles.code}>.storybook/webpack.config.js</code>
          {' '}
          to add webpack
          loaders and plugins you are using in this project.
        </p>
      </div>
    );
  }
}

Welcome.propTypes = {
  showApp: PropTypes.function,
};
Welcome.defaultProps = {
  showApp: log,
};<|MERGE_RESOLUTION|>--- conflicted
+++ resolved
@@ -87,24 +87,19 @@
           located at <code style={styles.code}>src/stories/Button.js</code>.)
         </p>
         <p>
-          This is just one thing you can do with Storybook.
-          <br />
+          Usually we create stories with smaller UI components in the app.<br />
           Have a look at the
           {' '}
           <a
             style={styles.link}
-<<<<<<< HEAD
-            href="https://github.com/storybooks/storybook"
-=======
             href="https://storybook.js.org/docs/react-storybook/basics/writing-stories"
->>>>>>> fceded04
             target="_blank"
             rel="noopener noreferrer"
           >
-            Storybook
+            Writing Stories
           </a>
           {' '}
-          repo for more information.
+          section in our documentation.
         </p>
         <p style={styles.note}>
           <b>NOTE:</b>
