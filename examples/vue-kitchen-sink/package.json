--- conflicted
+++ resolved
@@ -28,12 +28,8 @@
     "@storybook/jest": "^0.0.5",
     "@storybook/source-loader": "6.5.0-rc.1",
     "@storybook/testing-library": "^0.0.7",
-<<<<<<< HEAD
-    "@storybook/vue": "6.5.0-beta.4",
-    "@storybook/vue-webpack4": "6.5.0-beta.4",
-=======
     "@storybook/vue": "6.5.0-rc.1",
->>>>>>> c1966fb6
+    "@storybook/vue-webpack4": "6.5.0-rc.1",
     "@vue/babel-preset-jsx": "^1.2.4",
     "babel-loader": "^8.0.0",
     "cross-env": "^7.0.3",
