import type { StorybookConfig } from '@storybook/react/types';

const config: StorybookConfig = {
  stories: [{ directory: './src', titlePrefix: 'Demo' }],
  logLevel: 'debug',
  addons: [
    '@storybook/react',
    '@storybook/addon-essentials',
    '@storybook/addon-storysource',
    '@storybook/addon-storyshots',
  ],
  typescript: {
    check: true,
    checkOptions: {},
    reactDocgenTypescriptOptions: {
      propFilter: (prop) => ['label', 'disabled'].includes(prop.name),
    },
  },
  core: {
    builder: 'webpack4',
  },
  features: {
    postcss: false,
    previewCsfV3: true,
<<<<<<< HEAD
    modernInlineRender: true,
    storyStoreV7: true,
=======
    buildStoriesJson: true,
    babelModeV7: true,
>>>>>>> 94b3a49c
  },
};

module.exports = config;<|MERGE_RESOLUTION|>--- conflicted
+++ resolved
@@ -22,13 +22,10 @@
   features: {
     postcss: false,
     previewCsfV3: true,
-<<<<<<< HEAD
     modernInlineRender: true,
     storyStoreV7: true,
-=======
     buildStoriesJson: true,
     babelModeV7: true,
->>>>>>> 94b3a49c
   },
 };
 
