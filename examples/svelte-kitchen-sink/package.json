{
  "name": "svelte-example",
<<<<<<< HEAD
  "version": "5.0.0-beta.2",
=======
  "version": "5.0.0-beta.3",
>>>>>>> 247dd6a3
  "private": true,
  "scripts": {
    "build-storybook": "build-storybook -s public",
    "storybook": "start-storybook -p 9009 -s public"
  },
  "dependencies": {
    "global": "^4.3.2"
  },
  "devDependencies": {
<<<<<<< HEAD
    "@storybook/addon-actions": "5.0.0-beta.2",
    "@storybook/addon-backgrounds": "5.0.0-beta.2",
    "@storybook/addon-centered": "5.0.0-beta.2",
    "@storybook/addon-knobs": "5.0.0-beta.2",
    "@storybook/addon-links": "5.0.0-beta.2",
    "@storybook/addon-notes": "5.0.0-beta.2",
    "@storybook/addon-options": "5.0.0-beta.2",
    "@storybook/addon-storyshots": "5.0.0-beta.2",
    "@storybook/addon-storysource": "5.0.0-beta.2",
    "@storybook/addon-viewport": "5.0.0-beta.2",
    "@storybook/addons": "5.0.0-beta.2",
    "@storybook/svelte": "5.0.0-beta.2"
=======
    "@storybook/addon-actions": "5.0.0-beta.3",
    "@storybook/addon-backgrounds": "5.0.0-beta.3",
    "@storybook/addon-centered": "5.0.0-beta.3",
    "@storybook/addon-knobs": "5.0.0-beta.3",
    "@storybook/addon-links": "5.0.0-beta.3",
    "@storybook/addon-notes": "5.0.0-beta.3",
    "@storybook/addon-options": "5.0.0-beta.3",
    "@storybook/addon-storyshots": "5.0.0-beta.3",
    "@storybook/addon-storysource": "5.0.0-beta.3",
    "@storybook/addon-viewport": "5.0.0-beta.3",
    "@storybook/addons": "5.0.0-beta.3",
    "@storybook/svelte": "5.0.0-beta.3"
>>>>>>> 247dd6a3
  }
}<|MERGE_RESOLUTION|>--- conflicted
+++ resolved
@@ -1,10 +1,6 @@
 {
   "name": "svelte-example",
-<<<<<<< HEAD
-  "version": "5.0.0-beta.2",
-=======
   "version": "5.0.0-beta.3",
->>>>>>> 247dd6a3
   "private": true,
   "scripts": {
     "build-storybook": "build-storybook -s public",
@@ -14,20 +10,6 @@
     "global": "^4.3.2"
   },
   "devDependencies": {
-<<<<<<< HEAD
-    "@storybook/addon-actions": "5.0.0-beta.2",
-    "@storybook/addon-backgrounds": "5.0.0-beta.2",
-    "@storybook/addon-centered": "5.0.0-beta.2",
-    "@storybook/addon-knobs": "5.0.0-beta.2",
-    "@storybook/addon-links": "5.0.0-beta.2",
-    "@storybook/addon-notes": "5.0.0-beta.2",
-    "@storybook/addon-options": "5.0.0-beta.2",
-    "@storybook/addon-storyshots": "5.0.0-beta.2",
-    "@storybook/addon-storysource": "5.0.0-beta.2",
-    "@storybook/addon-viewport": "5.0.0-beta.2",
-    "@storybook/addons": "5.0.0-beta.2",
-    "@storybook/svelte": "5.0.0-beta.2"
-=======
     "@storybook/addon-actions": "5.0.0-beta.3",
     "@storybook/addon-backgrounds": "5.0.0-beta.3",
     "@storybook/addon-centered": "5.0.0-beta.3",
@@ -40,6 +22,5 @@
     "@storybook/addon-viewport": "5.0.0-beta.3",
     "@storybook/addons": "5.0.0-beta.3",
     "@storybook/svelte": "5.0.0-beta.3"
->>>>>>> 247dd6a3
   }
 }