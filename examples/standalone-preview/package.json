{
  "name": "standalone-preview",
  "version": "5.3.0-rc.0",
  "private": true,
  "scripts": {
    "storybook": "parcel ./storybook.html --port 1337"
  },
  "devDependencies": {
<<<<<<< HEAD
    "@storybook/react": "5.2.0-beta.39",
    "@storybook/addon-docs": "5.2.0-beta.39",
=======
    "@storybook/react": "5.3.0-rc.0",
>>>>>>> a4622c90
    "parcel": "^1.12.3",
    "react": "^16.8.4",
    "react-dom": "^16.8.4"
  }
}<|MERGE_RESOLUTION|>--- conflicted
+++ resolved
@@ -6,12 +6,8 @@
     "storybook": "parcel ./storybook.html --port 1337"
   },
   "devDependencies": {
-<<<<<<< HEAD
-    "@storybook/react": "5.2.0-beta.39",
-    "@storybook/addon-docs": "5.2.0-beta.39",
-=======
+    "@storybook/addon-docs": "5.3.0-rc.0",
     "@storybook/react": "5.3.0-rc.0",
->>>>>>> a4622c90
     "parcel": "^1.12.3",
     "react": "^16.8.4",
     "react-dom": "^16.8.4"
