{
  "name": "mithril-example",
  "version": "5.1.0-alpha.14",
  "private": true,
  "scripts": {
    "build-storybook": "build-storybook",
    "now-build": "node ../../scripts/bootstrap --core && yarn run build-storybook --quiet",
    "storybook": "start-storybook -p 9007"
  },
  "dependencies": {
    "mithril": "^1.1.6"
  },
  "devDependencies": {
<<<<<<< HEAD
    "@storybook/addon-actions": "5.1.0-alpha.13",
    "@storybook/addon-backgrounds": "5.1.0-alpha.13",
    "@storybook/addon-centered": "5.1.0-alpha.13",
    "@storybook/addon-knobs": "5.1.0-alpha.13",
    "@storybook/addon-links": "5.1.0-alpha.13",
    "@storybook/addon-notes": "5.1.0-alpha.13",
    "@storybook/addon-options": "5.1.0-alpha.13",
    "@storybook/addon-storyshots": "5.1.0-alpha.13",
    "@storybook/addon-storysource": "5.1.0-alpha.13",
    "@storybook/addon-viewport": "5.1.0-alpha.13",
    "@storybook/addons": "5.1.0-alpha.13",
    "@storybook/mithril": "5.1.0-alpha.13",
    "webpack": "^4.28.0"
=======
    "@storybook/addon-actions": "5.1.0-alpha.14",
    "@storybook/addon-backgrounds": "5.1.0-alpha.14",
    "@storybook/addon-centered": "5.1.0-alpha.14",
    "@storybook/addon-knobs": "5.1.0-alpha.14",
    "@storybook/addon-links": "5.1.0-alpha.14",
    "@storybook/addon-notes": "5.1.0-alpha.14",
    "@storybook/addon-options": "5.1.0-alpha.14",
    "@storybook/addon-storyshots": "5.1.0-alpha.14",
    "@storybook/addon-storysource": "5.1.0-alpha.14",
    "@storybook/addon-viewport": "5.1.0-alpha.14",
    "@storybook/addons": "5.1.0-alpha.14",
    "@storybook/mithril": "5.1.0-alpha.14",
    "webpack": "^4.29.6"
>>>>>>> 8f95620b
  }
}<|MERGE_RESOLUTION|>--- conflicted
+++ resolved
@@ -11,21 +11,6 @@
     "mithril": "^1.1.6"
   },
   "devDependencies": {
-<<<<<<< HEAD
-    "@storybook/addon-actions": "5.1.0-alpha.13",
-    "@storybook/addon-backgrounds": "5.1.0-alpha.13",
-    "@storybook/addon-centered": "5.1.0-alpha.13",
-    "@storybook/addon-knobs": "5.1.0-alpha.13",
-    "@storybook/addon-links": "5.1.0-alpha.13",
-    "@storybook/addon-notes": "5.1.0-alpha.13",
-    "@storybook/addon-options": "5.1.0-alpha.13",
-    "@storybook/addon-storyshots": "5.1.0-alpha.13",
-    "@storybook/addon-storysource": "5.1.0-alpha.13",
-    "@storybook/addon-viewport": "5.1.0-alpha.13",
-    "@storybook/addons": "5.1.0-alpha.13",
-    "@storybook/mithril": "5.1.0-alpha.13",
-    "webpack": "^4.28.0"
-=======
     "@storybook/addon-actions": "5.1.0-alpha.14",
     "@storybook/addon-backgrounds": "5.1.0-alpha.14",
     "@storybook/addon-centered": "5.1.0-alpha.14",
@@ -38,7 +23,6 @@
     "@storybook/addon-viewport": "5.1.0-alpha.14",
     "@storybook/addons": "5.1.0-alpha.14",
     "@storybook/mithril": "5.1.0-alpha.14",
-    "webpack": "^4.29.6"
->>>>>>> 8f95620b
+    "webpack": "^4.28.0"
   }
 }