--- conflicted
+++ resolved
@@ -1,10 +1,6 @@
 {
   "name": "polymer-cli",
-<<<<<<< HEAD
-  "version": "5.0.0-beta.2",
-=======
   "version": "5.0.0-beta.3",
->>>>>>> 247dd6a3
   "private": true,
   "scripts": {
     "build-storybook": "build-storybook",
@@ -13,17 +9,6 @@
   },
   "dependencies": {
     "@polymer/polymer": "^2.6.0",
-<<<<<<< HEAD
-    "@storybook/addon-actions": "5.0.0-beta.2",
-    "@storybook/addon-backgrounds": "5.0.0-beta.2",
-    "@storybook/addon-knobs": "5.0.0-beta.2",
-    "@storybook/addon-links": "5.0.0-beta.2",
-    "@storybook/addon-notes": "5.0.0-beta.2",
-    "@storybook/addon-options": "5.0.0-beta.2",
-    "@storybook/addon-storysource": "5.0.0-beta.2",
-    "@storybook/addon-viewport": "5.0.0-beta.2",
-    "@storybook/polymer": "5.0.0-beta.2",
-=======
     "@storybook/addon-actions": "5.0.0-beta.3",
     "@storybook/addon-backgrounds": "5.0.0-beta.3",
     "@storybook/addon-knobs": "5.0.0-beta.3",
@@ -33,7 +18,6 @@
     "@storybook/addon-storysource": "5.0.0-beta.3",
     "@storybook/addon-viewport": "5.0.0-beta.3",
     "@storybook/polymer": "5.0.0-beta.3",
->>>>>>> 247dd6a3
     "@webcomponents/webcomponentsjs": "^1.2.0",
     "global": "^4.3.2",
     "lit-html": "^1.0.0",
