module.exports = {
  stories: ['../src/stories/**/*.stories.@(ts|mdx)'],
  logLevel: 'debug',
  addons: [
    '@storybook/addon-docs',
    '@storybook/addon-controls',
    '@storybook/addon-storysource',
    '@storybook/addon-actions',
    '@storybook/addon-viewport',
    '@storybook/addon-interactions',
    '@storybook/addon-links',
    '@storybook/addon-jest',
    '@storybook/addon-backgrounds',
    '@storybook/addon-a11y',
    '@storybook/addon-toolbars',
  ],
  core: {
<<<<<<< HEAD
    builder: '@storybook/builder-webpack5',
=======
    builder: 'webpack4',
    disableTelemetry: true,
>>>>>>> ce6c5815
  },
  // These are just here to test composition. They could be added to any storybook example project
  refs: {
    react: {
      title: 'ReactTS',
      url: 'http://localhost:9011',
    },
    first: {
      title: 'Composition test one',
      url: 'https://storybookjs.netlify.app/cra-ts-essentials',
    },
    second: {
      title: 'Composition test two',
      url: 'https://storybookjs.netlify.app/cra-ts-essentials',
    },
    third: {
      title: 'Composition test three',
      url: 'https://storybookjs.netlify.app/cra-ts-essentials',
    },
  },
  staticDirs: ['../src/assets'],
  features: {
    buildStoriesJson: true,
    breakingChangesV7: true,
  },
  framework: {
    name: '@storybook/angular',
    options: {
      enableIvy: true,
    },
  },
};<|MERGE_RESOLUTION|>--- conflicted
+++ resolved
@@ -15,12 +15,8 @@
     '@storybook/addon-toolbars',
   ],
   core: {
-<<<<<<< HEAD
     builder: '@storybook/builder-webpack5',
-=======
-    builder: 'webpack4',
     disableTelemetry: true,
->>>>>>> ce6c5815
   },
   // These are just here to test composition. They could be added to any storybook example project
   refs: {
