--- conflicted
+++ resolved
@@ -1,10 +1,6 @@
 {
   "name": "angular-cli",
-<<<<<<< HEAD
-  "version": "4.1.0-alpha.12",
-=======
   "version": "4.1.0",
->>>>>>> 75d45d3d
   "private": true,
   "license": "MIT",
   "scripts": {
@@ -37,20 +33,6 @@
     "@angular-devkit/build-angular": "^0.10.3",
     "@angular/cli": "^7.0.3",
     "@angular/compiler-cli": "^7.0.1",
-<<<<<<< HEAD
-    "@storybook/addon-actions": "4.1.0-alpha.12",
-    "@storybook/addon-backgrounds": "4.1.0-alpha.12",
-    "@storybook/addon-centered": "4.1.0-alpha.12",
-    "@storybook/addon-jest": "4.1.0-alpha.12",
-    "@storybook/addon-knobs": "4.1.0-alpha.12",
-    "@storybook/addon-links": "4.1.0-alpha.12",
-    "@storybook/addon-notes": "4.1.0-alpha.12",
-    "@storybook/addon-options": "4.1.0-alpha.12",
-    "@storybook/addon-storyshots": "4.1.0-alpha.12",
-    "@storybook/addon-storysource": "4.1.0-alpha.12",
-    "@storybook/addons": "4.1.0-alpha.12",
-    "@storybook/angular": "4.1.0-alpha.12",
-=======
     "@storybook/addon-actions": "4.1.0",
     "@storybook/addon-backgrounds": "4.1.0",
     "@storybook/addon-centered": "4.1.0",
@@ -63,7 +45,6 @@
     "@storybook/addon-storysource": "4.1.0",
     "@storybook/addons": "4.1.0",
     "@storybook/angular": "4.1.0",
->>>>>>> 75d45d3d
     "@types/core-js": "^2.5.0",
     "@types/jest": "^23.3.9",
     "@types/node": "~10.12.1",
