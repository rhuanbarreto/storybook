--- conflicted
+++ resolved
@@ -38,7 +38,6 @@
     }
   },
   "dependencies": {
-<<<<<<< HEAD
     "@angular/common": "^6.0.0",
     "@angular/compiler": "^6.0.0",
     "@angular/core": "^6.0.0",
@@ -46,7 +45,7 @@
     "@angular/platform-browser": "^6.0.0",
     "@angular/platform-browser-dynamic": "^6.0.0",
     "@ngrx/store": "^6.0.0-beta.1",
-    "core-js": "^2.5.6",
+    "core-js": "^2.5.7",
     "rxjs": "^6.0.0",
     "rxjs-compat": "^6.0.0",
     "zone.js": "^0.8.26"
@@ -55,45 +54,18 @@
     "@angular-devkit/build-angular": "^0.6.0",
     "@angular/cli": "^6.0.0",
     "@angular/compiler-cli": "^6.0.0",
-    "@storybook/addon-actions": "4.0.0-alpha.6",
-    "@storybook/addon-jest": "4.0.0-alpha.6",
-    "@storybook/addon-knobs": "4.0.0-alpha.6",
-    "@storybook/addon-links": "4.0.0-alpha.6",
-    "@storybook/addon-notes": "4.0.0-alpha.6",
-    "@storybook/addon-options": "4.0.0-alpha.6",
-    "@storybook/addon-centered": "4.0.0-alpha.6",
-    "@storybook/addon-storyshots": "4.0.0-alpha.6",
-    "@storybook/addon-storysource": "4.0.0-alpha.6",
-    "@storybook/addons": "4.0.0-alpha.6",
-    "@storybook/angular": "4.0.0-alpha.6",
-=======
-    "@angular/common": "^5.2.11",
-    "@angular/compiler": "^5.2.11",
-    "@angular/core": "^5.2.11",
-    "@angular/forms": "^5.2.11",
-    "@angular/platform-browser": "^5.2.11",
-    "@angular/platform-browser-dynamic": "^5.2.11",
-    "@ngrx/store": "^5.2.0",
-    "core-js": "^2.5.7",
-    "rxjs": "^5.5.11",
-    "zone.js": "^0.8.26"
-  },
-  "devDependencies": {
-    "@angular/cli": "1.7.4",
-    "@angular/compiler-cli": "^5.2.11",
     "@storybook/addon-actions": "4.0.0-alpha.8",
     "@storybook/addon-backgrounds": "4.0.0-alpha.8",
-    "@storybook/addon-centered": "4.0.0-alpha.8",
     "@storybook/addon-jest": "4.0.0-alpha.8",
     "@storybook/addon-knobs": "4.0.0-alpha.8",
     "@storybook/addon-links": "4.0.0-alpha.8",
     "@storybook/addon-notes": "4.0.0-alpha.8",
     "@storybook/addon-options": "4.0.0-alpha.8",
+    "@storybook/addon-centered": "4.0.0-alpha.8",
     "@storybook/addon-storyshots": "4.0.0-alpha.8",
     "@storybook/addon-storysource": "4.0.0-alpha.8",
     "@storybook/addons": "4.0.0-alpha.8",
     "@storybook/angular": "4.0.0-alpha.8",
->>>>>>> 44e29aa2
     "@types/jasmine": "~2.8.7",
     "@types/jasminewd2": "^2.0.3",
     "@types/jest": "^22.2.3",
@@ -107,30 +79,5 @@
     "protractor": "~5.3.2",
     "ts-node": "~6.0.5",
     "typescript": "^2.8.3"
-<<<<<<< HEAD
-  },
-  "jest": {
-    "preset": "jest-preset-angular",
-    "transform": {
-      "^.+\\.(ts|js|html)$": "<rootDir>/../../node_modules/jest-preset-angular/preprocessor.js"
-    },
-    "testPathIgnorePatterns": [
-      "/node_modules/",
-      "/build/",
-      "/dist/",
-      "/storybook-static/",
-      "angularshots.test.js"
-    ],
-    "coveragePathIgnorePatterns": [
-      "/jest-config/",
-      "/node_modules/"
-    ],
-    "snapshotSerializers": [
-      "<rootDir>/../../node_modules/jest-preset-angular/AngularSnapshotSerializer.js",
-      "<rootDir>/../../node_modules/jest-preset-angular/HTMLCommentSerializer.js"
-    ],
-    "setupTestFrameworkScriptFile": "./jest-config/setup.ts"
-=======
->>>>>>> 44e29aa2
   }
 }