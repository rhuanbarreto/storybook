{
  "name": "@storybook/external-docs",
  "version": "7.0.0-alpha.39",
  "private": true,
  "scripts": {
    "build": "next build",
    "build-storybook": "cross-env STORYBOOK_DISPLAY_WARNING=true DISPLAY_WARNING=true storybook build -c .storybook",
    "dev": "next dev",
    "lint": "next lint",
    "start": "next start",
    "storybook": "cross-env STORYBOOK_DISPLAY_WARNING=true DISPLAY_WARNING=true storybook dev -p 9011 --no-manager-cache -c .storybook"
  },
  "dependencies": {
<<<<<<< HEAD
    "@storybook/addon-docs": "7.0.0-alpha.38",
    "@storybook/addon-essentials": "7.0.0-alpha.38",
    "@storybook/blocks": "7.0.0-alpha.38",
    "@storybook/components": "7.0.0-alpha.38",
    "@storybook/csf": "0.0.2--canary.51.23af5af.0",
    "@storybook/preview-web": "7.0.0-alpha.38",
    "@storybook/react": "7.0.0-alpha.38",
    "@storybook/react-webpack5": "7.0.0-alpha.38",
    "@storybook/theming": "7.0.0-alpha.38",
=======
    "@storybook/addon-docs": "7.0.0-alpha.39",
    "@storybook/addon-essentials": "7.0.0-alpha.39",
    "@storybook/blocks": "7.0.0-alpha.39",
    "@storybook/components": "7.0.0-alpha.39",
    "@storybook/csf": "0.0.2--canary.49.258942b.0",
    "@storybook/preview-web": "7.0.0-alpha.39",
    "@storybook/react": "7.0.0-alpha.39",
    "@storybook/react-webpack5": "7.0.0-alpha.39",
    "@storybook/theming": "7.0.0-alpha.39",
>>>>>>> 6903792e
    "formik": "^2.2.9",
    "next": "^12.1.0",
    "nextra": "^1.1.0",
    "nextra-theme-docs": "^1.2.6",
    "prop-types": "^15.8.1",
    "react": "16.14.0",
    "react-dom": "16.14.0"
  },
  "devDependencies": {
    "@babel/preset-env": "^7.17.10",
    "@testing-library/dom": "^7.31.2",
    "@testing-library/user-event": "^13.1.9",
    "@types/babel__preset-env": "^7",
    "@types/prop-types": "^15",
    "@types/react": "^17.0.39",
    "cross-env": "^7.0.3",
    "eslint": "8.7.0",
    "eslint-config-next": "12.0.8",
    "storybook": "7.0.0-alpha.39",
    "typescript": "~4.6.3",
    "webpack": "5"
  }
}<|MERGE_RESOLUTION|>--- conflicted
+++ resolved
@@ -11,27 +11,15 @@
     "storybook": "cross-env STORYBOOK_DISPLAY_WARNING=true DISPLAY_WARNING=true storybook dev -p 9011 --no-manager-cache -c .storybook"
   },
   "dependencies": {
-<<<<<<< HEAD
-    "@storybook/addon-docs": "7.0.0-alpha.38",
-    "@storybook/addon-essentials": "7.0.0-alpha.38",
-    "@storybook/blocks": "7.0.0-alpha.38",
-    "@storybook/components": "7.0.0-alpha.38",
-    "@storybook/csf": "0.0.2--canary.51.23af5af.0",
-    "@storybook/preview-web": "7.0.0-alpha.38",
-    "@storybook/react": "7.0.0-alpha.38",
-    "@storybook/react-webpack5": "7.0.0-alpha.38",
-    "@storybook/theming": "7.0.0-alpha.38",
-=======
     "@storybook/addon-docs": "7.0.0-alpha.39",
     "@storybook/addon-essentials": "7.0.0-alpha.39",
     "@storybook/blocks": "7.0.0-alpha.39",
     "@storybook/components": "7.0.0-alpha.39",
-    "@storybook/csf": "0.0.2--canary.49.258942b.0",
+    "@storybook/csf": "0.0.2--canary.51.23af5af.0",
     "@storybook/preview-web": "7.0.0-alpha.39",
     "@storybook/react": "7.0.0-alpha.39",
     "@storybook/react-webpack5": "7.0.0-alpha.39",
     "@storybook/theming": "7.0.0-alpha.39",
->>>>>>> 6903792e
     "formik": "^2.2.9",
     "next": "^12.1.0",
     "nextra": "^1.1.0",
