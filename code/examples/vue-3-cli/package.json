--- conflicted
+++ resolved
@@ -1,10 +1,6 @@
 {
   "name": "vue-3-cli-example",
-<<<<<<< HEAD
-  "version": "7.0.0-alpha.21",
-=======
   "version": "7.0.0-alpha.23",
->>>>>>> 9b71ead5
   "private": true,
   "scripts": {
     "build": "vue-cli-service build",
@@ -18,17 +14,6 @@
   },
   "devDependencies": {
     "@babel/core": "^7.12.10",
-<<<<<<< HEAD
-    "@storybook/addon-actions": "7.0.0-alpha.21",
-    "@storybook/addon-essentials": "7.0.0-alpha.21",
-    "@storybook/addon-interactions": "7.0.0-alpha.21",
-    "@storybook/addon-links": "7.0.0-alpha.21",
-    "@storybook/addon-storyshots": "7.0.0-alpha.21",
-    "@storybook/jest": "^0.0.10",
-    "@storybook/testing-library": "0.0.14-next.0",
-    "@storybook/vue3": "7.0.0-alpha.21",
-    "@storybook/vue3-webpack5": "7.0.0-alpha.21",
-=======
     "@storybook/addon-actions": "7.0.0-alpha.23",
     "@storybook/addon-essentials": "7.0.0-alpha.23",
     "@storybook/addon-interactions": "7.0.0-alpha.23",
@@ -38,17 +23,12 @@
     "@storybook/testing-library": "0.0.14-next.0",
     "@storybook/vue3": "7.0.0-alpha.23",
     "@storybook/vue3-webpack5": "7.0.0-alpha.23",
->>>>>>> 9b71ead5
     "@vue/cli-plugin-babel": "^5.0.4",
     "@vue/cli-plugin-typescript": "^5.0.4",
     "@vue/cli-service": "^5.0.4",
     "@vue/compiler-sfc": "^3.2.36",
     "babel-loader": "^8.2.5",
-<<<<<<< HEAD
-    "storybook": "7.0.0-alpha.21",
-=======
     "storybook": "7.0.0-alpha.23",
->>>>>>> 9b71ead5
     "typescript": "~4.6.3",
     "vue-jest": "^5.0.0-alpha.8",
     "vue-loader": "^16.0.0"
