{
  "name": "vue-cli-example",
<<<<<<< HEAD
  "version": "7.0.0-alpha.21",
=======
  "version": "7.0.0-alpha.23",
>>>>>>> 9b71ead5
  "private": true,
  "scripts": {
    "build": "vue-cli-service build",
    "build-storybook": "storybook build",
    "serve": "vue-cli-service serve",
    "storybook": "storybook dev -p 9009 --no-manager-cache"
  },
  "dependencies": {
    "core-js": "^3.8.2",
    "vue": "^2.6.12",
    "vue-class-component": "^7.2.6",
    "vue-property-decorator": "^9.1.2"
  },
  "devDependencies": {
<<<<<<< HEAD
    "@storybook/addon-controls": "7.0.0-alpha.21",
    "@storybook/addon-essentials": "7.0.0-alpha.21",
    "@storybook/preset-scss": "^1.0.3",
    "@storybook/source-loader": "7.0.0-alpha.21",
    "@storybook/vue": "7.0.0-alpha.21",
    "@storybook/vue-webpack5": "7.0.0-alpha.21",
    "@vue/cli-plugin-babel": "^5.0.4",
    "@vue/cli-plugin-typescript": "^5.0.4",
    "@vue/cli-service": "^5.0.4",
    "storybook": "7.0.0-alpha.21",
=======
    "@storybook/addon-controls": "7.0.0-alpha.23",
    "@storybook/addon-essentials": "7.0.0-alpha.23",
    "@storybook/preset-scss": "^1.0.3",
    "@storybook/source-loader": "7.0.0-alpha.23",
    "@storybook/vue": "7.0.0-alpha.23",
    "@storybook/vue-webpack5": "7.0.0-alpha.23",
    "@vue/cli-plugin-babel": "^5.0.4",
    "@vue/cli-plugin-typescript": "^5.0.4",
    "@vue/cli-service": "^5.0.4",
    "storybook": "7.0.0-alpha.23",
>>>>>>> 9b71ead5
    "typescript": "~4.6.3",
    "vue-template-compiler": "^2.6.14"
  }
}<|MERGE_RESOLUTION|>--- conflicted
+++ resolved
@@ -1,10 +1,6 @@
 {
   "name": "vue-cli-example",
-<<<<<<< HEAD
-  "version": "7.0.0-alpha.21",
-=======
   "version": "7.0.0-alpha.23",
->>>>>>> 9b71ead5
   "private": true,
   "scripts": {
     "build": "vue-cli-service build",
@@ -19,18 +15,6 @@
     "vue-property-decorator": "^9.1.2"
   },
   "devDependencies": {
-<<<<<<< HEAD
-    "@storybook/addon-controls": "7.0.0-alpha.21",
-    "@storybook/addon-essentials": "7.0.0-alpha.21",
-    "@storybook/preset-scss": "^1.0.3",
-    "@storybook/source-loader": "7.0.0-alpha.21",
-    "@storybook/vue": "7.0.0-alpha.21",
-    "@storybook/vue-webpack5": "7.0.0-alpha.21",
-    "@vue/cli-plugin-babel": "^5.0.4",
-    "@vue/cli-plugin-typescript": "^5.0.4",
-    "@vue/cli-service": "^5.0.4",
-    "storybook": "7.0.0-alpha.21",
-=======
     "@storybook/addon-controls": "7.0.0-alpha.23",
     "@storybook/addon-essentials": "7.0.0-alpha.23",
     "@storybook/preset-scss": "^1.0.3",
@@ -41,7 +25,6 @@
     "@vue/cli-plugin-typescript": "^5.0.4",
     "@vue/cli-service": "^5.0.4",
     "storybook": "7.0.0-alpha.23",
->>>>>>> 9b71ead5
     "typescript": "~4.6.3",
     "vue-template-compiler": "^2.6.14"
   }
