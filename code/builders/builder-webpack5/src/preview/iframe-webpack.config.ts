--- conflicted
+++ resolved
@@ -129,8 +129,9 @@
     externals['@storybook/blocks'] = '__STORYBOOK_BLOCKS_EMPTY_MODULE__';
   }
 
-  const { virtualModules: virtualModuleMapping, entries: dynamicEntries } =
-    await getVirtualModules(options);
+  const { virtualModules: virtualModuleMapping, entries: dynamicEntries } = await getVirtualModules(
+    options
+  );
 
   return {
     name: 'preview',
@@ -277,29 +278,6 @@
                     },
                   }),
                 ]
-<<<<<<< HEAD
-              : builderOptions.useSWC
-                ? [
-                    new TerserWebpackPlugin<SwcOptions>({
-                      minify: TerserWebpackPlugin.swcMinify,
-                      terserOptions: {
-                        sourceMap: !options.build?.test?.disableSourcemaps,
-                        mangle: false,
-                        keep_fnames: true,
-                      },
-                    }),
-                  ]
-                : [
-                    new TerserWebpackPlugin({
-                      parallel: true,
-                      terserOptions: {
-                        sourceMap: !options.build?.test?.disableSourcemaps,
-                        mangle: false,
-                        keep_fnames: true,
-                      },
-                    }),
-                  ],
-=======
               : [
                   new TerserWebpackPlugin({
                     parallel: true,
@@ -310,7 +288,6 @@
                     },
                   }),
                 ],
->>>>>>> 54f3f219
           }
         : {}),
     },
