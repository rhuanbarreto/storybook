{
  "name": "@storybook/builder-webpack5",
  "version": "8.1.0-beta.1",
  "description": "Storybook framework-agnostic API",
  "keywords": [
    "storybook"
  ],
  "homepage": "https://github.com/storybookjs/storybook/tree/next/code/builders/builder-webpack5",
  "bugs": {
    "url": "https://github.com/storybookjs/storybook/issues"
  },
  "repository": {
    "type": "git",
    "url": "https://github.com/storybookjs/storybook.git",
    "directory": "code/builders/builder-webpack5"
  },
  "funding": {
    "type": "opencollective",
    "url": "https://opencollective.com/storybook"
  },
  "license": "MIT",
  "exports": {
    ".": {
      "types": "./dist/index.d.ts",
      "node": "./dist/index.js",
      "require": "./dist/index.js",
      "import": "./dist/index.mjs"
    },
    "./presets/custom-webpack-preset": {
      "types": "./dist/presets/custom-webpack-preset.d.ts",
      "node": "./dist/presets/custom-webpack-preset.js",
      "require": "./dist/presets/custom-webpack-preset.js"
    },
    "./presets/preview-preset": {
      "types": "./dist/presets/preview-preset.d.ts",
      "node": "./dist/presets/preview-preset.js",
      "require": "./dist/presets/preview-preset.js"
    },
    "./loaders/export-order-loader": {
      "types": "./dist/loaders/export-order-loader.d.ts",
      "node": "./dist/loaders/export-order-loader.js",
      "require": "./dist/loaders/export-order-loader.js"
    },
    "./templates/virtualModuleModernEntry.js.handlebars": "./templates/virtualModuleModernEntry.js.handlebars",
    "./templates/preview.ejs": "./templates/preview.ejs",
    "./templates/virtualModuleEntry.template.js": "./templates/virtualModuleEntry.template.js",
    "./templates/virtualModuleStory.template.js": "./templates/virtualModuleStory.template.js",
    "./package.json": "./package.json"
  },
  "main": "dist/index.js",
  "module": "dist/index.mjs",
  "types": "dist/index.d.ts",
  "files": [
    "dist/**/*",
    "templates/**/*",
    "README.md",
    "*.js",
    "*.d.ts",
    "!src/**/*"
  ],
  "scripts": {
    "check": "node --loader ../../../scripts/node_modules/esbuild-register/loader.js -r ../../../scripts/node_modules/esbuild-register/register.js ../../../scripts/prepare/check.ts",
    "prep": "node --loader ../../../scripts/node_modules/esbuild-register/loader.js -r ../../../scripts/node_modules/esbuild-register/register.js ../../../scripts/prepare/bundle.ts"
  },
  "dependencies": {
    "@storybook/channels": "workspace:*",
    "@storybook/client-logger": "workspace:*",
    "@storybook/core-common": "workspace:*",
    "@storybook/core-events": "workspace:*",
    "@storybook/core-webpack": "workspace:*",
    "@storybook/node-logger": "workspace:*",
    "@storybook/preview": "workspace:*",
    "@storybook/preview-api": "workspace:*",
    "@types/node": "^18.0.0",
    "@types/semver": "^7.3.4",
    "browser-assert": "^1.2.1",
    "case-sensitive-paths-webpack-plugin": "^2.4.0",
    "cjs-module-lexer": "^1.2.3",
    "constants-browserify": "^1.0.0",
    "css-loader": "^6.7.1",
<<<<<<< HEAD
    "es-module-lexer": "^1.4.1",
    "express": "^4.19.2",
=======
    "es-module-lexer": "^1.5.0",
    "express": "^4.17.3",
>>>>>>> a47433ff
    "fork-ts-checker-webpack-plugin": "^8.0.0",
    "fs-extra": "^11.1.0",
    "html-webpack-plugin": "^5.5.0",
    "magic-string": "^0.30.5",
    "path-browserify": "^1.0.1",
    "process": "^0.11.10",
    "semver": "^7.3.7",
    "style-loader": "^3.3.1",
    "terser-webpack-plugin": "^5.3.1",
    "ts-dedent": "^2.0.0",
    "url": "^0.11.0",
    "util": "^0.12.4",
    "util-deprecate": "^1.0.2",
    "webpack": "5",
    "webpack-dev-middleware": "^6.1.2",
    "webpack-hot-middleware": "^2.25.1",
    "webpack-virtual-modules": "^0.5.0"
  },
  "devDependencies": {
    "@types/pretty-hrtime": "^1.0.0",
    "@types/terser-webpack-plugin": "^5.2.0",
    "@types/webpack-hot-middleware": "^2.25.6",
    "@types/webpack-virtual-modules": "^0.1.1",
    "pretty-hrtime": "^1.0.3",
    "slash": "^5.0.0",
    "typescript": "^5.3.2"
  },
  "peerDependenciesMeta": {
    "typescript": {
      "optional": true
    }
  },
  "publishConfig": {
    "access": "public"
  },
  "bundler": {
    "entries": [
      "./src/index.ts",
      "./src/presets/custom-webpack-preset.ts",
      "./src/presets/preview-preset.ts",
      "./src/loaders/export-order-loader.ts"
    ],
    "platform": "node"
  },
  "gitHead": "e6a7fd8a655c69780bc20b9749c2699e44beae17"
}<|MERGE_RESOLUTION|>--- conflicted
+++ resolved
@@ -78,13 +78,8 @@
     "cjs-module-lexer": "^1.2.3",
     "constants-browserify": "^1.0.0",
     "css-loader": "^6.7.1",
-<<<<<<< HEAD
-    "es-module-lexer": "^1.4.1",
+    "es-module-lexer": "^1.5.0",
     "express": "^4.19.2",
-=======
-    "es-module-lexer": "^1.5.0",
-    "express": "^4.17.3",
->>>>>>> a47433ff
     "fork-ts-checker-webpack-plugin": "^8.0.0",
     "fs-extra": "^11.1.0",
     "html-webpack-plugin": "^5.5.0",
