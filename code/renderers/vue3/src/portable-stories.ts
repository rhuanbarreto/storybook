--- conflicted
+++ resolved
@@ -12,11 +12,7 @@
   StoriesWithPartialProps,
 } from '@storybook/types';
 
-<<<<<<< HEAD
-import * as defaultProjectAnnotations from './entry-preview';
-=======
 import * as vueProjectAnnotations from './entry-preview';
->>>>>>> 708ffb4b
 import type { Meta } from './public-types';
 import type { VueRenderer } from './types';
 import { h } from 'vue';
