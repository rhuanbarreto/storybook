<<<<<<< HEAD
import { expect } from '@storybook/jest';
=======
import { expect } from '@storybook/test';
import { global as globalThis } from '@storybook/global';
import type { Channel } from '@storybook/channels';
>>>>>>> 268e441b
import { within } from '@storybook/testing-library';
import { UPDATE_STORY_ARGS, STORY_ARGS_UPDATED, RESET_STORY_ARGS } from '@storybook/core-events';

import type { Meta, StoryObj } from '@storybook/vue3';
import type { PlayFunctionContext } from '@storybook/csf';
import MySlotComponent from './MySlotComponent.vue';

<<<<<<< HEAD
const globalThis = global as any;
=======
declare global {
  // eslint-disable-next-line no-var,@typescript-eslint/naming-convention
  var __STORYBOOK_ADDONS_CHANNEL__: Channel;
}
>>>>>>> 268e441b

const meta = {
  component: MySlotComponent,
  args: {
    label: 'Storybook Day',
    year: 2022,
    default: ({ text, year }) => `${text}, ${year}`,
  },
  tags: ['autodocs'],
} satisfies Meta<typeof MySlotComponent>;

export default meta;
type Story = StoryObj<typeof meta>;

export const Basic: Story = {
  // test that args are updated correctly in reactive mode
  play: async ({ canvasElement, id }: PlayFunctionContext<any>) => {
    const channel = globalThis.__STORYBOOK_ADDONS_CHANNEL__;
    const canvas = within(canvasElement);

    await channel.emit(RESET_STORY_ARGS, { storyId: id });
    await new Promise((resolve) => channel.once(STORY_ARGS_UPDATED, resolve));
    await expect(canvas.getByTestId('scoped-slot').innerText).toMatch(
      'Hello Storybook Day from the slot, 2022'
    );

    await channel.emit(UPDATE_STORY_ARGS, {
      storyId: id,
      updatedArgs: {
        label: 'Storybook Day updated',
        year: 2023,
      },
    });
    await new Promise((resolve) => {
      channel.once(STORY_ARGS_UPDATED, resolve);
    });

    await expect(canvas.getByTestId('scoped-slot').innerText).toMatch(
      'Hello Storybook Day updated from the slot, 2023'
    );
  },
};

export const CustomRender: Story = {
  render: (args) => ({
    components: { MySlotComponent },
    setup() {
      return { args };
    },
    template: `<MySlotComponent v-bind="args" v-slot="slotProps">
  	              {{ slotProps.text }}, {{ slotProps.year }}
              </MySlotComponent>`,
  }),
  play: Basic.play,
};

export const CustomRenderUsingFunctionSlot: Story = {
  render: (args: any) => ({
    components: { MySlotComponent },
    setup() {
      return { args };
    },
    template: `<MySlotComponent v-bind="args" v-slot="slotProps">
  	            {{args.default(slotProps)}}
              </MySlotComponent>`,
  }),
  play: Basic.play,
};<|MERGE_RESOLUTION|>--- conflicted
+++ resolved
@@ -1,10 +1,6 @@
-<<<<<<< HEAD
-import { expect } from '@storybook/jest';
-=======
 import { expect } from '@storybook/test';
 import { global as globalThis } from '@storybook/global';
 import type { Channel } from '@storybook/channels';
->>>>>>> 268e441b
 import { within } from '@storybook/testing-library';
 import { UPDATE_STORY_ARGS, STORY_ARGS_UPDATED, RESET_STORY_ARGS } from '@storybook/core-events';
 
@@ -12,14 +8,10 @@
 import type { PlayFunctionContext } from '@storybook/csf';
 import MySlotComponent from './MySlotComponent.vue';
 
-<<<<<<< HEAD
-const globalThis = global as any;
-=======
 declare global {
   // eslint-disable-next-line no-var,@typescript-eslint/naming-convention
   var __STORYBOOK_ADDONS_CHANNEL__: Channel;
 }
->>>>>>> 268e441b
 
 const meta = {
   component: MySlotComponent,
