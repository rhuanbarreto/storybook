--- conflicted
+++ resolved
@@ -10,15 +10,10 @@
     template: '<my-page />',
   }),
   parameters: {
-<<<<<<< HEAD
-    layout: 'fullscreen',
-  },
-=======
-    // More on how to position stories at: https://storybook.js.org/docs/configure/story-layout
+    // More on how to position stories at: https://storybook.js.org/docs/configure/story-layout  
     layout: 'fullscreen',
   },
   // This component will have an automatically generated docsPage entry: https://storybook.js.org/docs/writing-docs/autodocs
->>>>>>> 8097dc7f
   tags: ['autodocs'],
 } satisfies Meta<typeof MyPage>;
 
