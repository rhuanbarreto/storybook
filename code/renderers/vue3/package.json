--- conflicted
+++ resolved
@@ -55,13 +55,8 @@
     "@storybook/types": "7.2.0-alpha.0",
     "lodash": "^4.17.21",
     "ts-dedent": "^2.0.0",
-<<<<<<< HEAD
-    "type-fest": "^3.11.0",
+    "type-fest": "~2.19",
     "vue": "3.3.4"
-=======
-    "type-fest": "~2.19",
-    "vue-component-type-helpers": "latest"
->>>>>>> 65d79c4a
   },
   "devDependencies": {
     "@digitak/esrun": "^3.2.2",
