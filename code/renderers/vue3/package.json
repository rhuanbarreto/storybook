--- conflicted
+++ resolved
@@ -63,17 +63,10 @@
     "@types/prettier": "2.7.2",
     "@vue/vue3-jest": "29",
     "typescript": "~4.9.3",
-<<<<<<< HEAD
-    "vue": "^3.2.47",
-=======
->>>>>>> 3bd88318
     "vue-component-type-helpers": "latest",
     "vue-tsc": "latest"
   },
   "peerDependencies": {
-<<<<<<< HEAD
-    "vue": "^3.0.0"
-=======
     "@vue/compiler-core": "^3.2.47",
     "vue": "^3.2.47"
   },
@@ -84,7 +77,6 @@
     "vue": {
       "optional": true
     }
->>>>>>> 3bd88318
   },
   "engines": {
     "node": ">=16.0.0"
