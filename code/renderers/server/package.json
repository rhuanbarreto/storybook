{
  "name": "@storybook/server",
  "version": "8.1.0-alpha.7",
  "description": "Storybook Server renderer",
  "keywords": [
    "storybook"
  ],
  "homepage": "https://github.com/storybookjs/storybook/tree/next/code/renderers/server",
  "bugs": {
    "url": "https://github.com/storybookjs/storybook/issues"
  },
  "repository": {
    "type": "git",
    "url": "https://github.com/storybookjs/storybook.git",
    "directory": "code/renderers/server"
  },
  "funding": {
    "type": "opencollective",
    "url": "https://opencollective.com/storybook"
  },
  "license": "MIT",
  "exports": {
    ".": {
      "types": "./dist/index.d.ts",
      "node": "./dist/index.js",
      "require": "./dist/index.js",
      "import": "./dist/index.mjs"
    },
    "./preset": "./preset.js",
    "./dist/entry-preview.mjs": "./dist/entry-preview.mjs",
    "./package.json": "./package.json"
  },
  "main": "dist/index.js",
  "module": "dist/index.mjs",
  "types": "dist/index.d.ts",
  "files": [
    "dist/**/*",
    "template/cli/**/*",
    "README.md",
    "*.js",
    "*.d.ts",
    "!src/**/*"
  ],
  "scripts": {
    "check": "node --loader ../../../scripts/node_modules/esbuild-register/loader.js -r ../../../scripts/node_modules/esbuild-register/register.js ../../../scripts/prepare/check.ts",
    "prep": "node --loader ../../../scripts/node_modules/esbuild-register/loader.js -r ../../../scripts/node_modules/esbuild-register/register.js ../../../scripts/prepare/bundle.ts"
  },
  "dependencies": {
<<<<<<< HEAD
    "@storybook/csf": "0.1.5--canary.82.2c2dd28.0",
=======
    "@storybook/csf": "^0.1.5",
>>>>>>> 16d5b72d
    "@storybook/csf-tools": "workspace:*",
    "@storybook/global": "^5.0.0",
    "@storybook/preview-api": "workspace:*",
    "@storybook/types": "workspace:*",
    "@types/fs-extra": "^11.0.1",
    "fs-extra": "^11.1.0",
    "ts-dedent": "^2.0.0",
    "yaml": "^2.3.1"
  },
  "devDependencies": {
    "typescript": "^5.3.2"
  },
  "engines": {
    "node": ">=18.0.0"
  },
  "publishConfig": {
    "access": "public"
  },
  "bundler": {
    "entries": [
      "./src/index.ts",
      "./src/preset.ts",
      "./src/entry-preview.ts"
    ],
    "platform": "browser"
  },
  "gitHead": "e6a7fd8a655c69780bc20b9749c2699e44beae17"
}<|MERGE_RESOLUTION|>--- conflicted
+++ resolved
@@ -46,11 +46,7 @@
     "prep": "node --loader ../../../scripts/node_modules/esbuild-register/loader.js -r ../../../scripts/node_modules/esbuild-register/register.js ../../../scripts/prepare/bundle.ts"
   },
   "dependencies": {
-<<<<<<< HEAD
-    "@storybook/csf": "0.1.5--canary.82.2c2dd28.0",
-=======
     "@storybook/csf": "^0.1.5",
->>>>>>> 16d5b72d
     "@storybook/csf-tools": "workspace:*",
     "@storybook/global": "^5.0.0",
     "@storybook/preview-api": "workspace:*",
