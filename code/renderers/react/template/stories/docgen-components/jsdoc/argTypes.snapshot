{
  "case1": {
    "control": {
      "type": "text",
    },
    "description": "simple description.",
    "name": "case1",
    "table": {
      "defaultValue": undefined,
      "jsDocTags": undefined,
      "type": {
        "detail": undefined,
        "summary": "string",
      },
    },
    "type": {
      "name": "string",
      "required": false,
    },
  },
  "case10": {
    "description": "param with name",
    "name": "case10",
    "table": {
      "defaultValue": undefined,
      "jsDocTags": {
        "deprecated": null,
        "ignore": false,
        "params": [
          {
            "description": null,
            "name": "event",
          },
        ],
        "returns": null,
      },
      "type": {
        "detail": undefined,
        "summary": "(event)",
      },
    },
    "type": {
      "name": "function",
      "required": false,
    },
  },
  "case11": {
    "description": "param with name & type",
    "name": "case11",
    "table": {
      "defaultValue": undefined,
      "jsDocTags": {
        "deprecated": null,
        "ignore": false,
        "params": [
          {
            "description": null,
            "name": "event",
          },
        ],
        "returns": null,
      },
      "type": {
        "detail": undefined,
        "summary": "(event: SyntheticEvent)",
      },
    },
    "type": {
      "name": "function",
      "required": false,
    },
  },
  "case12": {
    "description": "param with name, type & description",
    "name": "case12",
    "table": {
      "defaultValue": undefined,
      "jsDocTags": {
        "deprecated": null,
        "ignore": false,
        "params": [
          {
            "description": "React's original event",
            "name": "event",
          },
        ],
        "returns": null,
      },
      "type": {
        "detail": undefined,
        "summary": "(event: SyntheticEvent)",
      },
    },
    "type": {
      "name": "function",
      "required": false,
    },
  },
  "case13": {
    "description": "param with type",
    "name": "case13",
    "table": {
<<<<<<< HEAD
      "defaultValue": null,
      "jsDocTags": undefined,
=======
      "defaultValue": undefined,
      "jsDocTags": {
        "deprecated": null,
        "ignore": false,
        "params": [
          {
            "description": null,
            "name": "SyntheticEvent",
          },
        ],
        "returns": null,
      },
>>>>>>> 8648002d
      "type": {
        "detail": undefined,
        "summary": "func",
      },
    },
    "type": {
      "name": "function",
      "required": false,
    },
  },
  "case14": {
    "description": "param with type & description",
    "name": "case14",
    "table": {
      "defaultValue": undefined,
      "jsDocTags": undefined,
      "type": {
        "detail": undefined,
        "summary": "func",
      },
    },
    "type": {
      "name": "function",
      "required": false,
    },
  },
  "case15": {
    "description": "param with name & description",
    "name": "case15",
    "table": {
      "defaultValue": undefined,
      "jsDocTags": {
        "deprecated": null,
        "ignore": false,
        "params": [
          {
            "description": "React's original event",
            "name": "event",
          },
        ],
        "returns": null,
      },
      "type": {
        "detail": undefined,
        "summary": "(event)",
      },
    },
    "type": {
      "name": "function",
      "required": false,
    },
  },
  "case16": {
    "description": "autofix event-",
    "name": "case16",
    "table": {
      "defaultValue": undefined,
      "jsDocTags": {
        "deprecated": null,
        "ignore": false,
        "params": [
          {
            "description": "React's original event",
            "name": "event",
          },
        ],
        "returns": null,
      },
      "type": {
        "detail": undefined,
        "summary": "(event)",
      },
    },
    "type": {
      "name": "function",
      "required": false,
    },
  },
  "case17": {
    "description": "autofix event.",
    "name": "case17",
    "table": {
      "defaultValue": undefined,
      "jsDocTags": {
        "deprecated": null,
        "ignore": false,
        "params": [
          {
            "description": null,
            "name": "event",
          },
        ],
        "returns": {
          "description": null,
          "getTypeName": [Function],
          "type": {
            "type": "JsdocTypeName",
            "value": "string",
          },
        },
      },
      "type": {
        "detail": undefined,
        "summary": "(event) => string",
      },
    },
    "type": {
      "name": "function",
      "required": false,
    },
  },
  "case18": {
    "description": "with an empty param.",
    "name": "case18",
    "table": {
      "defaultValue": undefined,
      "jsDocTags": undefined,
      "type": {
        "detail": undefined,
        "summary": "func",
      },
    },
    "type": {
      "name": "function",
      "required": false,
    },
  },
  "case19": {
    "description": "with multiple empty params.",
    "name": "case19",
    "table": {
      "defaultValue": undefined,
      "jsDocTags": undefined,
      "type": {
        "detail": undefined,
        "summary": "func",
      },
    },
    "type": {
      "name": "function",
      "required": false,
    },
  },
  "case2": {
    "control": {
      "type": "text",
    },
    "description": "multi
lines
description",
    "name": "case2",
    "table": {
      "defaultValue": undefined,
      "jsDocTags": undefined,
      "type": {
        "detail": undefined,
        "summary": "string",
      },
    },
    "type": {
      "name": "string",
      "required": false,
    },
  },
  "case20": {
    "description": "with arg alias.",
    "name": "case20",
    "table": {
      "defaultValue": undefined,
      "jsDocTags": {
        "deprecated": null,
        "ignore": false,
        "params": [
          {
            "description": null,
            "name": "event",
          },
        ],
        "returns": null,
      },
      "type": {
        "detail": undefined,
        "summary": "(event)",
      },
    },
    "type": {
      "name": "function",
      "required": false,
    },
  },
  "case21": {
    "description": "with argument alias.",
    "name": "case21",
    "table": {
      "defaultValue": undefined,
      "jsDocTags": {
        "deprecated": null,
        "ignore": false,
        "params": [
          {
            "description": null,
            "name": "event",
          },
        ],
        "returns": null,
      },
      "type": {
        "detail": undefined,
        "summary": "(event)",
      },
    },
    "type": {
      "name": "function",
      "required": false,
    },
  },
  "case22": {
    "description": "with multiple params.",
    "name": "case22",
    "table": {
      "defaultValue": undefined,
      "jsDocTags": {
        "deprecated": null,
        "ignore": false,
        "params": [
          {
            "description": null,
            "name": "event",
          },
          {
            "description": null,
            "name": "stringValue",
          },
          {
            "description": null,
            "name": "numberValue",
          },
        ],
        "returns": null,
      },
      "type": {
        "detail": undefined,
        "summary": "(event: SyntheticEvent, stringValue: string, numberValue: number)",
      },
    },
    "type": {
      "name": "function",
      "required": false,
    },
  },
  "case23": {
    "description": "with an empty returns",
    "name": "case23",
    "table": {
      "defaultValue": undefined,
      "jsDocTags": undefined,
      "type": {
        "detail": undefined,
        "summary": "func",
      },
    },
    "type": {
      "name": "function",
      "required": false,
    },
  },
  "case24": {
    "description": "with a returns with a type",
    "name": "case24",
    "table": {
      "defaultValue": undefined,
      "jsDocTags": {
        "deprecated": null,
        "ignore": false,
        "params": undefined,
        "returns": {
          "description": null,
          "getTypeName": [Function],
          "type": {
            "type": "JsdocTypeName",
            "value": "SyntheticEvent",
          },
        },
      },
      "type": {
        "detail": undefined,
        "summary": "() => SyntheticEvent",
      },
    },
    "type": {
      "name": "function",
      "required": false,
    },
  },
  "case25": {
    "description": "with a returns with a type & description",
    "name": "case25",
    "table": {
      "defaultValue": undefined,
      "jsDocTags": {
        "deprecated": null,
        "ignore": false,
        "params": undefined,
        "returns": {
          "description": "React's original event",
          "getTypeName": [Function],
          "type": {
            "type": "JsdocTypeName",
            "value": "SyntheticEvent",
          },
        },
      },
      "type": {
        "detail": undefined,
        "summary": "() => SyntheticEvent",
      },
    },
    "type": {
      "name": "function",
      "required": false,
    },
  },
  "case26": {
    "description": "single param and a returns",
    "name": "case26",
    "table": {
      "defaultValue": undefined,
      "jsDocTags": {
        "deprecated": null,
        "ignore": false,
        "params": [
          {
            "description": null,
            "name": "stringValue",
          },
        ],
        "returns": {
          "description": "React's original event",
          "getTypeName": [Function],
          "type": {
            "type": "JsdocTypeName",
            "value": "SyntheticEvent",
          },
        },
      },
      "type": {
        "detail": undefined,
        "summary": "(stringValue: string) => SyntheticEvent",
      },
    },
    "type": {
      "name": "function",
      "required": false,
    },
  },
  "case27": {
    "description": "multiple params and a returns",
    "name": "case27",
    "table": {
      "defaultValue": undefined,
      "jsDocTags": {
        "deprecated": null,
        "ignore": false,
        "params": [
          {
            "description": null,
            "name": "stringValue",
          },
          {
            "description": null,
            "name": "numberValue",
          },
        ],
        "returns": {
          "description": "React's original event",
          "getTypeName": [Function],
          "type": {
            "type": "JsdocTypeName",
            "value": "SyntheticEvent",
          },
        },
      },
      "type": {
        "detail": undefined,
        "summary": "(stringValue: string, numberValue: number) => SyntheticEvent",
      },
    },
    "type": {
      "name": "function",
      "required": false,
    },
  },
  "case28": {
    "description": "multiple returns",
    "name": "case28",
    "table": {
      "defaultValue": undefined,
      "jsDocTags": {
        "deprecated": null,
        "ignore": false,
        "params": undefined,
        "returns": {
          "description": "Second returns",
          "getTypeName": [Function],
          "type": {
            "type": "JsdocTypeName",
            "value": "string",
          },
        },
      },
      "type": {
        "detail": undefined,
        "summary": "() => string",
      },
    },
    "type": {
      "name": "function",
      "required": false,
    },
  },
  "case29": {
    "description": "param with unsupported JSDoc tags",
    "name": "case29",
    "table": {
      "defaultValue": undefined,
      "jsDocTags": {
        "deprecated": null,
        "ignore": false,
        "params": [
          {
            "description": "React's original event",
            "name": "event",
          },
        ],
        "returns": null,
      },
      "type": {
        "detail": undefined,
        "summary": "(event: SyntheticEvent)",
      },
    },
    "type": {
      "name": "function",
      "required": false,
    },
  },
  "case3": {
    "control": {
      "type": "text",
    },
    "description": "*description* **with** `formatting`",
    "name": "case3",
    "table": {
      "defaultValue": undefined,
      "jsDocTags": undefined,
      "type": {
        "detail": undefined,
        "summary": "string",
      },
    },
    "type": {
      "name": "string",
      "required": false,
    },
  },
  "case30": {
    "description": "param record type",
    "name": "case30",
    "table": {
      "defaultValue": undefined,
      "jsDocTags": {
        "deprecated": null,
        "ignore": false,
        "params": [
          {
            "description": null,
            "name": "myType",
          },
        ],
        "returns": null,
      },
      "type": {
        "detail": undefined,
        "summary": "(myType: ({a: number, b: string}))",
      },
    },
    "type": {
      "name": "function",
      "required": false,
    },
  },
  "case31": {
    "description": "param array type",
    "name": "case31",
    "table": {
      "defaultValue": undefined,
      "jsDocTags": {
        "deprecated": null,
        "ignore": false,
        "params": [
          {
            "description": null,
            "name": "myType",
          },
        ],
        "returns": null,
      },
      "type": {
        "detail": undefined,
        "summary": "(myType: string[])",
      },
    },
    "type": {
      "name": "function",
      "required": false,
    },
  },
  "case32": {
    "description": "param union type",
    "name": "case32",
    "table": {
      "defaultValue": undefined,
      "jsDocTags": {
        "deprecated": null,
        "ignore": false,
        "params": [
          {
            "description": null,
            "name": "myType",
          },
        ],
        "returns": null,
      },
      "type": {
        "detail": undefined,
        "summary": "(myType: (number|boolean))",
      },
    },
    "type": {
      "name": "function",
      "required": false,
    },
  },
  "case33": {
    "description": "param any type",
    "name": "case33",
    "table": {
      "defaultValue": undefined,
      "jsDocTags": {
        "deprecated": null,
        "ignore": false,
        "params": [
          {
            "description": null,
            "name": "myType",
          },
        ],
        "returns": null,
      },
      "type": {
        "detail": undefined,
        "summary": "(myType: any)",
      },
    },
    "type": {
      "name": "function",
      "required": false,
    },
  },
  "case34": {
    "description": "param repeatable type",
    "name": "case34",
    "table": {
      "defaultValue": undefined,
      "jsDocTags": {
        "deprecated": null,
        "ignore": false,
        "params": [
          {
            "description": null,
            "name": "myType",
          },
        ],
        "returns": null,
      },
      "type": {
        "detail": undefined,
        "summary": "(myType: ...number)",
      },
    },
    "type": {
      "name": "function",
      "required": false,
    },
  },
  "case35": {
    "description": "optional param",
    "name": "case35",
    "table": {
      "defaultValue": undefined,
      "jsDocTags": {
        "deprecated": null,
        "ignore": false,
        "params": [
          {
            "description": null,
            "name": "myType",
          },
        ],
        "returns": null,
      },
      "type": {
        "detail": undefined,
        "summary": "(myType: number)",
      },
    },
    "type": {
      "name": "function",
      "required": false,
    },
  },
  "case36": {
    "description": "optional param",
    "name": "case36",
    "table": {
      "defaultValue": undefined,
      "jsDocTags": {
        "deprecated": null,
        "ignore": false,
        "params": [
          {
            "description": null,
            "name": "myType",
          },
        ],
        "returns": null,
      },
      "type": {
        "detail": undefined,
        "summary": "(myType: number)",
      },
    },
    "type": {
      "name": "function",
      "required": false,
    },
  },
  "case37": {
    "description": "dot in param name",
    "name": "case37",
    "table": {
      "defaultValue": undefined,
      "jsDocTags": {
        "deprecated": null,
        "ignore": false,
        "params": [
          {
            "description": null,
            "name": "my.type",
          },
        ],
        "returns": null,
      },
      "type": {
        "detail": undefined,
        "summary": "(my.type: number)",
      },
    },
    "type": {
      "name": "function",
      "required": false,
    },
  },
  "case38": {
    "description": "returns record type",
    "name": "case38",
    "table": {
      "defaultValue": undefined,
      "jsDocTags": {
        "deprecated": null,
        "ignore": false,
        "params": undefined,
        "returns": {
          "description": null,
          "getTypeName": [Function],
          "type": {
            "elements": [
              {
                "key": "a",
                "meta": {
                  "quote": undefined,
                },
                "optional": false,
                "readonly": false,
                "right": {
                  "type": "JsdocTypeName",
                  "value": "number",
                },
                "type": "JsdocTypeObjectField",
              },
              {
                "key": "b",
                "meta": {
                  "quote": undefined,
                },
                "optional": false,
                "readonly": false,
                "right": {
                  "type": "JsdocTypeName",
                  "value": "string",
                },
                "type": "JsdocTypeObjectField",
              },
            ],
            "meta": {
              "separator": "comma",
            },
            "type": "JsdocTypeObject",
          },
        },
      },
      "type": {
        "detail": undefined,
        "summary": "() => ({a: number, b: string})",
      },
    },
    "type": {
      "name": "function",
      "required": false,
    },
  },
  "case39": {
    "description": "returns array type",
    "name": "case39",
    "table": {
      "defaultValue": undefined,
      "jsDocTags": {
        "deprecated": null,
        "ignore": false,
        "params": undefined,
        "returns": {
          "description": null,
          "getTypeName": [Function],
          "type": {
            "elements": [
              {
                "type": "JsdocTypeName",
                "value": "string",
              },
            ],
            "left": {
              "type": "JsdocTypeName",
              "value": "Array",
            },
            "meta": {
              "brackets": "square",
              "dot": false,
            },
            "type": "JsdocTypeGeneric",
          },
        },
      },
      "type": {
        "detail": undefined,
        "summary": "() => string[]",
      },
    },
    "type": {
      "name": "function",
      "required": false,
    },
  },
  "case4": {
    "control": {
      "type": "text",
    },
    "description": "simple description and dummy JSDoc tag.",
    "name": "case4",
    "table": {
      "defaultValue": undefined,
      "jsDocTags": {
        "deprecated": null,
        "ignore": false,
        "params": [
          {
            "description": null,
            "name": "event",
          },
        ],
        "returns": null,
      },
      "type": {
        "detail": undefined,
        "summary": "string",
      },
    },
    "type": {
      "name": "string",
      "required": false,
    },
  },
  "case40": {
    "description": "returns union type",
    "name": "case40",
    "table": {
      "defaultValue": undefined,
      "jsDocTags": {
        "deprecated": null,
        "ignore": false,
        "params": undefined,
        "returns": {
          "description": null,
          "getTypeName": [Function],
          "type": {
            "element": {
              "elements": [
                {
                  "type": "JsdocTypeName",
                  "value": "number",
                },
                {
                  "type": "JsdocTypeName",
                  "value": "boolean",
                },
              ],
              "type": "JsdocTypeUnion",
            },
            "type": "JsdocTypeParenthesis",
          },
        },
      },
      "type": {
        "detail": undefined,
        "summary": "() => (number|boolean)",
      },
    },
    "type": {
      "name": "function",
      "required": false,
    },
  },
  "case41": {
    "description": "returns any type",
    "name": "case41",
    "table": {
      "defaultValue": undefined,
      "jsDocTags": {
        "deprecated": null,
        "ignore": false,
        "params": undefined,
        "returns": {
          "description": null,
          "getTypeName": [Function],
          "type": {
            "type": "JsdocTypeAny",
          },
        },
      },
      "type": {
        "detail": undefined,
        "summary": "() => any",
      },
    },
    "type": {
      "name": "function",
      "required": false,
    },
  },
  "case42": {
    "description": "returns primitive",
    "name": "case42",
    "table": {
      "defaultValue": undefined,
      "jsDocTags": {
        "deprecated": null,
        "ignore": false,
        "params": undefined,
        "returns": {
          "description": null,
          "getTypeName": [Function],
          "type": {
            "type": "JsdocTypeName",
            "value": "string",
          },
        },
      },
      "type": {
        "detail": undefined,
        "summary": "() => string",
      },
    },
    "type": {
      "name": "function",
      "required": false,
    },
  },
  "case43": {
    "description": "returns void",
    "name": "case43",
    "table": {
      "defaultValue": undefined,
      "jsDocTags": {
        "deprecated": null,
        "ignore": false,
        "params": undefined,
        "returns": {
          "description": null,
          "getTypeName": [Function],
          "type": {
            "type": "JsdocTypeName",
            "value": "void",
          },
        },
      },
      "type": {
        "detail": undefined,
        "summary": "() => void",
      },
    },
    "type": {
      "name": "function",
      "required": false,
    },
  },
  "case5": {
    "control": {
      "type": "text",
    },
    "description": "",
    "name": "case5",
    "table": {
      "defaultValue": undefined,
      "jsDocTags": {
        "deprecated": null,
        "ignore": false,
        "params": [
          {
            "description": null,
            "name": "event",
          },
        ],
        "returns": null,
      },
      "type": {
        "detail": undefined,
        "summary": "string",
      },
    },
    "type": {
      "name": "string",
      "required": false,
    },
  },
  "case6": {
    "control": {
      "type": "text",
    },
    "description": "simple description with a @.",
    "name": "case6",
    "table": {
      "defaultValue": undefined,
      "jsDocTags": undefined,
      "type": {
        "detail": undefined,
        "summary": "string",
      },
    },
    "type": {
      "name": "string",
      "required": false,
    },
  },
  "case7": {
    "description": "",
    "name": "case7",
    "table": {
      "defaultValue": undefined,
      "jsDocTags": undefined,
      "type": {
        "detail": undefined,
        "summary": "func",
      },
    },
    "type": {
      "name": "function",
      "required": false,
    },
  },
  "case8": {
    "description": "func with a simple description.",
    "name": "case8",
    "table": {
      "defaultValue": undefined,
      "jsDocTags": undefined,
      "type": {
        "detail": undefined,
        "summary": "func",
      },
    },
    "type": {
      "name": "function",
      "required": false,
    },
  },
  "case9": {
    "description": "",
    "name": "case9",
    "table": {
      "defaultValue": undefined,
      "jsDocTags": {
        "deprecated": null,
        "ignore": false,
        "params": [
          {
            "description": null,
            "name": "event",
          },
        ],
        "returns": null,
      },
      "type": {
        "detail": undefined,
        "summary": "(event)",
      },
    },
    "type": {
      "name": "function",
      "required": false,
    },
  },
}<|MERGE_RESOLUTION|>--- conflicted
+++ resolved
@@ -100,23 +100,8 @@
     "description": "param with type",
     "name": "case13",
     "table": {
-<<<<<<< HEAD
       "defaultValue": null,
       "jsDocTags": undefined,
-=======
-      "defaultValue": undefined,
-      "jsDocTags": {
-        "deprecated": null,
-        "ignore": false,
-        "params": [
-          {
-            "description": null,
-            "name": "SyntheticEvent",
-          },
-        ],
-        "returns": null,
-      },
->>>>>>> 8648002d
       "type": {
         "detail": undefined,
         "summary": "func",
