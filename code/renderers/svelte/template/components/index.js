--- conflicted
+++ resolved
@@ -1,12 +1,8 @@
 import globalThis from 'global';
 
 import Button from './Button.svelte';
-import Html from './Html.svelte';
 import Pre from './Pre.svelte';
 import Form from './Form.svelte';
+import Html from './Html.svelte';
 
-<<<<<<< HEAD
-globalThis.Components = { Button, Pre, Form };
-=======
-globalThis.Components = { Button, Html, Pre };
->>>>>>> 19d75f06
+globalThis.Components = { Button, Pre, Form, Html };