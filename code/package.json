--- conflicted
+++ resolved
@@ -82,10 +82,6 @@
   "resolutions": {
     "@babel/core": "^7.23.2",
     "@playwright/test": "1.36.0",
-<<<<<<< HEAD
-=======
-    "@testing-library/jest-dom/aria-query": "5.1.3",
->>>>>>> bcfb7811
     "@typescript-eslint/eslint-plugin": "^5.45.0",
     "@typescript-eslint/experimental-utils": "^5.45.0",
     "@typescript-eslint/parser": "^5.45.0",
@@ -99,23 +95,12 @@
     "vite": "4.4.11"
   },
   "dependencies": {
-<<<<<<< HEAD
-    "@babel/core": "^7.22.9",
-    "@babel/preset-env": "^7.22.9",
-    "@babel/preset-react": "^7.22.5",
-    "@babel/preset-typescript": "^7.22.5",
-    "@babel/runtime": "^7.22.6",
-    "@nx/workspace": "16.2.1",
-=======
     "@babel/core": "^7.23.2",
     "@babel/preset-env": "^7.23.2",
     "@babel/preset-react": "^7.22.15",
     "@babel/preset-typescript": "^7.23.2",
     "@babel/runtime": "^7.23.2",
-    "@emotion/jest": "^11.10.0",
-    "@jest/globals": "^29.3.1",
     "@nx/workspace": "17.0.2",
->>>>>>> bcfb7811
     "@playwright/test": "1.36.0",
     "@storybook/addon-a11y": "workspace:*",
     "@storybook/addon-actions": "workspace:*",
@@ -204,15 +189,9 @@
     "@storybook/web-components-webpack5": "workspace:*",
     "@swc/core": "1.3.82",
     "@testing-library/dom": "^7.29.4",
-<<<<<<< HEAD
-    "@testing-library/jest-dom": "^6.1.3",
-    "@testing-library/react": "^11.2.2",
-    "@testing-library/user-event": "^13.2.1",
-=======
     "@testing-library/jest-dom": "^5.11.9",
     "@testing-library/react": "^14.0.0",
     "@testing-library/user-event": "^14.4.3",
->>>>>>> bcfb7811
     "@types/express": "^4.17.11",
     "@types/fs-extra": "^11.0.1",
     "@types/jest-specific-snapshot": "^0.5.6",
@@ -246,16 +225,6 @@
     "glob": "^10.0.0",
     "http-server": "^14.1.1",
     "husky": "^4.3.7",
-<<<<<<< HEAD
-=======
-    "jest": "^29.7.0",
-    "jest-environment-jsdom": "^29.5.0",
-    "jest-junit": "^16.0.0",
-    "jest-os-detection": "^1.3.1",
-    "jest-serializer-html": "^7.1.0",
-    "jest-specific-snapshot": "^8.0.0",
-    "jest-watch-typeahead": "^2.2.1",
->>>>>>> bcfb7811
     "lerna": "^6.4.0",
     "lint-staged": "^13.2.2",
     "lodash": "^4.17.21",
