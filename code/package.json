--- conflicted
+++ resolved
@@ -77,18 +77,12 @@
   ],
   "resolutions": {
     "@playwright/test": "1.36.0",
-<<<<<<< HEAD
-=======
     "@storybook/client-logger": "workspace:*",
     "@storybook/core-events": "workspace:*",
     "@storybook/instrumenter": "workspace:*",
     "@storybook/preview-api": "workspace:*",
     "@storybook/test": "workspace:*",
     "@storybook/types": "workspace:*",
-    "@typescript-eslint/eslint-plugin": "^5.45.0",
-    "@typescript-eslint/experimental-utils": "^5.45.0",
-    "@typescript-eslint/parser": "^5.45.0",
->>>>>>> cb97367c
     "@vitest/expect@1.1.3": "patch:@vitest/expect@npm%3A1.1.3#~/.yarn/patches/@vitest-expect-npm-1.1.3-2062bf533f.patch",
     "esbuild": "^0.18.0",
     "playwright": "1.36.0",
@@ -141,12 +135,7 @@
     "@storybook/html-vite": "workspace:*",
     "@storybook/html-webpack5": "workspace:*",
     "@storybook/instrumenter": "workspace:*",
-<<<<<<< HEAD
-    "@storybook/jest": "next",
     "@storybook/linter-config": "^4.0.0",
-=======
-    "@storybook/linter-config": "^3.1.2",
->>>>>>> cb97367c
     "@storybook/manager": "workspace:*",
     "@storybook/manager-api": "workspace:*",
     "@storybook/nextjs": "workspace:*",
