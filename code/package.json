{
  "name": "@storybook/root",
  "version": "7.6.0-alpha.6",
  "private": true,
  "description": "Storybook root",
  "homepage": "https://storybook.js.org/",
  "repository": {
    "type": "git",
    "url": "https://github.com/storybookjs/storybook.git"
  },
  "funding": {
    "type": "opencollective",
    "url": "https://opencollective.com/storybook"
  },
  "workspaces": {
    "packages": [
      "addons/*",
      "frameworks/*",
      "lib/*",
      "deprecated/*",
      "builders/*",
      "ui/*",
      "presets/*",
      "renderers/*"
    ]
  },
  "scripts": {
    "await-serve-storybooks": "wait-on http://localhost:8001",
    "build": "NODE_ENV=production yarn --cwd ../scripts build-package",
    "changelog": "pr-log --sloppy --cherry-pick",
    "changelog:next": "pr-log --sloppy --since-prerelease",
    "check": "NODE_ENV=production yarn --cwd ../scripts check-package",
    "ci-tests": "yarn task --task check --no-link --start-from=install && yarn lint && yarn test && cd ../scripts && yarn test",
    "danger": "danger",
    "generate-sandboxes": "yarn --cwd ../scripts generate-sandboxes",
    "github-release": "github-release-from-changelog",
    "lint": "yarn lint:js && yarn lint:md",
    "lint:ejs": "ejslint **/*.ejs",
    "lint:js": "yarn lint:js:cmd .  --quiet",
    "lint:js:cmd": "cross-env NODE_ENV=production eslint --cache --cache-location=../.cache/eslint --ext .js,.jsx,.json,.html,.ts,.tsx,.mjs --report-unused-disable-directives",
    "lint:md": "../scripts/node_modules/.bin/remark -q .",
    "lint:other": "prettier --write '**/*.{css,html,json,md,yml}'",
    "lint:package": "sort-package-json",
    "local-registry": "yarn --cwd ../scripts local-registry",
    "publish-sandboxes": "yarn --cwd ../scripts publish",
    "storybook:blocks": "STORYBOOK_BLOCKS_ONLY=true yarn storybook:ui",
    "storybook:blocks:build": "STORYBOOK_BLOCKS_ONLY=true yarn storybook:ui:build",
    "storybook:blocks:chromatic": "STORYBOOK_BLOCKS_ONLY=true yarn storybook:ui:chromatic --project-token=${CHROMATIC_TOKEN_STORYBOOK_BLOCKS:-MISSING_PROJECT_TOKEN}",
    "storybook:ui": "NODE_OPTIONS=\"--preserve-symlinks --preserve-symlinks-main\" ./lib/cli/bin/index.js dev --port 6006 --config-dir ./ui/.storybook",
    "storybook:ui:build": "NODE_OPTIONS=\"--preserve-symlinks --preserve-symlinks-main\" ./lib/cli/bin/index.js build --config-dir ./ui/.storybook",
    "storybook:ui:chromatic": "yarn chromatic --build-script-name storybook:ui:build --storybook-config-dir ./ui/.storybook --storybook-base-dir ./code --project-token=${CHROMATIC_TOKEN_STORYBOOK_UI:-MISSING_PROJECT_TOKEN} --only-changed --exit-zero-on-changes --exit-once-uploaded",
<<<<<<< HEAD
    "task": "cd .. && yarn task",
    "test": "NODE_OPTIONS=--max_old_space_size=4096 vitest run",
    "test:cli": "npm --prefix lib/cli run test",
    "test:watch": "NODE_OPTIONS=--max_old_space_size=4096 vitest watch"
=======
    "task": "yarn --cwd ../scripts task",
    "test": "NODE_OPTIONS=--max_old_space_size=4096 jest --config ./jest.config.js",
    "test:cli": "npm --prefix lib/cli run test"
>>>>>>> aa93eb44
  },
  "husky": {
    "hooks": {
      "pre-commit": "yarn lint-staged"
    }
  },
  "lint-staged": {
    "*.{html,js,json,jsx,mjs,ts,tsx}": [
      "yarn lint:js:cmd --fix"
    ],
    "package.json": [
      "yarn lint:package"
    ],
    "*.ejs": [
      "../scripts/node_modules/.bin/ejslint"
    ],
    "*.{css,html,json,md,yml}": [
      "../scripts/node_modules/.bin/prettier --write"
    ]
  },
  "browserslist": [
    "defaults"
  ],
  "resolutions": {
    "@babel/core": "^7.23.2",
    "@playwright/test": "1.36.0",
    "@typescript-eslint/eslint-plugin": "^5.45.0",
    "@typescript-eslint/experimental-utils": "^5.45.0",
    "@typescript-eslint/parser": "^5.45.0",
    "@vitest/expect@^0.34.2": "patch:@vitest/expect@npm%3A0.34.5#./.yarn/patches/@vitest-expect-npm-0.34.5-8031508efe.patch",
    "esbuild": "^0.18.0",
    "eslint": "^8.28.0",
    "playwright": "1.36.0",
    "playwright-core": "1.36.0",
    "serialize-javascript": "^3.1.0",
    "type-fest": "~2.19",
    "vite": "4.4.11"
  },
  "dependencies": {
    "@babel/core": "^7.23.2",
    "@babel/preset-env": "^7.23.2",
    "@babel/preset-react": "^7.22.15",
    "@babel/preset-typescript": "^7.23.2",
    "@babel/runtime": "^7.23.2",
    "@nx/workspace": "17.0.2",
    "@playwright/test": "1.36.0",
    "@storybook/addon-a11y": "workspace:*",
    "@storybook/addon-actions": "workspace:*",
    "@storybook/addon-backgrounds": "workspace:*",
    "@storybook/addon-controls": "workspace:*",
    "@storybook/addon-docs": "workspace:*",
    "@storybook/addon-essentials": "workspace:*",
    "@storybook/addon-highlight": "workspace:*",
    "@storybook/addon-interactions": "workspace:*",
    "@storybook/addon-jest": "workspace:*",
    "@storybook/addon-links": "workspace:*",
    "@storybook/addon-mdx-gfm": "workspace:*",
    "@storybook/addon-measure": "workspace:*",
    "@storybook/addon-outline": "workspace:*",
    "@storybook/addon-storysource": "workspace:*",
    "@storybook/addon-toolbars": "workspace:*",
    "@storybook/addon-viewport": "workspace:*",
    "@storybook/angular": "workspace:*",
    "@storybook/babel-plugin-require-context-hook": "1.0.1",
    "@storybook/bench": "next",
    "@storybook/blocks": "workspace:*",
    "@storybook/builder-manager": "workspace:*",
    "@storybook/builder-vite": "workspace:*",
    "@storybook/builder-webpack5": "workspace:*",
    "@storybook/channels": "workspace:*",
    "@storybook/cli": "workspace:*",
    "@storybook/client-logger": "workspace:*",
    "@storybook/codemod": "workspace:*",
    "@storybook/components": "workspace:*",
    "@storybook/core-common": "workspace:*",
    "@storybook/core-events": "workspace:*",
    "@storybook/core-server": "workspace:*",
    "@storybook/core-webpack": "workspace:*",
    "@storybook/csf": "^0.1.0",
    "@storybook/csf-plugin": "workspace:*",
    "@storybook/csf-tools": "workspace:*",
    "@storybook/docs-tools": "workspace:*",
    "@storybook/ember": "workspace:*",
    "@storybook/eslint-config-storybook": "^3.1.2",
    "@storybook/global": "^5.0.0",
    "@storybook/html": "workspace:*",
    "@storybook/html-vite": "workspace:*",
    "@storybook/html-webpack5": "workspace:*",
    "@storybook/instrumenter": "workspace:*",
    "@storybook/jest": "next",
    "@storybook/linter-config": "^3.1.2",
    "@storybook/manager": "workspace:*",
    "@storybook/manager-api": "workspace:*",
    "@storybook/nextjs": "workspace:*",
    "@storybook/node-logger": "workspace:*",
    "@storybook/postinstall": "workspace:*",
    "@storybook/preact": "workspace:*",
    "@storybook/preact-vite": "workspace:*",
    "@storybook/preact-webpack5": "workspace:*",
    "@storybook/preset-create-react-app": "workspace:*",
    "@storybook/preset-html-webpack": "workspace:*",
    "@storybook/preset-preact-webpack": "workspace:*",
    "@storybook/preset-react-webpack": "workspace:*",
    "@storybook/preset-server-webpack": "workspace:*",
    "@storybook/preset-svelte-webpack": "workspace:*",
    "@storybook/preset-vue-webpack": "workspace:*",
    "@storybook/preset-vue3-webpack": "workspace:*",
    "@storybook/preset-web-components-webpack": "workspace:*",
    "@storybook/preview": "workspace:*",
    "@storybook/preview-api": "workspace:*",
    "@storybook/react": "workspace:*",
    "@storybook/react-vite": "workspace:*",
    "@storybook/react-webpack5": "workspace:*",
    "@storybook/router": "workspace:*",
    "@storybook/server": "workspace:*",
    "@storybook/server-webpack5": "workspace:*",
    "@storybook/source-loader": "workspace:*",
    "@storybook/svelte": "workspace:*",
    "@storybook/svelte-webpack5": "workspace:*",
    "@storybook/telemetry": "workspace:*",
    "@storybook/testing-library": "next",
    "@storybook/theming": "workspace:*",
    "@storybook/types": "workspace:*",
    "@storybook/vue": "workspace:*",
    "@storybook/vue-webpack5": "workspace:*",
    "@storybook/vue3": "workspace:*",
    "@storybook/vue3-vite": "workspace:*",
    "@storybook/vue3-webpack5": "workspace:*",
    "@storybook/web-components": "workspace:*",
    "@storybook/web-components-vite": "workspace:*",
    "@storybook/web-components-webpack5": "workspace:*",
    "@swc/core": "1.3.82",
    "@testing-library/dom": "^7.29.4",
    "@testing-library/jest-dom": "^6.1.4",
    "@testing-library/react": "^14.0.0",
    "@testing-library/user-event": "^14.4.3",
    "@types/express": "^4.17.11",
    "@types/fs-extra": "^11.0.1",
    "@types/jest-specific-snapshot": "^0.5.6",
    "@types/lodash": "^4.14.167",
    "@types/node": "^18.0.0",
    "@types/react": "^18.0.37",
    "@types/react-dom": "^18.0.11",
    "@types/semver": "^7.3.4",
    "@types/serve-static": "^1.13.8",
    "@typescript-eslint/eslint-plugin": "^5.45.0",
    "@typescript-eslint/experimental-utils": "^5.45.0",
    "@typescript-eslint/parser": "^5.45.0",
    "@vitejs/plugin-react": "^2.1.0",
    "@vitest/coverage-v8": "^0.34.6",
    "babel-eslint": "^10.1.0",
    "babel-loader": "^9.1.2",
    "chromatic": "7.1.0",
    "concurrently": "^5.3.0",
    "cross-env": "^7.0.3",
    "danger": "^11.2.6",
    "esbuild": "^0.18.0",
    "esbuild-loader": "^3.0.0",
    "esbuild-plugin-alias": "^0.2.1",
    "eslint": "^8.28.0",
    "eslint-import-resolver-typescript": "^3.5.2",
    "eslint-plugin-import": "^2.26.0",
    "eslint-plugin-local-rules": "portal:../scripts/eslint-plugin-local-rules",
    "eslint-plugin-react": "^7.31.10",
    "eslint-plugin-storybook": "^0.6.6",
    "fs-extra": "^11.1.0",
    "github-release-from-changelog": "^2.1.1",
    "glob": "^10.0.0",
    "http-server": "^14.1.1",
    "husky": "^4.3.7",
<<<<<<< HEAD
    "lerna": "^6.4.0",
=======
    "jest": "^29.7.0",
    "jest-environment-jsdom": "^29.5.0",
    "jest-junit": "^16.0.0",
    "jest-os-detection": "^1.3.1",
    "jest-serializer-html": "^7.1.0",
    "jest-specific-snapshot": "^8.0.0",
    "jest-watch-typeahead": "^2.2.1",
>>>>>>> aa93eb44
    "lint-staged": "^13.2.2",
    "lodash": "^4.17.21",
    "node-gyp": "^9.3.1",
    "nx": "17.0.2",
    "prettier": "2.8.0",
    "process": "^0.11.10",
    "raf": "^3.4.1",
    "react": "^18.2.0",
    "react-dom": "^18.2.0",
    "semver": "^7.3.7",
    "serve-static": "^1.14.1",
    "trash": "^7.0.0",
    "ts-dedent": "^2.0.0",
    "ts-node": "^10.9.1",
    "typescript": "~5.2.2",
    "util": "^0.12.4",
    "vite": "^4.0.0",
    "vite-plugin-turbosnap": "^1.0.1",
    "vitest": "^1.0.0-beta.3",
    "wait-on": "^7.0.1"
  },
  "devDependencies": {
    "@chromaui/addon-visual-tests": "^0.0.114"
  },
  "dependenciesMeta": {
    "ejs": {
      "built": false
    },
    "level": {
      "built": false
    },
    "node-uuid": {
      "built": false,
      "unplugged": false
    },
    "nodemon": {
      "built": false
    },
    "parcel": {
      "built": false
    },
    "preact": {
      "built": false
    },
    "yorkie": {
      "built": false
    }
  },
  "packageManager": "yarn@4.0.0",
  "engines": {
    "node": ">=18.0.0"
  },
  "collective": {
    "type": "opencollective",
    "url": "https://opencollective.com/storybook"
  },
  "pr-log": {
    "skipLabels": [
      "cleanup"
    ],
    "validLabels": [
      [
        "BREAKING CHANGE",
        "Breaking Changes"
      ],
      [
        "feature request",
        "Features"
      ],
      [
        "bug",
        "Bug Fixes"
      ],
      [
        "documentation",
        "Documentation"
      ],
      [
        "maintenance",
        "Maintenance"
      ],
      [
        "build",
        "Build"
      ],
      [
        "dependencies",
        "Dependency Upgrades"
      ]
    ]
  }
}<|MERGE_RESOLUTION|>--- conflicted
+++ resolved
@@ -49,16 +49,10 @@
     "storybook:ui": "NODE_OPTIONS=\"--preserve-symlinks --preserve-symlinks-main\" ./lib/cli/bin/index.js dev --port 6006 --config-dir ./ui/.storybook",
     "storybook:ui:build": "NODE_OPTIONS=\"--preserve-symlinks --preserve-symlinks-main\" ./lib/cli/bin/index.js build --config-dir ./ui/.storybook",
     "storybook:ui:chromatic": "yarn chromatic --build-script-name storybook:ui:build --storybook-config-dir ./ui/.storybook --storybook-base-dir ./code --project-token=${CHROMATIC_TOKEN_STORYBOOK_UI:-MISSING_PROJECT_TOKEN} --only-changed --exit-zero-on-changes --exit-once-uploaded",
-<<<<<<< HEAD
-    "task": "cd .. && yarn task",
+    "task": "yarn --cwd ../scripts task",
     "test": "NODE_OPTIONS=--max_old_space_size=4096 vitest run",
     "test:cli": "npm --prefix lib/cli run test",
     "test:watch": "NODE_OPTIONS=--max_old_space_size=4096 vitest watch"
-=======
-    "task": "yarn --cwd ../scripts task",
-    "test": "NODE_OPTIONS=--max_old_space_size=4096 jest --config ./jest.config.js",
-    "test:cli": "npm --prefix lib/cli run test"
->>>>>>> aa93eb44
   },
   "husky": {
     "hooks": {
@@ -229,17 +223,6 @@
     "glob": "^10.0.0",
     "http-server": "^14.1.1",
     "husky": "^4.3.7",
-<<<<<<< HEAD
-    "lerna": "^6.4.0",
-=======
-    "jest": "^29.7.0",
-    "jest-environment-jsdom": "^29.5.0",
-    "jest-junit": "^16.0.0",
-    "jest-os-detection": "^1.3.1",
-    "jest-serializer-html": "^7.1.0",
-    "jest-specific-snapshot": "^8.0.0",
-    "jest-watch-typeahead": "^2.2.1",
->>>>>>> aa93eb44
     "lint-staged": "^13.2.2",
     "lodash": "^4.17.21",
     "node-gyp": "^9.3.1",
