{
  "name": "@storybook/preset-preact-webpack",
  "version": "7.0.0-alpha.37",
  "description": "Storybook for Preact: Develop Preact Component in isolation.",
  "keywords": [
    "storybook"
  ],
  "homepage": "https://github.com/storybookjs/storybook/tree/main/presets/preact-webpack",
  "bugs": {
    "url": "https://github.com/storybookjs/storybook/issues"
  },
  "repository": {
    "type": "git",
    "url": "https://github.com/storybookjs/storybook.git",
    "directory": "presets/preact-webpack"
  },
  "funding": {
    "type": "opencollective",
    "url": "https://opencollective.com/storybook"
  },
  "license": "MIT",
  "exports": {
    ".": {
      "require": "./dist/index.js",
      "import": "./dist/index.mjs",
      "types": "./dist/index.d.ts"
    },
    "./preset": {
      "require": "./dist/index.js",
      "import": "./dist/index.mjs",
      "types": "./dist/index.d.ts"
    },
    "./package.json": {
      "require": "./package.json",
      "import": "./package.json",
      "types": "./package.json"
    }
  },
  "main": "dist/index.js",
  "module": "dist/index.mjs",
  "types": "dist/index.d.ts",
  "files": [
    "dist/**/*",
    "README.md",
    "*.js",
    "*.d.ts"
  ],
  "scripts": {
    "check": "../../../scripts/node_modules/.bin/tsc --noEmit",
    "prep": "../../../scripts/prepare/bundle.ts"
  },
  "dependencies": {
    "@babel/plugin-transform-react-jsx": "^7.12.12",
<<<<<<< HEAD
    "@storybook/core-webpack": "7.0.0-alpha.35",
    "@types/node": "^16.0.0",
=======
    "@storybook/core-webpack": "7.0.0-alpha.37",
    "@types/node": "^14.14.20 || ^16.0.0",
>>>>>>> 6604b497
    "react": "16.14.0",
    "react-dom": "16.14.0"
  },
  "devDependencies": {
    "preact": "^10.5.13",
    "typescript": "~4.6.3"
  },
  "peerDependencies": {
    "@babel/core": "*",
    "preact": "^8.0.0||^10.0.0"
  },
  "engines": {
    "node": ">=10.13.0"
  },
  "publishConfig": {
    "access": "public"
  },
  "bundler": {
    "entries": [
      "./src/index.ts"
    ],
    "platform": "node"
  },
  "gitHead": "82667a655108283aafc828427f00bb3590a334e5"
}<|MERGE_RESOLUTION|>--- conflicted
+++ resolved
@@ -51,13 +51,8 @@
   },
   "dependencies": {
     "@babel/plugin-transform-react-jsx": "^7.12.12",
-<<<<<<< HEAD
-    "@storybook/core-webpack": "7.0.0-alpha.35",
+    "@storybook/core-webpack": "7.0.0-alpha.37",
     "@types/node": "^16.0.0",
-=======
-    "@storybook/core-webpack": "7.0.0-alpha.37",
-    "@types/node": "^14.14.20 || ^16.0.0",
->>>>>>> 6604b497
     "react": "16.14.0",
     "react-dom": "16.14.0"
   },
