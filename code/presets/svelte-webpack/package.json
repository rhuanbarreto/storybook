{
  "name": "@storybook/preset-svelte-webpack",
<<<<<<< HEAD
  "version": "7.0.0-alpha.21",
=======
  "version": "7.0.0-alpha.23",
>>>>>>> 9b71ead5
  "description": "Storybook for Svelte: Develop Svelte Component in isolation with Hot Reloading.",
  "keywords": [
    "storybook"
  ],
  "homepage": "https://github.com/storybookjs/storybook/tree/main/presets/svelte-webpack",
  "bugs": {
    "url": "https://github.com/storybookjs/storybook/issues"
  },
  "repository": {
    "type": "git",
    "url": "https://github.com/storybookjs/storybook.git",
    "directory": "presets/svelte-webpack"
  },
  "funding": {
    "type": "opencollective",
    "url": "https://opencollective.com/storybook"
  },
  "license": "MIT",
  "exports": {
    ".": {
      "require": "./dist/index.js",
      "import": "./dist/index.mjs",
      "types": "./dist/index.d.ts"
    },
    "./preset": {
      "require": "./dist/index.js",
      "import": "./dist/index.mjs",
      "types": "./dist/index.d.ts"
    },
    "./dist/framework-preset-svelte-docs": {
      "require": "./dist/framework-preset-svelte-docs.js",
      "import": "./dist/framework-preset-svelte-docs.mjs",
      "types": "./dist/framework-preset-svelte-docs.d.ts"
    },
    "./dist/framework-preset-svelte": {
      "require": "./dist/framework-preset-svelte.js",
      "import": "./dist/framework-preset-svelte.mjs",
      "types": "./dist/framework-preset-svelte.d.ts"
    },
    "./dist/svelte-docgen-loader": {
      "require": "./dist/svelte-docgen-loader.js",
      "import": "./dist/svelte-docgen-loader.mjs",
      "types": "./dist/svelte-docgen-loader.d.ts"
    },
    "./package.json": {
      "require": "./package.json",
      "import": "./package.json",
      "types": "./package.json"
    }
  },
  "main": "dist/index.js",
  "module": "dist/index.mjs",
  "types": "dist/index.d.ts",
  "files": [
    "dist/**/*",
    "README.md",
    "*.js",
    "*.d.ts"
  ],
  "scripts": {
    "check": "tsc --noEmit",
    "prepare": "../../../scripts/prepare/bundle.ts"
  },
  "dependencies": {
<<<<<<< HEAD
    "@storybook/core-webpack": "7.0.0-alpha.21",
    "@storybook/node-logger": "7.0.0-alpha.21",
=======
    "@storybook/core-webpack": "7.0.0-alpha.23",
    "@storybook/node-logger": "7.0.0-alpha.23",
>>>>>>> 9b71ead5
    "core-js": "^3.8.2",
    "react": "16.14.0",
    "react-dom": "16.14.0",
    "sveltedoc-parser": "4.1.0",
    "ts-dedent": "^2.0.0"
  },
  "devDependencies": {
    "svelte": "^3.31.2",
    "svelte-loader": "^3.1.2",
    "typescript": "~4.6.3"
  },
  "peerDependencies": {
    "@babel/core": "*",
    "svelte": "^3.1.0",
    "svelte-loader": "*"
  },
  "engines": {
    "node": ">=10.13.0"
  },
  "publishConfig": {
    "access": "public"
  },
  "bundler": {
    "entries": [
      "./src/index.ts",
      "./src/framework-preset-svelte-docs.ts",
      "./src/framework-preset-svelte.ts",
      "./src/svelte-docgen-loader.ts"
    ],
    "platform": "node"
  },
<<<<<<< HEAD
  "gitHead": "d8cdc5b21af68e69c6eefeaae0e1efadd06947ea"
=======
  "gitHead": "0900e20acfbc12551c6a3f788b8de5dd6af5f80a"
>>>>>>> 9b71ead5
}<|MERGE_RESOLUTION|>--- conflicted
+++ resolved
@@ -1,10 +1,6 @@
 {
   "name": "@storybook/preset-svelte-webpack",
-<<<<<<< HEAD
-  "version": "7.0.0-alpha.21",
-=======
   "version": "7.0.0-alpha.23",
->>>>>>> 9b71ead5
   "description": "Storybook for Svelte: Develop Svelte Component in isolation with Hot Reloading.",
   "keywords": [
     "storybook"
@@ -69,13 +65,8 @@
     "prepare": "../../../scripts/prepare/bundle.ts"
   },
   "dependencies": {
-<<<<<<< HEAD
-    "@storybook/core-webpack": "7.0.0-alpha.21",
-    "@storybook/node-logger": "7.0.0-alpha.21",
-=======
     "@storybook/core-webpack": "7.0.0-alpha.23",
     "@storybook/node-logger": "7.0.0-alpha.23",
->>>>>>> 9b71ead5
     "core-js": "^3.8.2",
     "react": "16.14.0",
     "react-dom": "16.14.0",
@@ -107,9 +98,5 @@
     ],
     "platform": "node"
   },
-<<<<<<< HEAD
-  "gitHead": "d8cdc5b21af68e69c6eefeaae0e1efadd06947ea"
-=======
   "gitHead": "0900e20acfbc12551c6a3f788b8de5dd6af5f80a"
->>>>>>> 9b71ead5
 }