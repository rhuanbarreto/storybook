import { join, relative, dirname } from 'path';
import type { Configuration, RuleSetRule, WebpackPluginInstance } from 'webpack';
<<<<<<< HEAD
import semver from 'semver';
// eslint-disable-next-line import/no-extraneous-dependencies
=======
>>>>>>> 2118e9ae
import { logger } from '@storybook/node-logger';
import PnpWebpackPlugin from 'pnp-webpack-plugin';
import { mergePlugins } from './helpers/mergePlugins';
import { getReactScriptsPath } from './helpers/getReactScriptsPath';
import { processCraConfig } from './helpers/processCraConfig';
import { checkPresets } from './helpers/checkPresets';
import { getModulePath } from './helpers/getModulePath';
import type { PluginOptions } from './types';

const CWD = process.cwd();

const REACT_SCRIPTS_PATH = getReactScriptsPath();
const OPTION_SCRIPTS_PACKAGE = 'scriptsPackageName';

// Ensures that assets are served from the correct path when Storybook is built.
// Resolves: https://github.com/storybookjs/storybook/issues/4645
if (!process.env.PUBLIC_URL) {
  process.env.PUBLIC_URL = '.';
}

type ResolveLoader = Configuration['resolveLoader'];

// This loader is shared by both the `managerWebpack` and `webpack` functions.
const resolveLoader: ResolveLoader = {
  modules: ['node_modules', join(REACT_SCRIPTS_PATH, 'node_modules')],
  plugins: [PnpWebpackPlugin.moduleLoader(module)],
};

// TODO: Replace with exported type from Storybook.

const core = (existing: { disableWebpackDefaults: boolean }) => ({
  ...existing,
  disableWebpackDefaults: true,
});

// Update the core Webpack config.
const webpack = async (
  webpackConfig: Configuration = {},
  options: PluginOptions
): Promise<Configuration> => {
  let scriptsPath = REACT_SCRIPTS_PATH;

  // Flag any potentially conflicting presets.
  checkPresets(options);

  // If the user has provided a package by name, try to resolve it.
  const scriptsPackageName = options[OPTION_SCRIPTS_PACKAGE];
  if (typeof scriptsPackageName === 'string') {
    try {
      scriptsPath = dirname(
        require.resolve(`${scriptsPackageName}/package.json`, {
          paths: [options.configDir],
        })
      );
    } catch (e) {
      logger.warn(`A \`${OPTION_SCRIPTS_PACKAGE}\` was provided, but couldn't be resolved.`);
    }
  }

  // If there isn't a scripts-path set, return the Webpack config unmodified.
  if (!scriptsPath) {
    logger.error('Failed to resolve a `react-scripts` package.');
    return webpackConfig;
  }

  logger.info(`=> Loading Webpack configuration from \`${relative(CWD, scriptsPath)}\``);

  // Remove existing rules related to JavaScript and TypeScript.
  logger.info(`=> Removing existing JavaScript and TypeScript rules.`);
  const filteredRules = (webpackConfig.module?.rules as RuleSetRule[])?.filter((rule) => {
    if (typeof rule === 'string') {
      return false;
    }
    const { test } = rule;
    return !(test instanceof RegExp && (test?.test('.js') || test?.test('.ts')));
  });

  // Require the CRA config and set the appropriate mode.
  const craWebpackConfigPath = join(scriptsPath, 'config', 'webpack.config');

  const craWebpackConfig = require(craWebpackConfigPath)(webpackConfig.mode) as Configuration;

  // Select the relevant CRA rules and add the Storybook config directory.
  logger.info(`=> Modifying Create React App rules.`);
  const craRules = await processCraConfig(craWebpackConfig, options);

  // NOTE: This is code replicated from
  //   https://github.com/storybookjs/storybook/blob/89830ad76384faeaeb0c19df3cb44232cdde261b/builders/builder-webpack5/src/preview/base-webpack.config.ts#L45-L53
  // as we are not applying SB's default webpack config here.
  // We need to figure out a better way to apply various layers of webpack config; perhaps
  // these options need to be in a separate preset.
  const isProd = webpackConfig.mode !== 'development';
  const coreOptions = await options.presets.apply('core');
  const builder = coreOptions?.builder;
  const builderOptions = typeof builder === 'string' ? {} : builder?.options;
  const cacheConfig = builderOptions?.fsCache ? { cache: { type: 'filesystem' } } : {};
  const lazyCompilationConfig =
    builderOptions?.lazyCompilation && !isProd
      ? { experiments: { lazyCompilation: { entries: false } } }
      : {};

  // Return the new config.
  return {
    ...webpackConfig,
    ...cacheConfig,
    ...lazyCompilationConfig,
    module: {
      ...webpackConfig.module,
      rules: [...(filteredRules || []), ...craRules],
    },
    // NOTE: this prioritizes the storybook version of a plugin
    // when there are duplicates between SB and CRA
    plugins: mergePlugins(
      ...((webpackConfig.plugins ?? []) as WebpackPluginInstance[]),
      ...((craWebpackConfig.plugins ?? []) as WebpackPluginInstance[])
    ),
    resolve: {
      ...webpackConfig.resolve,
      extensions: craWebpackConfig.resolve?.extensions,
      modules: [
        ...((webpackConfig.resolve && webpackConfig.resolve.modules) || []),
        join(REACT_SCRIPTS_PATH, 'node_modules'),
        ...getModulePath(CWD),
      ],
      plugins: [PnpWebpackPlugin as any],
    },
    resolveLoader,
  } as Configuration;
};

// we do not care of the typings exported from this package
const exportedCore = core as any;
const exportedWebpack = webpack as any;

export { exportedCore as core, exportedWebpack as webpack };<|MERGE_RESOLUTION|>--- conflicted
+++ resolved
@@ -1,10 +1,6 @@
 import { join, relative, dirname } from 'path';
 import type { Configuration, RuleSetRule, WebpackPluginInstance } from 'webpack';
-<<<<<<< HEAD
-import semver from 'semver';
 // eslint-disable-next-line import/no-extraneous-dependencies
-=======
->>>>>>> 2118e9ae
 import { logger } from '@storybook/node-logger';
 import PnpWebpackPlugin from 'pnp-webpack-plugin';
 import { mergePlugins } from './helpers/mergePlugins';
