import type { FC, MouseEvent, ReactElement, ReactNode } from 'react';
import React, { useMemo, Component, Fragment, memo } from 'react';
import { styled } from '@storybook/theming';
import { sanitize } from '@storybook/csf';

import type { Addon_RenderOptions } from '@storybook/types';
import { Placeholder } from '../placeholder/placeholder';
import { TabButton } from '../bar/button';
import { FlexBar } from '../bar/bar';
import type { ChildrenList } from './tabs.helpers';
import { childrenToList, VisuallyHidden } from './tabs.helpers';
import { useList } from './tabs.hooks';

const ignoreSsrWarning =
  '/* emotion-disable-server-rendering-unsafe-selector-warning-please-do-not-use-this-the-warning-exists-for-a-reason */';

export interface WrapperProps {
  bordered?: boolean;
  absolute?: boolean;
}

const Wrapper = styled.div<WrapperProps>(
  ({ theme, bordered }) =>
    bordered
      ? {
          backgroundClip: 'padding-box',
          border: `1px solid ${theme.appBorderColor}`,
          borderRadius: theme.appBorderRadius,
          overflow: 'hidden',
          boxSizing: 'border-box',
        }
      : {},
  ({ absolute }) =>
    absolute
      ? {
          width: '100%',
          height: '100%',
          boxSizing: 'border-box',
          display: 'flex',
          flexDirection: 'column',
        }
      : {
          display: 'block',
        }
);

export const TabBar = styled.div({
  overflow: 'hidden',

  '&:first-of-type': {
    marginLeft: -3,
  },

  whiteSpace: 'nowrap',
  flexGrow: 1,
});

TabBar.displayName = 'TabBar';

export interface ContentProps {
  absolute?: boolean;
  bordered?: boolean;
}

const Content = styled.div<ContentProps>(
  {
    display: 'block',
    position: 'relative',
  },
  ({ theme }) => ({
    fontSize: theme.typography.size.s2 - 1,
    background: theme.background.content,
  }),
  ({ bordered, theme }) =>
    bordered
      ? {
          borderRadius: `0 0 ${theme.appBorderRadius - 1}px ${theme.appBorderRadius - 1}px`,
        }
      : {},
  ({ absolute, bordered }) =>
    absolute
      ? {
          height: `calc(100% - ${bordered ? 42 : 40}px)`,

          position: 'absolute',
          left: 0 + (bordered ? 1 : 0),
          right: 0 + (bordered ? 1 : 0),
          bottom: 0 + (bordered ? 1 : 0),
          top: 40 + (bordered ? 1 : 0),
          overflow: 'auto',
          [`& > *:first-child${ignoreSsrWarning}`]: {
            position: 'absolute',
            left: 0 + (bordered ? 1 : 0),
            right: 0 + (bordered ? 1 : 0),
            bottom: 0 + (bordered ? 1 : 0),
            top: 0 + (bordered ? 1 : 0),
            height: `calc(100% - ${bordered ? 2 : 0}px)`,
            overflow: 'auto',
          },
        }
      : {}
);

export interface TabWrapperProps {
  active: boolean;
  render?: () => JSX.Element;
  children?: ReactNode;
}

export const TabWrapper: FC<TabWrapperProps> = ({ active, render, children }) => (
  <VisuallyHidden active={active}>{render ? render() : children}</VisuallyHidden>
);

export const panelProps = {};

export interface TabsProps {
  children?: ReactElement<{
    children: FC<Addon_RenderOptions>;
    title: ReactNode | FC;
  }>[];
  id?: string;
  tools?: ReactNode;
  selected?: string;
  actions?: {
    onSelect: (id: string) => void;
  } & Record<string, any>;
  backgroundColor?: string;
  absolute?: boolean;
  bordered?: boolean;
  menuName?: string;
}

export const Tabs: FC<TabsProps> = memo(
  ({
    children,
    selected,
    actions,
    absolute,
    bordered,
    tools,
    backgroundColor,
    id: htmlId,
    menuName,
  }) => {
    const idList = childrenToList(children).map((i) => i.id);
<<<<<<< HEAD
    const primeList = useMemo<ChildrenList>(() => childrenToList(children), [...idList]);

    const list = useMemo(
      () =>
        primeList.map((i, index) => ({ ...i, active: selected ? i.id === selected : index === 0 })),
      [selected, primeList]
=======
    const list = useMemo(
      () =>
        childrenToList(children).map((i, index) => ({
          ...i,
          active: selected ? i.id === selected : index === 0,
        })),
      [selected, ...idList]
>>>>>>> 967e09dc
    );

    const { visibleList, tabBarRef, tabRefs, AddonTab } = useList(list);

    return list.length ? (
      <Wrapper absolute={absolute} bordered={bordered} id={htmlId}>
        <FlexBar scrollable={false} border backgroundColor={backgroundColor}>
          <TabBar style={{ whiteSpace: 'normal' }} ref={tabBarRef} role="tablist">
            {visibleList.map(({ title, id, active, color }, index) => {
              const indexId = `index-${index}`;

              return (
                <TabButton
                  id={`tabbutton-${sanitize(id) ?? indexId}`}
                  ref={(ref: HTMLButtonElement) => {
                    tabRefs.current.set(id, ref);
                  }}
                  className={`tabbutton ${active ? 'tabbutton-active' : ''}`}
                  type="button"
                  key={id}
                  active={active}
                  textColor={color}
                  onClick={(e: MouseEvent) => {
                    e.preventDefault();
                    actions.onSelect(id);
                  }}
                  role="tab"
                >
                  {typeof title === 'function' ? <title /> : title}
                </TabButton>
              );
            })}
            <AddonTab menuName={menuName} actions={actions} />
          </TabBar>
          {tools}
        </FlexBar>
        <Content id="panel-tab-content" bordered={bordered} absolute={absolute}>
          {list.map(({ id, active, render }) => {
            return React.createElement(render, { key: id, active }, null);
          })}
        </Content>
      </Wrapper>
    ) : (
      <Placeholder>
        <Fragment key="title">Nothing found</Fragment>
      </Placeholder>
    );
  }
);
Tabs.displayName = 'Tabs';
Tabs.defaultProps = {
  id: null,
  children: null,
  tools: null,
  selected: null,
  absolute: false,
  bordered: false,
  menuName: 'Tabs',
};

export interface TabsStateProps {
  children: TabsProps['children'];
  initial: string;
  absolute: boolean;
  bordered: boolean;
  backgroundColor: string;
  menuName: string;
}

export interface TabsStateState {
  selected: string;
}

export class TabsState extends Component<TabsStateProps, TabsStateState> {
  static defaultProps: TabsStateProps = {
    children: [],
    initial: null,
    absolute: false,
    bordered: false,
    backgroundColor: '',
    menuName: undefined,
  };

  constructor(props: TabsStateProps) {
    super(props);

    this.state = {
      selected: props.initial,
    };
  }

  handlers = {
    onSelect: (id: string) => this.setState({ selected: id }),
  };

  render() {
    const { bordered = false, absolute = false, children, backgroundColor, menuName } = this.props;
    const { selected } = this.state;
    return (
      <Tabs
        bordered={bordered}
        absolute={absolute}
        selected={selected}
        backgroundColor={backgroundColor}
        menuName={menuName}
        actions={this.handlers}
      >
        {children}
      </Tabs>
    );
  }
}<|MERGE_RESOLUTION|>--- conflicted
+++ resolved
@@ -143,14 +143,6 @@
     menuName,
   }) => {
     const idList = childrenToList(children).map((i) => i.id);
-<<<<<<< HEAD
-    const primeList = useMemo<ChildrenList>(() => childrenToList(children), [...idList]);
-
-    const list = useMemo(
-      () =>
-        primeList.map((i, index) => ({ ...i, active: selected ? i.id === selected : index === 0 })),
-      [selected, primeList]
-=======
     const list = useMemo(
       () =>
         childrenToList(children).map((i, index) => ({
@@ -158,7 +150,6 @@
           active: selected ? i.id === selected : index === 0,
         })),
       [selected, ...idList]
->>>>>>> 967e09dc
     );
 
     const { visibleList, tabBarRef, tabRefs, AddonTab } = useList(list);
