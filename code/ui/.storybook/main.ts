import type { StorybookConfig } from '../../frameworks/react-vite/dist';

const config: StorybookConfig = {
  stories: [
    {
      directory: '../manager/src',
      titlePrefix: '@storybook-ui',
    },
    {
      directory: '../components/src',
      titlePrefix: '@storybook-components',
    },
    {
      directory: '../blocks/src',
      titlePrefix: '@storybook-blocks',
    },
  ],
  addons: [
    '@storybook/addon-links',
    '@storybook/addon-essentials',
    '@storybook/addon-interactions',
  ],
  framework: {
    name: '@storybook/react-vite',
    options: {},
  },
<<<<<<< HEAD
  viteFinal: (viteConfig) => {
    return {
      ...viteConfig,
      optimizeDeps: {
        ...viteConfig.optimizeDeps,
        include: [
          ...(viteConfig.optimizeDeps?.include ?? []),
          'react-element-to-jsx-string',
          'core-js/modules/es.regexp.flags.js',
          'react-colorful',
        ],
      },
      /*
      This might look complex but all we're doing is removing the default set of React Vite plugins
      and adding them back in, but with the `jsxRuntime: 'classic'` option.
      TODO: When we've upgraded to React 18 all of this shouldn't be necessary anymore
      */
      plugins: [
        ...withoutReactPlugins(viteConfig.plugins),
        vitePluginReact({ jsxRuntime: 'classic' }),
      ],
    };
=======
  core: {
    disableTelemetry: true,
>>>>>>> 9bb5d45e
  },
};

export default config;<|MERGE_RESOLUTION|>--- conflicted
+++ resolved
@@ -24,33 +24,8 @@
     name: '@storybook/react-vite',
     options: {},
   },
-<<<<<<< HEAD
-  viteFinal: (viteConfig) => {
-    return {
-      ...viteConfig,
-      optimizeDeps: {
-        ...viteConfig.optimizeDeps,
-        include: [
-          ...(viteConfig.optimizeDeps?.include ?? []),
-          'react-element-to-jsx-string',
-          'core-js/modules/es.regexp.flags.js',
-          'react-colorful',
-        ],
-      },
-      /*
-      This might look complex but all we're doing is removing the default set of React Vite plugins
-      and adding them back in, but with the `jsxRuntime: 'classic'` option.
-      TODO: When we've upgraded to React 18 all of this shouldn't be necessary anymore
-      */
-      plugins: [
-        ...withoutReactPlugins(viteConfig.plugins),
-        vitePluginReact({ jsxRuntime: 'classic' }),
-      ],
-    };
-=======
   core: {
     disableTelemetry: true,
->>>>>>> 9bb5d45e
   },
 };
 
