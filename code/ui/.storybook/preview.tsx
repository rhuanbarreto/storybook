--- conflicted
+++ resolved
@@ -11,14 +11,8 @@
   useTheme,
 } from '@storybook/theming';
 import { useArgs } from '@storybook/addons';
-<<<<<<< HEAD
-import type { PreviewWeb } from '@storybook/preview-web';
-import { DocsContext } from '@storybook/preview-web';
-=======
-import { Symbols } from '@storybook/components';
 import type { PreviewWeb } from '@storybook/preview-api';
 import { DocsContext } from '@storybook/preview-api';
->>>>>>> 2cf3c1b6
 import type { ReactRenderer } from '@storybook/react';
 import type { Channel } from '@storybook/channels';
 
