/* eslint-disable react/destructuring-assignment */
import React, { Children, useContext } from 'react';
import type { FC, ReactElement, ReactNode } from 'react';
import type { ModuleExport, ModuleExports, Renderer } from '@storybook/types';
import { deprecate } from '@storybook/client-logger';
import dedent from 'ts-dedent';
import type { Layout, PreviewProps as PurePreviewProps } from '../components';
import { Preview as PurePreview, PreviewSkeleton } from '../components';
import type { DocsContextProps } from './DocsContext';
import { DocsContext } from './DocsContext';
import type { SourceContextProps } from './SourceContainer';
import { SourceContext } from './SourceContainer';
import type { SourceProps } from './Source';
import { useSourceProps, SourceState as DeprecatedSourceState, SourceState } from './Source';
import { useStories } from './useStory';
import type { StoryProps } from './Story';
import { getStoryId, Story } from './Story';
import { useOf } from './useOf';

export { DeprecatedSourceState as SourceState };

type DeprecatedCanvasProps = {
  /**
   * @deprecated multiple stories are not supported
   */
  isColumn?: boolean;
  /**
   * @deprecated multiple stories are not supported
   */
  columns?: number;
  /**
   * @deprecated use `sourceState` instead
   */
  withSource?: DeprecatedSourceState;
  /**
   * @deprecated use `source.code` instead
   */
  mdxSource?: string;
  /**
   * @deprecated reference stories with the `of` prop instead
   */
  children?: ReactNode;
};

type CanvasProps = Pick<PurePreviewProps, 'withToolbar' | 'additionalActions' | 'className'> & {
  /**
   * Pass the export defining a story to render that story
   *
   * ```jsx
   * import { Meta, Canvas } from '@storybook/blocks';
   * import * as ButtonStories from './Button.stories';
   *
   * <Meta of={ButtonStories} />
   * <Canvas of={ButtonStories.Primary} />
   * ```
   */
  of?: ModuleExport;
  /**
   * Pass all exports of the CSF file if this MDX file is unattached
   *
   * ```jsx
   * import { Canvas } from '@storybook/blocks';
   * import * as ButtonStories from './Button.stories';
   *
   * <Canvas of={ButtonStories.Primary} meta={ButtonStories} />
   * ```
   */
  meta?: ModuleExports;
  /**
   * Specify the initial state of the source panel
   * hidden: the source panel is hidden by default
   * shown: the source panel is shown by default
   * none: the source panel is not available and the button to show it is hidden
   * @default 'hidden'
   */
  sourceState?: 'hidden' | 'shown' | 'none';
  /**
   * how to layout the story within the canvas
   * padded: the story has padding within the canvas
   * fullscreen: the story is rendered edge to edge within the canvas
   * centered: the story is centered within the canvas
   * @default 'padded'
   */
  layout?: Layout;
  /**
   * @see {SourceProps}
   */
  source?: Omit<SourceProps, 'dark'>;
  /**
   * @see {StoryProps}
   */
  story?: Pick<StoryProps, 'inline' | 'height' | 'autoplay' | '__forceInitialArgs' | '__primary'>;
};

const useDeprecatedPreviewProps = (
  {
    withSource,
    mdxSource,
    children,
    layout: layoutProp,
    ...props
  }: DeprecatedCanvasProps & { of?: ModuleExport; layout?: Layout },
  docsContext: DocsContextProps<Renderer>,
  sourceContext: SourceContextProps
) => {
  /*
  get all story IDs by traversing through the children,
  filter out any non-story children (e.g. text nodes)
  and then get the id from each story depending on available props
  */
  const storyIds = (Children.toArray(children) as ReactElement[])
    .filter((c) => c.props && (c.props.id || c.props.name || c.props.of))
    .map((c) => getStoryId(c.props, docsContext));

  const stories = useStories(storyIds, docsContext);
  const isLoading = stories.some((s) => !s);
  const sourceProps = useSourceProps(
    mdxSource ? { code: decodeURI(mdxSource), of: props.of } : { ids: storyIds, of: props.of },
    docsContext,
    sourceContext
  );
  if (withSource === SourceState.NONE) {
    return { isLoading, previewProps: props };
  }

  // if the user has specified a layout prop, use that...
  let layout = layoutProp;
  // ...otherwise, try to infer it from the children 'parameters' prop
  Children.forEach(children, (child) => {
    if (layout) {
      return;
    }
    layout = (child as ReactElement)?.props?.parameters?.layout;
  });
  // ...otherwise, try to infer it from the story parameters
  stories.forEach((story) => {
    if (layout || !story) {
      return;
    }
    layout = story?.parameters.layout ?? story.parameters.docs?.canvas?.layout;
  });

  return {
    isLoading,
    previewProps: {
      ...props, // pass through columns etc.
      layout: layout ?? 'padded',
      withSource: sourceProps,
      isExpanded: (withSource || sourceProps.state) === SourceState.OPEN,
    },
  };
};

export const Canvas: FC<CanvasProps & DeprecatedCanvasProps> = (props) => {
  const docsContext = useContext(DocsContext);
  const sourceContext = useContext(SourceContext);
  const { children, of, source } = props;
  const { isLoading, previewProps } = useDeprecatedPreviewProps(props, docsContext, sourceContext);
<<<<<<< HEAD

  let story;
  let sourceProps;
  /**
   * useOf and useSourceProps will throw if they can't find the story, in the scenario where
   * the doc is unattached (no primary story) and 'of' is undefined.
   * That scenario is valid in the deprecated API, where children is used as story refs rather than 'of'.
   * So if children is passed we allow the error to be swallowed and we'll use them instead.
   * We use two separate try blocks to not break the rules of hooks.
   */
  try {
    ({ story } = useOf(of || 'story', ['story']));
  } catch (error) {
    if (!children) {
      throw error;
    }
  }
  try {
    sourceProps = useSourceProps({ ...source, of }, docsContext, sourceContext);
  } catch (error) {
    if (!children) {
      throw error;
    }
  }

  if (props.withSource) {
    deprecate(dedent`Setting source state with \`withSource\` is deprecated, please use \`sourceState\` with 'hidden', 'shown' or 'none' instead. 
    
    Please refer to the migration guide: https://github.com/storybookjs/storybook/blob/next/MIGRATION.md#canvas-block'
    `);
  }
  if (props.mdxSource) {
    deprecate(dedent`Setting source code with \`mdxSource\` is deprecated, please use source={{code: '...'}} instead. 
    
    Please refer to the migration guide: https://github.com/storybookjs/storybook/blob/next/MIGRATION.md#canvas-block'
    `);
  }
  if (props.isColumn !== undefined || props.columns !== undefined) {
    deprecate(dedent`\`isColumn\` and \`columns\` props are deprecated as the Canvas block now only supports showing a single story. 
    
    Please refer to the migration guide: https://github.com/storybookjs/storybook/blob/next/MIGRATION.md#canvas-block'
    `);
  }
  if (children) {
    deprecate(dedent`Passing children to Canvas is deprecated, please use the \`of\` prop instead to reference a story. 
    
    Please refer to the migration guide: https://github.com/storybookjs/storybook/blob/next/MIGRATION.md#canvas-block'
  `);
    return isLoading ? (
      <PreviewSkeleton />
    ) : (
      <PurePreview {...previewProps}>{children}</PurePreview>
    );
  }

  const layout =
    props.layout ?? story.parameters.layout ?? story.parameters.docs?.canvas?.layout ?? 'padded';
  const withToolbar = props.withToolbar ?? story.parameters.docs?.canvas?.withToolbar ?? false;
  const additionalActions =
    props.additionalActions ?? story.parameters.docs?.canvas?.additionalActions;
  const sourceState = props.sourceState ?? story.parameters.docs?.canvas?.sourceState ?? 'hidden';
  const className = props.className ?? story.parameters.docs?.canvas?.className;

=======

  let story;
  let sourceProps;
  /**
   * useOf and useSourceProps will throw if they can't find the story, in the scenario where
   * the doc is unattached (no primary story) and 'of' is undefined.
   * That scenario is valid in the deprecated API, where children is used as story refs rather than 'of'.
   * So if children is passed we allow the error to be swallowed and we'll use them instead.
   * We use two separate try blocks and throw the error afterwards to not break the rules of hooks.
   */
  let hookError;
  try {
    ({ story } = useOf(of || 'story', ['story']));
  } catch (error) {
    if (!children) {
      hookError = error;
    }
  }
  try {
    sourceProps = useSourceProps({ ...source, of }, docsContext, sourceContext);
  } catch (error) {
    if (!children) {
      hookError = error;
    }
  }
  if (hookError) {
    throw hookError;
  }

  if (props.withSource) {
    deprecate(dedent`Setting source state with \`withSource\` is deprecated, please use \`sourceState\` with 'hidden', 'shown' or 'none' instead. 
    
    Please refer to the migration guide: https://github.com/storybookjs/storybook/blob/next/MIGRATION.md#canvas-block'
    `);
  }
  if (props.mdxSource) {
    deprecate(dedent`Setting source code with \`mdxSource\` is deprecated, please use source={{code: '...'}} instead. 
    
    Please refer to the migration guide: https://github.com/storybookjs/storybook/blob/next/MIGRATION.md#canvas-block'
    `);
  }
  if (props.isColumn !== undefined || props.columns !== undefined) {
    deprecate(dedent`\`isColumn\` and \`columns\` props are deprecated as the Canvas block now only supports showing a single story. 
    
    Please refer to the migration guide: https://github.com/storybookjs/storybook/blob/next/MIGRATION.md#canvas-block'
    `);
  }
  if (children) {
    deprecate(dedent`Passing children to Canvas is deprecated, please use the \`of\` prop instead to reference a story. 
    
    Please refer to the migration guide: https://github.com/storybookjs/storybook/blob/next/MIGRATION.md#canvas-block'
  `);
    return isLoading ? (
      <PreviewSkeleton />
    ) : (
      <PurePreview {...previewProps}>{children}</PurePreview>
    );
  }

  const layout =
    props.layout ?? story.parameters.layout ?? story.parameters.docs?.canvas?.layout ?? 'padded';
  const withToolbar = props.withToolbar ?? story.parameters.docs?.canvas?.withToolbar ?? false;
  const additionalActions =
    props.additionalActions ?? story.parameters.docs?.canvas?.additionalActions;
  const sourceState = props.sourceState ?? story.parameters.docs?.canvas?.sourceState ?? 'hidden';
  const className = props.className ?? story.parameters.docs?.canvas?.className;

>>>>>>> dc453c19
  return (
    <PurePreview
      withSource={sourceState === 'none' ? undefined : sourceProps}
      isExpanded={sourceState === 'shown'}
      withToolbar={withToolbar}
      additionalActions={additionalActions}
      className={className}
      layout={layout}
    >
      <Story of={of || story.moduleExport} meta={props.meta} {...props.story} />
    </PurePreview>
  );
};<|MERGE_RESOLUTION|>--- conflicted
+++ resolved
@@ -156,7 +156,6 @@
   const sourceContext = useContext(SourceContext);
   const { children, of, source } = props;
   const { isLoading, previewProps } = useDeprecatedPreviewProps(props, docsContext, sourceContext);
-<<<<<<< HEAD
 
   let story;
   let sourceProps;
@@ -165,21 +164,25 @@
    * the doc is unattached (no primary story) and 'of' is undefined.
    * That scenario is valid in the deprecated API, where children is used as story refs rather than 'of'.
    * So if children is passed we allow the error to be swallowed and we'll use them instead.
-   * We use two separate try blocks to not break the rules of hooks.
-   */
+   * We use two separate try blocks and throw the error afterwards to not break the rules of hooks.
+   */
+  let hookError;
   try {
     ({ story } = useOf(of || 'story', ['story']));
   } catch (error) {
     if (!children) {
-      throw error;
+      hookError = error;
     }
   }
   try {
     sourceProps = useSourceProps({ ...source, of }, docsContext, sourceContext);
   } catch (error) {
     if (!children) {
-      throw error;
-    }
+      hookError = error;
+    }
+  }
+  if (hookError) {
+    throw hookError;
   }
 
   if (props.withSource) {
@@ -220,75 +223,6 @@
   const sourceState = props.sourceState ?? story.parameters.docs?.canvas?.sourceState ?? 'hidden';
   const className = props.className ?? story.parameters.docs?.canvas?.className;
 
-=======
-
-  let story;
-  let sourceProps;
-  /**
-   * useOf and useSourceProps will throw if they can't find the story, in the scenario where
-   * the doc is unattached (no primary story) and 'of' is undefined.
-   * That scenario is valid in the deprecated API, where children is used as story refs rather than 'of'.
-   * So if children is passed we allow the error to be swallowed and we'll use them instead.
-   * We use two separate try blocks and throw the error afterwards to not break the rules of hooks.
-   */
-  let hookError;
-  try {
-    ({ story } = useOf(of || 'story', ['story']));
-  } catch (error) {
-    if (!children) {
-      hookError = error;
-    }
-  }
-  try {
-    sourceProps = useSourceProps({ ...source, of }, docsContext, sourceContext);
-  } catch (error) {
-    if (!children) {
-      hookError = error;
-    }
-  }
-  if (hookError) {
-    throw hookError;
-  }
-
-  if (props.withSource) {
-    deprecate(dedent`Setting source state with \`withSource\` is deprecated, please use \`sourceState\` with 'hidden', 'shown' or 'none' instead. 
-    
-    Please refer to the migration guide: https://github.com/storybookjs/storybook/blob/next/MIGRATION.md#canvas-block'
-    `);
-  }
-  if (props.mdxSource) {
-    deprecate(dedent`Setting source code with \`mdxSource\` is deprecated, please use source={{code: '...'}} instead. 
-    
-    Please refer to the migration guide: https://github.com/storybookjs/storybook/blob/next/MIGRATION.md#canvas-block'
-    `);
-  }
-  if (props.isColumn !== undefined || props.columns !== undefined) {
-    deprecate(dedent`\`isColumn\` and \`columns\` props are deprecated as the Canvas block now only supports showing a single story. 
-    
-    Please refer to the migration guide: https://github.com/storybookjs/storybook/blob/next/MIGRATION.md#canvas-block'
-    `);
-  }
-  if (children) {
-    deprecate(dedent`Passing children to Canvas is deprecated, please use the \`of\` prop instead to reference a story. 
-    
-    Please refer to the migration guide: https://github.com/storybookjs/storybook/blob/next/MIGRATION.md#canvas-block'
-  `);
-    return isLoading ? (
-      <PreviewSkeleton />
-    ) : (
-      <PurePreview {...previewProps}>{children}</PurePreview>
-    );
-  }
-
-  const layout =
-    props.layout ?? story.parameters.layout ?? story.parameters.docs?.canvas?.layout ?? 'padded';
-  const withToolbar = props.withToolbar ?? story.parameters.docs?.canvas?.withToolbar ?? false;
-  const additionalActions =
-    props.additionalActions ?? story.parameters.docs?.canvas?.additionalActions;
-  const sourceState = props.sourceState ?? story.parameters.docs?.canvas?.sourceState ?? 'hidden';
-  const className = props.className ?? story.parameters.docs?.canvas?.className;
-
->>>>>>> dc453c19
   return (
     <PurePreview
       withSource={sourceState === 'none' ? undefined : sourceProps}
