{
  "name": "@storybook/blocks",
  "version": "7.0.0-alpha.53",
  "description": "Storybook Doc Blocks",
  "keywords": [
    "storybook"
  ],
  "homepage": "https://github.com/storybookjs/storybook/tree/main/code/ui/blocks",
  "bugs": {
    "url": "https://github.com/storybookjs/storybook/issues"
  },
  "repository": {
    "type": "git",
    "url": "https://github.com/storybookjs/storybook.git",
    "directory": "code/ui/blocks"
  },
  "funding": {
    "type": "opencollective",
    "url": "https://opencollective.com/storybook"
  },
  "license": "MIT",
  "sideEffects": false,
  "exports": {
    ".": {
      "require": "./dist/index.js",
      "import": "./dist/index.mjs",
      "types": "./dist/index.d.ts"
    },
    "./package.json": "./package.json"
  },
  "main": "dist/index.js",
  "module": "dist/index.mjs",
  "types": "dist/index.d.ts",
  "files": [
    "dist/**/*",
    "README.md",
    "*.js",
    "*.d.ts"
  ],
  "scripts": {
    "check": "../../../scripts/node_modules/.bin/tsc --noEmit",
    "prep": "../../../scripts/prepare/bundle.ts"
  },
  "dependencies": {
    "@storybook/api": "7.0.0-alpha.53",
    "@storybook/channels": "7.0.0-alpha.53",
    "@storybook/client-logger": "7.0.0-alpha.53",
    "@storybook/components": "7.0.0-alpha.53",
    "@storybook/core-events": "7.0.0-alpha.53",
    "@storybook/csf": "next",
<<<<<<< HEAD
    "@storybook/docs-tools": "7.0.0-alpha.52",
    "@storybook/preview-api": "7.0.0-alpha.52",
    "@storybook/theming": "7.0.0-alpha.52",
    "@storybook/types": "7.0.0-alpha.52",
=======
    "@storybook/docs-tools": "7.0.0-alpha.53",
    "@storybook/preview-web": "7.0.0-alpha.53",
    "@storybook/store": "7.0.0-alpha.53",
    "@storybook/theming": "7.0.0-alpha.53",
    "@storybook/types": "7.0.0-alpha.53",
>>>>>>> 7e73ff44
    "@types/lodash": "^4.14.167",
    "color-convert": "^2.0.1",
    "dequal": "^2.0.2",
    "global": "^4.4.0",
    "lodash": "^4.17.21",
    "markdown-to-jsx": "^7.1.3",
    "memoizerific": "^1.11.3",
    "polished": "^4.2.2",
    "react-colorful": "^5.1.2",
    "ts-dedent": "^2.0.0",
    "util-deprecate": "^1.0.2"
  },
  "devDependencies": {
    "@storybook/addon-actions": "7.0.0-alpha.53",
    "@storybook/addons": "7.0.0-alpha.53",
    "@types/color-convert": "^2.0.0"
  },
  "peerDependencies": {
    "react": "^16.8.0 || ^17.0.0 || ^18.0.0",
    "react-dom": "^16.8.0 || ^17.0.0 || ^18.0.0"
  },
  "publishConfig": {
    "access": "public"
  },
  "bundler": {
    "entries": [
      "./src/index.ts"
    ]
  },
  "gitHead": "fd1cf81615a5ddac3369e7bb567a1a43081fdc23"
}<|MERGE_RESOLUTION|>--- conflicted
+++ resolved
@@ -48,18 +48,10 @@
     "@storybook/components": "7.0.0-alpha.53",
     "@storybook/core-events": "7.0.0-alpha.53",
     "@storybook/csf": "next",
-<<<<<<< HEAD
-    "@storybook/docs-tools": "7.0.0-alpha.52",
-    "@storybook/preview-api": "7.0.0-alpha.52",
-    "@storybook/theming": "7.0.0-alpha.52",
-    "@storybook/types": "7.0.0-alpha.52",
-=======
     "@storybook/docs-tools": "7.0.0-alpha.53",
-    "@storybook/preview-web": "7.0.0-alpha.53",
-    "@storybook/store": "7.0.0-alpha.53",
+    "@storybook/preview-api": "7.0.0-alpha.53",
     "@storybook/theming": "7.0.0-alpha.53",
     "@storybook/types": "7.0.0-alpha.53",
->>>>>>> 7e73ff44
     "@types/lodash": "^4.14.167",
     "color-convert": "^2.0.1",
     "dequal": "^2.0.2",
