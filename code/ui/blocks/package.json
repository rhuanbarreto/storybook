{
  "name": "@storybook/blocks",
  "version": "7.2.0-rc.0",
  "description": "Storybook Doc Blocks",
  "keywords": [
    "storybook"
  ],
  "homepage": "https://github.com/storybookjs/storybook/tree/next/code/ui/blocks",
  "bugs": {
    "url": "https://github.com/storybookjs/storybook/issues"
  },
  "repository": {
    "type": "git",
    "url": "https://github.com/storybookjs/storybook.git",
    "directory": "code/ui/blocks"
  },
  "funding": {
    "type": "opencollective",
    "url": "https://opencollective.com/storybook"
  },
  "license": "MIT",
  "sideEffects": false,
  "exports": {
    ".": {
      "types": "./dist/index.d.ts",
      "node": "./dist/index.js",
      "require": "./dist/index.js",
      "import": "./dist/index.mjs"
    },
    "./package.json": "./package.json"
  },
  "main": "dist/index.js",
  "module": "dist/index.mjs",
  "types": "dist/index.d.ts",
  "files": [
    "dist/**/*",
    "README.md",
    "*.js",
    "*.d.ts"
  ],
  "scripts": {
    "check": "../../../scripts/prepare/check.ts",
    "prep": "../../../scripts/prepare/bundle.ts"
  },
  "dependencies": {
<<<<<<< HEAD
    "@storybook/channels": "workspace:*",
    "@storybook/client-logger": "workspace:*",
    "@storybook/components": "workspace:*",
    "@storybook/core-events": "workspace:*",
    "@storybook/csf": "^0.1.0",
    "@storybook/docs-tools": "workspace:*",
    "@storybook/global": "^5.0.0",
    "@storybook/manager-api": "workspace:*",
    "@storybook/preview-api": "workspace:*",
    "@storybook/theming": "workspace:*",
    "@storybook/types": "workspace:*",
=======
    "@storybook/channels": "7.2.0-rc.0",
    "@storybook/client-logger": "7.2.0-rc.0",
    "@storybook/components": "7.2.0-rc.0",
    "@storybook/core-events": "7.2.0-rc.0",
    "@storybook/csf": "^0.1.0",
    "@storybook/docs-tools": "7.2.0-rc.0",
    "@storybook/global": "^5.0.0",
    "@storybook/manager-api": "7.2.0-rc.0",
    "@storybook/preview-api": "7.2.0-rc.0",
    "@storybook/theming": "7.2.0-rc.0",
    "@storybook/types": "7.2.0-rc.0",
>>>>>>> 5bcced29
    "@types/lodash": "^4.14.167",
    "color-convert": "^2.0.1",
    "dequal": "^2.0.2",
    "lodash": "^4.17.21",
    "markdown-to-jsx": "^7.1.8",
    "memoizerific": "^1.11.3",
    "polished": "^4.2.2",
    "react-colorful": "^5.1.2",
    "telejson": "^7.0.3",
    "tocbot": "^4.20.1",
    "ts-dedent": "^2.0.0",
    "util-deprecate": "^1.0.2"
  },
  "devDependencies": {
<<<<<<< HEAD
    "@storybook/addon-actions": "workspace:*",
=======
    "@storybook/addon-actions": "7.2.0-rc.0",
>>>>>>> 5bcced29
    "@types/color-convert": "^2.0.0"
  },
  "peerDependencies": {
    "react": "^16.8.0 || ^17.0.0 || ^18.0.0",
    "react-dom": "^16.8.0 || ^17.0.0 || ^18.0.0"
  },
  "publishConfig": {
    "access": "public"
  },
  "bundler": {
    "entries": [
      "./src/index.ts"
    ]
  },
  "gitHead": "e6a7fd8a655c69780bc20b9749c2699e44beae17"
}<|MERGE_RESOLUTION|>--- conflicted
+++ resolved
@@ -43,7 +43,6 @@
     "prep": "../../../scripts/prepare/bundle.ts"
   },
   "dependencies": {
-<<<<<<< HEAD
     "@storybook/channels": "workspace:*",
     "@storybook/client-logger": "workspace:*",
     "@storybook/components": "workspace:*",
@@ -55,19 +54,6 @@
     "@storybook/preview-api": "workspace:*",
     "@storybook/theming": "workspace:*",
     "@storybook/types": "workspace:*",
-=======
-    "@storybook/channels": "7.2.0-rc.0",
-    "@storybook/client-logger": "7.2.0-rc.0",
-    "@storybook/components": "7.2.0-rc.0",
-    "@storybook/core-events": "7.2.0-rc.0",
-    "@storybook/csf": "^0.1.0",
-    "@storybook/docs-tools": "7.2.0-rc.0",
-    "@storybook/global": "^5.0.0",
-    "@storybook/manager-api": "7.2.0-rc.0",
-    "@storybook/preview-api": "7.2.0-rc.0",
-    "@storybook/theming": "7.2.0-rc.0",
-    "@storybook/types": "7.2.0-rc.0",
->>>>>>> 5bcced29
     "@types/lodash": "^4.14.167",
     "color-convert": "^2.0.1",
     "dequal": "^2.0.2",
@@ -82,11 +68,7 @@
     "util-deprecate": "^1.0.2"
   },
   "devDependencies": {
-<<<<<<< HEAD
     "@storybook/addon-actions": "workspace:*",
-=======
-    "@storybook/addon-actions": "7.2.0-rc.0",
->>>>>>> 5bcced29
     "@types/color-convert": "^2.0.0"
   },
   "peerDependencies": {
