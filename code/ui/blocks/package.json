--- conflicted
+++ resolved
@@ -48,11 +48,7 @@
     "@storybook/client-logger": "workspace:*",
     "@storybook/components": "workspace:*",
     "@storybook/core-events": "workspace:*",
-<<<<<<< HEAD
-    "@storybook/csf": "0.1.4--canary.82.934057e.0",
-=======
     "@storybook/csf": "^0.1.4",
->>>>>>> cf2e5b98
     "@storybook/docs-tools": "workspace:*",
     "@storybook/global": "^5.0.0",
     "@storybook/icons": "^1.2.5",
