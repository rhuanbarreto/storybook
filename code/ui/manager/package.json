--- conflicted
+++ resolved
@@ -51,24 +51,13 @@
   },
   "devDependencies": {
     "@fal-works/esbuild-plugin-global-externals": "^2.1.2",
-<<<<<<< HEAD
-    "@storybook/addons": "7.1.0-alpha.30",
-    "@storybook/api": "7.1.0-alpha.30",
-    "@storybook/channel-postmessage": "7.1.0-alpha.30",
-    "@storybook/channels": "7.1.0-alpha.30",
-    "@storybook/client-logger": "7.1.0-alpha.30",
-    "@storybook/components": "7.1.0-alpha.30",
-    "@storybook/core-events": "7.1.0-alpha.30",
-=======
     "@storybook/addons": "7.1.0-alpha.31",
     "@storybook/api": "7.1.0-alpha.31",
     "@storybook/channel-postmessage": "7.1.0-alpha.31",
-    "@storybook/channel-websocket": "7.1.0-alpha.31",
     "@storybook/channels": "7.1.0-alpha.31",
     "@storybook/client-logger": "7.1.0-alpha.31",
     "@storybook/components": "7.1.0-alpha.31",
     "@storybook/core-events": "7.1.0-alpha.31",
->>>>>>> ec1ad28d
     "@storybook/global": "^5.0.0",
     "@storybook/manager-api": "7.1.0-alpha.31",
     "@storybook/router": "7.1.0-alpha.31",
