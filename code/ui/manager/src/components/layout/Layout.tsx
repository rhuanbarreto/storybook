--- conflicted
+++ resolved
@@ -1,6 +1,6 @@
 import type { Reducer } from 'react';
 import React, { useEffect, useReducer, useRef } from 'react';
-import { css, styled } from '@storybook/theming';
+import { styled } from '@storybook/theming';
 import { useUpstreamState } from '../../hooks';
 import type { Props, LayoutState } from './Layout.types';
 import { useDragging } from './Layout.DesktopControls';
@@ -75,17 +75,10 @@
       <LayoutContainer {...state}>
         {showPages && <PagesContainer>{slots.slotPages}</PagesContainer>}
         <ContentContainer>{slots.slotMain}</ContentContainer>
-<<<<<<< HEAD
-        <SidebarContainer>
-          <SidebarResizer className="sb-sizer sb-horizontalDrag" ref={sidebarResizerRef}>
-            <div className="sb-shade" />
-          </SidebarResizer>
-=======
         <SidebarContainer hidden={state.sidebarWidth === 0}>
           <Drag variant="sidebar" ref={sidebarResizerRef}>
             <Shadow variant="sidebar" />
           </Drag>
->>>>>>> b7a6e843
           {slots.slotSidebar}
         </SidebarContainer>
         {showPanel && (
