--- conflicted
+++ resolved
@@ -177,31 +177,6 @@
       width: '100%',
       height: '100svh',
       overflow: 'hidden',
-<<<<<<< HEAD
-      display: 'flex',
-      flexDirection: 'column',
-
-      [`@media ${breakpoint}`]: {
-        display: 'grid',
-        gap: 0,
-        gridTemplateColumns: `minmax(0, ${navSize}px) minmax(${MINIMUM_CONTENT_WIDTH_PX}px, 1fr) minmax(0, ${rightPanelWidth}px)`,
-        gridTemplateRows: `[top] 1fr ${bottomPanelHeight}px [bottom]`,
-        gridTemplateAreas: (() => {
-          if (viewMode === 'docs') {
-            // remove panel in docs viewMode
-            return `"sidebar content content"
-                    "sidebar content content"`;
-          }
-          if (panelPosition === 'right') {
-            return `"sidebar content panel"
-                    "sidebar content panel"`;
-          }
-          return `"sidebar content content content"
-                  "sidebar panel   panel   panel"`;
-        })(),
-        transition: isDragging ? null : 'all 0.2s ease-in-out', // transition when toggling panels, but not when dragging
-      },
-=======
       gap: 0,
       transition: isDragging ? null : 'all 0.2s ease-in-out', // transition when toggling panels, but not when dragging
       gridTemplateColumns: `minmax(0, ${navSize}px) minmax(${MINIMUM_CONTENT_WIDTH_PX}px, 1fr) minmax(0, ${rightPanelWidth}px)`,
@@ -219,7 +194,6 @@
         return `"sidebar content content"
                 "sidebar panel   panel"`;
       })(),
->>>>>>> 0b413ac3
     };
   }
 );
