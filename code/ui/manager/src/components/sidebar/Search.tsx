import { useStorybookApi, shortcutToHumanString } from '@storybook/manager-api';
import { styled } from '@storybook/theming';
import type { DownshiftState, StateChangeOptions } from 'downshift';
import Downshift from 'downshift';
import type { FuseOptions } from 'fuse.js';
import Fuse from 'fuse.js';
import { global } from '@storybook/global';
import React, { useRef, useState, useCallback } from 'react';
import { CloseIcon, PlusIcon, SearchIcon } from '@storybook/icons';
import { IconButton, TooltipNote, WithTooltip } from '@storybook/components';
import { DEFAULT_REF_ID } from './Sidebar';
import type {
  CombinedDataset,
  SearchItem,
  SearchResult,
  DownshiftItem,
  SearchChildrenFn,
  Selection,
} from './types';
import { isSearchResult, isExpandType } from './types';

import { scrollIntoView, searchItem } from '../../utils/tree';
import { getGroupStatus, getHighestStatus } from '../../utils/status';
import { useLayout } from '../layout/LayoutProvider';

const { document } = global;

const DEFAULT_MAX_SEARCH_RESULTS = 50;

const options = {
  shouldSort: true,
  tokenize: true,
  findAllMatches: true,
  includeScore: true,
  includeMatches: true,
  threshold: 0.2,
  location: 0,
  distance: 100,
  maxPatternLength: 32,
  minMatchCharLength: 1,
  keys: [
    { name: 'name', weight: 0.7 },
    { name: 'path', weight: 0.3 },
  ],
} as FuseOptions<SearchItem>;

const SearchBar = styled.div({
  display: 'flex',
  flexDirection: 'row',
  columnGap: 6,
});

const TooltipNoteWrapper = styled(TooltipNote)({
  margin: 0,
});

const ScreenReaderLabel = styled.label({
  position: 'absolute',
  left: -10000,
  top: 'auto',
  width: 1,
  height: 1,
  overflow: 'hidden',
});

const CreateNewStoryButton = styled(IconButton)(({ theme }) => ({
  color: theme.color.mediumdark,
}));

const SearchIconWrapper = styled.div(({ theme }) => ({
  position: 'absolute',
  top: 0,
  left: 8,
  zIndex: 1,
  pointerEvents: 'none',
  color: theme.textMutedColor,
  display: 'flex',
  alignItems: 'center',
  height: '100%',
}));

const SearchField = styled.div({
  display: 'flex',
  flexDirection: 'column',
  flexGrow: 1,
  position: 'relative',
});

const Input = styled.input(({ theme }) => ({
  appearance: 'none',
  height: 28,
  paddingLeft: 28,
  paddingRight: 28,
  border: 0,
  boxShadow: `${theme.button.border} 0 0 0 1px inset`,
  background: 'transparent',
  borderRadius: 4,
  fontSize: `${theme.typography.size.s1 + 1}px`,
  fontFamily: 'inherit',
  transition: 'all 150ms',
  color: theme.color.defaultText,
  width: '100%',

  '&:focus, &:active': {
    outline: 0,
    borderColor: theme.color.secondary,
    background: theme.background.app,
  },
  '&::placeholder': {
    color: theme.textMutedColor,
    opacity: 1,
  },
  '&:valid ~ code, &:focus ~ code': {
    display: 'none',
  },
  '&:invalid ~ svg': {
    display: 'none',
  },
  '&:valid ~ svg': {
    display: 'block',
  },
  '&::-ms-clear': {
    display: 'none',
  },
  '&::-webkit-search-decoration, &::-webkit-search-cancel-button, &::-webkit-search-results-button, &::-webkit-search-results-decoration':
    {
      display: 'none',
    },
}));

const FocusKey = styled.code(({ theme }) => ({
  position: 'absolute',
  top: 6,
  right: 9,
  height: 16,
  zIndex: 1,
  lineHeight: '16px',
  textAlign: 'center',
  fontSize: '11px',
  color: theme.base === 'light' ? theme.color.dark : theme.textMutedColor,
  userSelect: 'none',
  pointerEvents: 'none',
  display: 'flex',
  alignItems: 'center',
  gap: 4,
}));

const FocusKeyCmd = styled.span({
  fontSize: '14px',
});

const ClearIcon = styled.div(({ theme }) => ({
  position: 'absolute',
  top: 0,
  right: 8,
  zIndex: 1,
  color: theme.textMutedColor,
  cursor: 'pointer',
  display: 'flex',
  alignItems: 'center',
  height: '100%',
}));

const FocusContainer = styled.div({ outline: 0 });

const isDevelopment = global.CONFIG_TYPE === 'DEVELOPMENT';
const isRendererReact = global.STORYBOOK_RENDERER === 'react';

export const Search = React.memo<{
  children: SearchChildrenFn;
  dataset: CombinedDataset;
  enableShortcuts?: boolean;
  getLastViewed: () => Selection[];
  initialQuery?: string;
  showCreateStoryButton?: boolean;
}>(function Search({
  children,
  dataset,
  enableShortcuts = true,
  getLastViewed,
  initialQuery = '',
  showCreateStoryButton = isDevelopment && isRendererReact,
}) {
  const api = useStorybookApi();
  const inputRef = useRef<HTMLInputElement>(null);
  const [inputPlaceholder, setPlaceholder] = useState('Find components');
  const [allComponents, showAllComponents] = useState(false);
  const searchShortcut = api ? shortcutToHumanString(api.getShortcutKeys().search) : '/';

  const makeFuse = useCallback(() => {
    const list = dataset.entries.reduce<SearchItem[]>((acc, [refId, { index, status }]) => {
      const groupStatus = getGroupStatus(index || {}, status);

      if (index) {
        acc.push(
          ...Object.values(index).map((item) => {
            const statusValue =
              status && status[item.id]
                ? getHighestStatus(Object.values(status[item.id] || {}).map((s) => s.status))
                : null;
            return {
              ...searchItem(item, dataset.hash[refId]),
              status: statusValue || groupStatus[item.id] || null,
            };
          })
        );
      }
      return acc;
    }, []);
    return new Fuse(list, options);
  }, [dataset]);

  const getResults = useCallback(
    (input: string) => {
      const fuse = makeFuse();
      if (!input) return [];

      let results: DownshiftItem[] = [];
      const resultIds: Set<string> = new Set();
      const distinctResults = (fuse.search(input) as SearchResult[]).filter(({ item }) => {
        if (
          !(item.type === 'component' || item.type === 'docs' || item.type === 'story') ||
          resultIds.has(item.parent)
        )
          return false;
        resultIds.add(item.id);
        return true;
      });

      if (distinctResults.length) {
        results = distinctResults.slice(0, allComponents ? 1000 : DEFAULT_MAX_SEARCH_RESULTS);
        if (distinctResults.length > DEFAULT_MAX_SEARCH_RESULTS && !allComponents) {
          results.push({
            showAll: () => showAllComponents(true),
            totalCount: distinctResults.length,
            moreCount: distinctResults.length - DEFAULT_MAX_SEARCH_RESULTS,
          });
        }
      }

      return results;
    },
    [allComponents, makeFuse]
  );

  const onSelect = useCallback(
    (selectedItem: DownshiftItem) => {
      if (isSearchResult(selectedItem)) {
        const { id, refId } = selectedItem.item;
        api?.selectStory(id, undefined, { ref: refId !== DEFAULT_REF_ID && refId });
        inputRef.current.blur();
        showAllComponents(false);
        return;
      }
      if (isExpandType(selectedItem)) {
        selectedItem.showAll();
      }
    },
    [api]
  );

  const onInputValueChange = useCallback((inputValue: string, stateAndHelpers: any) => {
    showAllComponents(false);
  }, []);

  const stateReducer = useCallback(
    (state: DownshiftState<DownshiftItem>, changes: StateChangeOptions<DownshiftItem>) => {
      switch (changes.type) {
        case Downshift.stateChangeTypes.blurInput: {
          return {
            ...changes,
            // Prevent clearing the input on blur
            inputValue: state.inputValue,
            // Return to the tree view after selecting an item
            isOpen: state.inputValue && !state.selectedItem,
          };
        }

        case Downshift.stateChangeTypes.mouseUp: {
          // Prevent clearing the input on refocus
          return state;
        }

        case Downshift.stateChangeTypes.keyDownEscape: {
          if (state.inputValue) {
            // Clear the inputValue, but don't return to the tree view
            return { ...changes, inputValue: '', isOpen: true, selectedItem: null };
          }
          // When pressing escape a second time return to the tree view
          // The onKeyDown handler will also blur the input in this case
          return { ...changes, isOpen: false, selectedItem: null };
        }

        case Downshift.stateChangeTypes.clickItem:
        case Downshift.stateChangeTypes.keyDownEnter: {
          if (isSearchResult(changes.selectedItem)) {
            // Return to the tree view, but keep the input value
            return { ...changes, inputValue: state.inputValue };
          }
          if (isExpandType(changes.selectedItem)) {
            // Downshift should completely ignore this
            return state;
          }
          return changes;
        }

        default:
          return changes;
      }
    },
    []
  );
  const { isMobile } = useLayout();

  return (
    <Downshift<DownshiftItem>
      initialInputValue={initialQuery}
      stateReducer={stateReducer}
      // @ts-expect-error (Converted from ts-ignore)
      itemToString={(result) => result?.item?.name || ''}
      scrollIntoView={(e) => scrollIntoView(e)}
      onSelect={onSelect}
      onInputValueChange={onInputValueChange}
    >
      {({
        isOpen,
        openMenu,
        closeMenu,
        inputValue,
        clearSelection,
        getInputProps,
        getItemProps,
        getLabelProps,
        getMenuProps,
        getRootProps,
        highlightedIndex,
      }) => {
        const input = inputValue ? inputValue.trim() : '';
        let results: DownshiftItem[] = input ? getResults(input) : [];

        const lastViewed = !input && getLastViewed();
        if (lastViewed && lastViewed.length) {
          results = lastViewed.reduce((acc, { storyId, refId }) => {
            const data = dataset.hash[refId];
            if (data && data.index && data.index[storyId]) {
              const story = data.index[storyId];
              const item = story.type === 'story' ? data.index[story.parent] : story;
              // prevent duplicates
              if (!acc.some((res) => res.item.refId === refId && res.item.id === item.id)) {
                acc.push({ item: searchItem(item, dataset.hash[refId]), matches: [], score: 0 });
              }
            }
            return acc;
          }, []);
        }

        const inputId = 'storybook-explorer-searchfield';
        const inputProps = getInputProps({
          id: inputId,
          ref: inputRef,
          required: true,
          type: 'search',
          placeholder: inputPlaceholder,
          onFocus: () => {
            openMenu();
            setPlaceholder('Type to find...');
          },
          onBlur: () => setPlaceholder('Find components'),
          onKeyDown: (e) => {
            if (e.key === 'Escape' && inputValue.length === 0) {
              // When pressing escape while the input is empty, blur the input
              // The stateReducer will handle returning to the tree view
              inputRef.current.blur();
            }
          },
        });

        const labelProps = getLabelProps({
          htmlFor: inputId,
        });

        return (
          <>
            <ScreenReaderLabel {...labelProps}>Search for components</ScreenReaderLabel>
<<<<<<< HEAD
            <SearchBar>
              <SearchField
                {...getRootProps({ refKey: '' }, { suppressRefError: true })}
                className="search-field"
              >
                <SearchIconWrapper>
                  <SearchIcon />
                </SearchIconWrapper>
                {/* @ts-expect-error (TODO) */}
                <Input {...inputProps} />
                {!isMobile && enableShortcuts && !isOpen && (
                  <FocusKey>
                    {searchShortcut === '⌘ K' ? (
                      <>
                        <FocusKeyCmd>⌘</FocusKeyCmd>K
                      </>
                    ) : (
                      searchShortcut
                    )}
                  </FocusKey>
                )}
                {isOpen && (
                  <ClearIcon onClick={() => clearSelection()}>
                    <CloseIcon />
                  </ClearIcon>
                )}
              </SearchField>
              {showCreateStoryButton && (
                <WithTooltip
                  trigger="hover"
                  hasChrome={false}
                  tooltip={<TooltipNoteWrapper note="Create a new story" />}
                >
                  <CreateNewStoryButton variant="outline">
                    <PlusIcon />
                  </CreateNewStoryButton>
                </WithTooltip>
=======
            <SearchField
              {...getRootProps({ refKey: '' }, { suppressRefError: true })}
              className="search-field"
            >
              <SearchIconWrapper>
                <SearchIcon />
              </SearchIconWrapper>
              <Input {...inputProps} />
              {!isMobile && enableShortcuts && !isOpen && (
                <FocusKey>
                  {searchShortcut === '⌘ K' ? (
                    <>
                      <FocusKeyCmd>⌘</FocusKeyCmd>K
                    </>
                  ) : (
                    searchShortcut
                  )}
                </FocusKey>
              )}
              {isOpen && (
                <ClearIcon onClick={() => clearSelection()}>
                  <CloseIcon />
                </ClearIcon>
>>>>>>> d1b4753b
              )}
            </SearchBar>
            <FocusContainer tabIndex={0} id="storybook-explorer-menu">
              {children({
                query: input,
                results,
                isBrowsing: !isOpen && document.activeElement !== inputRef.current,
                closeMenu,
                getMenuProps,
                getItemProps,
                highlightedIndex,
              })}
            </FocusContainer>
          </>
        );
      }}
    </Downshift>
  );
});<|MERGE_RESOLUTION|>--- conflicted
+++ resolved
@@ -382,7 +382,6 @@
         return (
           <>
             <ScreenReaderLabel {...labelProps}>Search for components</ScreenReaderLabel>
-<<<<<<< HEAD
             <SearchBar>
               <SearchField
                 {...getRootProps({ refKey: '' }, { suppressRefError: true })}
@@ -391,7 +390,6 @@
                 <SearchIconWrapper>
                   <SearchIcon />
                 </SearchIconWrapper>
-                {/* @ts-expect-error (TODO) */}
                 <Input {...inputProps} />
                 {!isMobile && enableShortcuts && !isOpen && (
                   <FocusKey>
@@ -420,31 +418,6 @@
                     <PlusIcon />
                   </CreateNewStoryButton>
                 </WithTooltip>
-=======
-            <SearchField
-              {...getRootProps({ refKey: '' }, { suppressRefError: true })}
-              className="search-field"
-            >
-              <SearchIconWrapper>
-                <SearchIcon />
-              </SearchIconWrapper>
-              <Input {...inputProps} />
-              {!isMobile && enableShortcuts && !isOpen && (
-                <FocusKey>
-                  {searchShortcut === '⌘ K' ? (
-                    <>
-                      <FocusKeyCmd>⌘</FocusKeyCmd>K
-                    </>
-                  ) : (
-                    searchShortcut
-                  )}
-                </FocusKey>
-              )}
-              {isOpen && (
-                <ClearIcon onClick={() => clearSelection()}>
-                  <CloseIcon />
-                </ClearIcon>
->>>>>>> d1b4753b
               )}
             </SearchBar>
             <FocusContainer tabIndex={0} id="storybook-explorer-menu">
