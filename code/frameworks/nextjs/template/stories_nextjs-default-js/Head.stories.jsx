<<<<<<< HEAD
import { expect } from '@storybook/jest';
=======
/* eslint-disable no-undef */
import { expect } from '@storybook/test';
>>>>>>> cb97367c
import Head from 'next/head';
import React from 'react';
import { within, userEvent, waitFor } from '@storybook/testing-library';

function Component() {
  return (
    <div>
      <Head>
        <title>Next.js Head Title</title>
        <meta property="og:title" content="My page title" key="title" />
      </Head>
      <Head>
        <meta property="og:title" content="My new title" key="title" />
      </Head>
      <p>Hello world!</p>
    </div>
  );
}

export default {
  component: Component,
};

export const Default = {
  play: async ({ canvasElement }) => {
    await waitFor(() => expect(document.title).toEqual('Next.js Head Title'));
    await expect(document.querySelectorAll('meta[property="og:title"]')).toHaveLength(1);
    await expect(document.querySelector('meta[property="og:title"]').content).toEqual(
      'My new title'
    );
  },
};<|MERGE_RESOLUTION|>--- conflicted
+++ resolved
@@ -1,9 +1,4 @@
-<<<<<<< HEAD
-import { expect } from '@storybook/jest';
-=======
-/* eslint-disable no-undef */
 import { expect } from '@storybook/test';
->>>>>>> cb97367c
 import Head from 'next/head';
 import React from 'react';
 import { within, userEvent, waitFor } from '@storybook/testing-library';
