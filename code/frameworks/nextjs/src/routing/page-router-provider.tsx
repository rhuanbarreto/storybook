--- conflicted
+++ resolved
@@ -10,11 +10,7 @@
   globals: Globals;
 };
 
-<<<<<<< HEAD
-const PageRouterProvider: React.FC<PropsWithChildren<PageRouterProviderProps>> = ({
-=======
-export const PageRouterProvider: React.FC<PageRouterProviderProps> = ({
->>>>>>> 9c6cc6d9
+export const PageRouterProvider: React.FC<PropsWithChildren<PageRouterProviderProps>> = ({
   children,
   action,
   routeParams,
