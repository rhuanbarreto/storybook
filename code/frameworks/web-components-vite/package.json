{
  "name": "@storybook/web-components-vite",
  "version": "7.0.0-alpha.49",
  "description": "Storybook for web-components and Vite: Develop Web Components in isolation with Hot Reloading.",
  "keywords": [
    "storybook"
  ],
  "homepage": "https://github.com/storybookjs/storybook/tree/main/frameworks/web-components-vite",
  "bugs": {
    "url": "https://github.com/storybookjs/storybook/issues"
  },
  "repository": {
    "type": "git",
    "url": "https://github.com/storybookjs/storybook.git",
    "directory": "frameworks/web-components-vite"
  },
  "funding": {
    "type": "opencollective",
    "url": "https://opencollective.com/storybook"
  },
  "license": "MIT",
  "exports": {
    ".": {
      "require": "./dist/index.js",
      "import": "./dist/index.mjs",
      "types": "./dist/index.d.ts"
    },
    "./preset": {
      "require": "./dist/preset.js",
      "import": "./dist/preset.mjs",
      "types": "./dist/preset.d.ts"
    },
    "./package.json": {
      "require": "./package.json",
      "import": "./package.json",
      "types": "./package.json"
    }
  },
  "main": "dist/index.js",
  "module": "dist/index.mjs",
  "types": "dist/index.d.ts",
  "files": [
    "dist/**/*",
    "types/**/*",
    "README.md",
    "*.js",
    "*.d.ts"
  ],
  "scripts": {
    "check": "tsc --noEmit",
    "prep": "../../../scripts/prepare/bundle.ts"
  },
  "dependencies": {
<<<<<<< HEAD
    "@storybook/addons": "7.0.0-alpha.48",
    "@storybook/builder-vite": "7.0.0-alpha.48",
    "@storybook/channel-postmessage": "7.0.0-alpha.48",
    "@storybook/channel-websocket": "7.0.0-alpha.48",
    "@storybook/core-server": "7.0.0-alpha.48",
    "@storybook/node-logger": "7.0.0-alpha.48",
    "@storybook/preview-api": "7.0.0-alpha.48",
    "@storybook/web-components": "7.0.0-alpha.48",
=======
    "@storybook/addons": "7.0.0-alpha.49",
    "@storybook/builder-vite": "7.0.0-alpha.49",
    "@storybook/channel-postmessage": "7.0.0-alpha.49",
    "@storybook/channel-websocket": "7.0.0-alpha.49",
    "@storybook/client-api": "7.0.0-alpha.49",
    "@storybook/core-server": "7.0.0-alpha.49",
    "@storybook/node-logger": "7.0.0-alpha.49",
    "@storybook/preview-web": "7.0.0-alpha.49",
    "@storybook/web-components": "7.0.0-alpha.49",
>>>>>>> 8cf492d7
    "magic-string": "^0.26.1",
    "vite": "3"
  },
  "devDependencies": {
    "@types/node": "^16.0.0",
    "typescript": "~4.6.3",
    "vite": "^3.1.0"
  },
  "engines": {
    "node": "^14.18 || >=16"
  },
  "publishConfig": {
    "access": "public"
  },
  "bundler": {
    "entries": [
      "./src/index.ts",
      "./src/preset.ts"
    ],
    "platform": "node"
  },
  "gitHead": "d7eb433300cac55d3c7256c8181eb6fd7a47b4c8"
}<|MERGE_RESOLUTION|>--- conflicted
+++ resolved
@@ -51,26 +51,14 @@
     "prep": "../../../scripts/prepare/bundle.ts"
   },
   "dependencies": {
-<<<<<<< HEAD
-    "@storybook/addons": "7.0.0-alpha.48",
-    "@storybook/builder-vite": "7.0.0-alpha.48",
-    "@storybook/channel-postmessage": "7.0.0-alpha.48",
-    "@storybook/channel-websocket": "7.0.0-alpha.48",
-    "@storybook/core-server": "7.0.0-alpha.48",
-    "@storybook/node-logger": "7.0.0-alpha.48",
-    "@storybook/preview-api": "7.0.0-alpha.48",
-    "@storybook/web-components": "7.0.0-alpha.48",
-=======
     "@storybook/addons": "7.0.0-alpha.49",
     "@storybook/builder-vite": "7.0.0-alpha.49",
     "@storybook/channel-postmessage": "7.0.0-alpha.49",
     "@storybook/channel-websocket": "7.0.0-alpha.49",
-    "@storybook/client-api": "7.0.0-alpha.49",
     "@storybook/core-server": "7.0.0-alpha.49",
     "@storybook/node-logger": "7.0.0-alpha.49",
-    "@storybook/preview-web": "7.0.0-alpha.49",
+    "@storybook/preview-api": "7.0.0-alpha.49",
     "@storybook/web-components": "7.0.0-alpha.49",
->>>>>>> 8cf492d7
     "magic-string": "^0.26.1",
     "vite": "3"
   },
