{
  "name": "@storybook/web-components-vite",
<<<<<<< HEAD
  "version": "7.5.0",
=======
  "version": "7.6.0-alpha.0",
>>>>>>> 982210c0
  "description": "Storybook for web-components and Vite: Develop Web Components in isolation with Hot Reloading.",
  "keywords": [
    "storybook"
  ],
  "homepage": "https://github.com/storybookjs/storybook/tree/next/code/frameworks/web-components-vite",
  "bugs": {
    "url": "https://github.com/storybookjs/storybook/issues"
  },
  "repository": {
    "type": "git",
    "url": "https://github.com/storybookjs/storybook.git",
    "directory": "code/frameworks/web-components-vite"
  },
  "funding": {
    "type": "opencollective",
    "url": "https://opencollective.com/storybook"
  },
  "license": "MIT",
  "exports": {
    ".": {
      "types": "./dist/index.d.ts",
      "node": "./dist/index.js",
      "require": "./dist/index.js",
      "import": "./dist/index.mjs"
    },
    "./preset": {
      "types": "./dist/preset.d.ts",
      "require": "./dist/preset.js"
    },
    "./package.json": "./package.json"
  },
  "main": "dist/index.js",
  "module": "dist/index.mjs",
  "types": "dist/index.d.ts",
  "files": [
    "dist/**/*",
    "README.md",
    "*.js",
    "*.d.ts",
    "!src/**/*"
  ],
  "scripts": {
    "check": "../../../scripts/prepare/check.ts",
    "prep": "../../../scripts/prepare/bundle.ts"
  },
  "dependencies": {
    "@storybook/builder-vite": "workspace:*",
    "@storybook/core-server": "workspace:*",
    "@storybook/node-logger": "workspace:*",
    "@storybook/web-components": "workspace:*",
    "magic-string": "^0.30.0"
  },
  "devDependencies": {
    "@types/node": "^18.0.0",
    "typescript": "~4.9.3"
  },
  "peerDependencies": {
    "react": "^16.8.0 || ^17.0.0 || ^18.0.0",
    "react-dom": "^16.8.0 || ^17.0.0 || ^18.0.0"
  },
  "engines": {
    "node": "^14.18 || >=16"
  },
  "publishConfig": {
    "access": "public"
  },
  "bundler": {
    "entries": [
      "./src/index.ts",
      "./src/preset.ts"
    ],
    "platform": "node"
  },
  "gitHead": "e6a7fd8a655c69780bc20b9749c2699e44beae17"
}<|MERGE_RESOLUTION|>--- conflicted
+++ resolved
@@ -1,10 +1,6 @@
 {
   "name": "@storybook/web-components-vite",
-<<<<<<< HEAD
-  "version": "7.5.0",
-=======
   "version": "7.6.0-alpha.0",
->>>>>>> 982210c0
   "description": "Storybook for web-components and Vite: Develop Web Components in isolation with Hot Reloading.",
   "keywords": [
     "storybook"
