import type { StorybookConfig } from '@storybook/builder-vite';
<<<<<<< HEAD
import { PluginOption } from 'vite';
=======
import { hasPlugin } from './utils';
>>>>>>> 24ee6b29
import { svelteDocgen } from './plugins/svelte-docgen';

export const addons: StorybookConfig['addons'] = ['@storybook/svelte'];

export const core: StorybookConfig['core'] = {
  builder: '@storybook/builder-vite',
};

export const viteFinal: StorybookConfig['viteFinal'] = async (config, { presets }) => {
  const { plugins = [] } = config;

  // Add svelte plugin if not present
  if (!hasPlugin(plugins, 'vite-plugin-svelte')) {
    const { svelte } = await import('@sveltejs/vite-plugin-svelte');
    plugins.push(svelte());
  }

  // Add docgen plugin
  plugins.push(svelteDocgen(config));

  removeSvelteKitPlugin(plugins);

  return {
    ...config,
    plugins,
  };
};

const removeSvelteKitPlugin = (plugins: PluginOption[]) => {
  plugins.forEach((plugin, index) => {
    if (plugin && 'name' in plugin && plugin.name === 'vite-plugin-svelte-kit') {
      // eslint-disable-next-line no-param-reassign -- we explicitly want to mutate the array as stated here: https://vitejs.dev/guide/api-plugin.html#config
      plugins[index] = undefined;
    }
    if (Array.isArray(plugin)) {
      // recursive, Vite plugins can be nested
      removeSvelteKitPlugin(plugin);
    }
  });
};<|MERGE_RESOLUTION|>--- conflicted
+++ resolved
@@ -1,9 +1,6 @@
 import type { StorybookConfig } from '@storybook/builder-vite';
-<<<<<<< HEAD
 import { PluginOption } from 'vite';
-=======
 import { hasPlugin } from './utils';
->>>>>>> 24ee6b29
 import { svelteDocgen } from './plugins/svelte-docgen';
 
 export const addons: StorybookConfig['addons'] = ['@storybook/svelte'];
