{
  "name": "@storybook/vue3-vite",
  "version": "7.0.0-alpha.33",
  "description": "Storybook for Vue3 and Vite: Develop Vue3 components in isolation with Hot Reloading.",
  "keywords": [
    "storybook"
  ],
  "homepage": "https://github.com/storybookjs/storybook/tree/main/frameworks/vue3-vite",
  "bugs": {
    "url": "https://github.com/storybookjs/storybook/issues"
  },
  "repository": {
    "type": "git",
    "url": "https://github.com/storybookjs/storybook.git",
    "directory": "frameworks/vue3-vite"
  },
  "funding": {
    "type": "opencollective",
    "url": "https://opencollective.com/storybook"
  },
  "license": "MIT",
  "exports": {
    ".": {
      "require": "./dist/index.js",
      "import": "./dist/index.mjs",
      "types": "./dist/index.d.ts"
    },
    "./preset": {
      "require": "./dist/preset.js",
      "import": "./dist/preset.mjs",
      "types": "./dist/preset.d.ts"
    },
    "./package.json": {
      "require": "./package.json",
      "import": "./package.json",
      "types": "./package.json"
    }
  },
  "main": "dist/index.js",
  "module": "dist/index.mjs",
  "types": "dist/index.d.ts",
  "files": [
    "dist/**/*",
    "types/**/*",
    "README.md",
    "*.js",
    "*.d.ts"
  ],
  "scripts": {
    "check": "../../../scripts/node_modules/.bin/tsc --noEmit",
    "prep": "../../../scripts/prepare/bundle.ts"
  },
  "dependencies": {
<<<<<<< HEAD
    "@storybook/addons": "7.0.0-alpha.31",
    "@storybook/builder-vite": "7.0.0-alpha.31",
    "@storybook/channel-postmessage": "7.0.0-alpha.31",
    "@storybook/channel-websocket": "7.0.0-alpha.31",
    "@storybook/client-api": "7.0.0-alpha.31",
    "@storybook/core-server": "7.0.0-alpha.31",
    "@storybook/preview-web": "7.0.0-alpha.31",
    "@storybook/vue3": "7.0.0-alpha.31",
=======
    "@storybook/builder-vite": "7.0.0-alpha.33",
    "@storybook/core-server": "7.0.0-alpha.33",
    "@storybook/vue3": "7.0.0-alpha.33",
>>>>>>> eace33cb
    "@vitejs/plugin-vue": "^3.0.3",
    "magic-string": "^0.26.1",
    "vite": "3",
    "vue-docgen-api": "^4.40.0"
  },
  "devDependencies": {
    "@types/node": "^14.14.20 || ^16.0.0",
    "typescript": "~4.6.3",
    "vite": "^3.1.0"
  },
  "engines": {
    "node": "^14.18 || >=16"
  },
  "publishConfig": {
    "access": "public"
  },
  "bundler": {
    "entries": [
      "./src/index.ts",
      "./src/preset.ts"
    ],
    "platform": "node"
  },
  "gitHead": "5da5b0fabd04cc5cd5771e8242a960f05d03234a"
}<|MERGE_RESOLUTION|>--- conflicted
+++ resolved
@@ -51,20 +51,14 @@
     "prep": "../../../scripts/prepare/bundle.ts"
   },
   "dependencies": {
-<<<<<<< HEAD
-    "@storybook/addons": "7.0.0-alpha.31",
-    "@storybook/builder-vite": "7.0.0-alpha.31",
-    "@storybook/channel-postmessage": "7.0.0-alpha.31",
-    "@storybook/channel-websocket": "7.0.0-alpha.31",
-    "@storybook/client-api": "7.0.0-alpha.31",
-    "@storybook/core-server": "7.0.0-alpha.31",
-    "@storybook/preview-web": "7.0.0-alpha.31",
-    "@storybook/vue3": "7.0.0-alpha.31",
-=======
+    "@storybook/addons": "7.0.0-alpha.33",
     "@storybook/builder-vite": "7.0.0-alpha.33",
+    "@storybook/channel-postmessage": "7.0.0-alpha.33",
+    "@storybook/channel-websocket": "7.0.0-alpha.33",
+    "@storybook/client-api": "7.0.0-alpha.33",
     "@storybook/core-server": "7.0.0-alpha.33",
+    "@storybook/preview-web": "7.0.0-alpha.33",
     "@storybook/vue3": "7.0.0-alpha.33",
->>>>>>> eace33cb
     "@vitejs/plugin-vue": "^3.0.3",
     "magic-string": "^0.26.1",
     "vite": "3",
