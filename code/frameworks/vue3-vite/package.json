{
  "name": "@storybook/vue3-vite",
  "version": "7.2.0-rc.0",
  "description": "Storybook for Vue3 and Vite: Develop Vue3 components in isolation with Hot Reloading.",
  "keywords": [
    "storybook"
  ],
  "homepage": "https://github.com/storybookjs/storybook/tree/next/code/frameworks/vue3-vite",
  "bugs": {
    "url": "https://github.com/storybookjs/storybook/issues"
  },
  "repository": {
    "type": "git",
    "url": "https://github.com/storybookjs/storybook.git",
    "directory": "code/frameworks/vue3-vite"
  },
  "funding": {
    "type": "opencollective",
    "url": "https://opencollective.com/storybook"
  },
  "license": "MIT",
  "exports": {
    ".": {
      "types": "./dist/index.d.ts",
      "node": "./dist/index.js",
      "require": "./dist/index.js",
      "import": "./dist/index.mjs"
    },
    "./preset": {
      "types": "./dist/preset.d.ts",
      "require": "./dist/preset.js"
    },
    "./package.json": "./package.json"
  },
  "main": "dist/index.js",
  "module": "dist/index.mjs",
  "types": "dist/index.d.ts",
  "files": [
    "dist/**/*",
    "template/**/*",
    "README.md",
    "*.js",
    "*.d.ts"
  ],
  "scripts": {
    "check": "../../../scripts/prepare/check.ts",
    "prep": "../../../scripts/prepare/bundle.ts"
  },
  "dependencies": {
<<<<<<< HEAD
    "@storybook/builder-vite": "workspace:*",
    "@storybook/core-server": "workspace:*",
    "@storybook/vue3": "workspace:*",
=======
    "@storybook/builder-vite": "7.2.0-rc.0",
    "@storybook/core-server": "7.2.0-rc.0",
    "@storybook/vue3": "7.2.0-rc.0",
>>>>>>> 5bcced29
    "@vitejs/plugin-vue": "^4.0.0",
    "magic-string": "^0.30.0",
    "vue-docgen-api": "^4.40.0"
  },
  "devDependencies": {
    "@types/node": "^16.0.0",
    "typescript": "~4.9.3",
    "vite": "^4.0.0"
  },
  "peerDependencies": {
    "react": "^16.8.0 || ^17.0.0 || ^18.0.0",
    "react-dom": "^16.8.0 || ^17.0.0 || ^18.0.0",
    "vite": "^3.0.0 || ^4.0.0"
  },
  "engines": {
    "node": "^14.18 || >=16"
  },
  "publishConfig": {
    "access": "public"
  },
  "bundler": {
    "entries": [
      "./src/index.ts",
      "./src/preset.ts"
    ],
    "platform": "node"
  },
  "gitHead": "e6a7fd8a655c69780bc20b9749c2699e44beae17"
}<|MERGE_RESOLUTION|>--- conflicted
+++ resolved
@@ -47,15 +47,9 @@
     "prep": "../../../scripts/prepare/bundle.ts"
   },
   "dependencies": {
-<<<<<<< HEAD
     "@storybook/builder-vite": "workspace:*",
     "@storybook/core-server": "workspace:*",
     "@storybook/vue3": "workspace:*",
-=======
-    "@storybook/builder-vite": "7.2.0-rc.0",
-    "@storybook/core-server": "7.2.0-rc.0",
-    "@storybook/vue3": "7.2.0-rc.0",
->>>>>>> 5bcced29
     "@vitejs/plugin-vue": "^4.0.0",
     "magic-string": "^0.30.0",
     "vue-docgen-api": "^4.40.0"
