{
  "name": "@storybook/vue3-vite",
  "version": "7.0.0-beta.19",
  "description": "Storybook for Vue3 and Vite: Develop Vue3 components in isolation with Hot Reloading.",
  "keywords": [
    "storybook"
  ],
  "homepage": "https://github.com/storybookjs/storybook/tree/main/frameworks/vue3-vite",
  "bugs": {
    "url": "https://github.com/storybookjs/storybook/issues"
  },
  "repository": {
    "type": "git",
    "url": "https://github.com/storybookjs/storybook.git",
    "directory": "frameworks/vue3-vite"
  },
  "funding": {
    "type": "opencollective",
    "url": "https://opencollective.com/storybook"
  },
  "license": "MIT",
  "exports": {
    ".": {
      "node": "./dist/index.js",
      "require": "./dist/index.js",
      "import": "./dist/index.mjs",
      "types": "./dist/index.d.ts"
    },
    "./preset": {
      "require": "./dist/preset.js",
      "import": "./dist/preset.mjs",
      "types": "./dist/preset.d.ts"
    },
    "./package.json": "./package.json"
  },
  "main": "dist/index.js",
  "module": "dist/index.mjs",
  "types": "dist/index.d.ts",
  "files": [
    "dist/**/*",
    "template/**/*",
    "README.md",
    "*.js",
    "*.d.ts"
  ],
  "scripts": {
    "check": "../../../scripts/node_modules/.bin/tsc --noEmit",
    "prep": "../../../scripts/prepare/bundle.ts"
  },
  "dependencies": {
<<<<<<< HEAD
    "@storybook/builder-vite": "7.0.0-beta.13",
    "@storybook/core-server": "7.0.0-beta.13",
    "@storybook/vue3": "7.0.0-beta.13",
=======
    "@storybook/builder-vite": "7.0.0-beta.19",
    "@storybook/core-server": "7.0.0-beta.19",
    "@storybook/vue3": "7.0.0-beta.19",
    "@vitejs/plugin-vue": "^4.0.0",
>>>>>>> c1dc1c0c
    "magic-string": "^0.26.1",
    "vue-docgen-api": "^4.40.0"
  },
  "devDependencies": {
    "@types/node": "^16.0.0",
    "@vitejs/plugin-vue": "^4.0.0",
    "typescript": "~4.9.3",
    "vite": "^4.0.0"
  },
  "peerDependencies": {
    "react": "^16.8.0 || ^17.0.0 || ^18.0.0",
    "react-dom": "^16.8.0 || ^17.0.0 || ^18.0.0",
    "vite": "^3.0.0 || ^4.0.0"
  },
  "engines": {
    "node": "^14.18 || >=16"
  },
  "publishConfig": {
    "access": "public"
  },
  "bundler": {
    "entries": [
      "./src/index.ts",
      "./src/preset.ts"
    ],
    "externals": [
      "util",
      "tty",
      "path"
    ],
    "platform": "node"
  },
  "gitHead": "da902f312eb354d20aa83bf0f0035b9744f93791"
}<|MERGE_RESOLUTION|>--- conflicted
+++ resolved
@@ -48,16 +48,9 @@
     "prep": "../../../scripts/prepare/bundle.ts"
   },
   "dependencies": {
-<<<<<<< HEAD
-    "@storybook/builder-vite": "7.0.0-beta.13",
-    "@storybook/core-server": "7.0.0-beta.13",
-    "@storybook/vue3": "7.0.0-beta.13",
-=======
     "@storybook/builder-vite": "7.0.0-beta.19",
     "@storybook/core-server": "7.0.0-beta.19",
     "@storybook/vue3": "7.0.0-beta.19",
-    "@vitejs/plugin-vue": "^4.0.0",
->>>>>>> c1dc1c0c
     "magic-string": "^0.26.1",
     "vue-docgen-api": "^4.40.0"
   },
