--- conflicted
+++ resolved
@@ -47,13 +47,8 @@
   },
   "dependencies": {
     "@preact/preset-vite": "^2.0.0",
-<<<<<<< HEAD
     "@storybook/builder-vite": "workspace:*",
     "@storybook/preact": "workspace:*"
-=======
-    "@storybook/builder-vite": "7.2.0-rc.0",
-    "@storybook/preact": "7.2.0-rc.0"
->>>>>>> 5bcced29
   },
   "devDependencies": {
     "@types/node": "^16.0.0",
