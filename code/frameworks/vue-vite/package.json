{
  "name": "@storybook/vue-vite",
  "version": "7.0.0-alpha.48",
  "description": "Storybook for Vue2 and Vite: Develop Vue2 Components in isolation with Hot Reloading.",
  "keywords": [
    "storybook"
  ],
  "homepage": "https://github.com/storybookjs/storybook/tree/main/frameworks/vue-vite",
  "bugs": {
    "url": "https://github.com/storybookjs/storybook/issues"
  },
  "repository": {
    "type": "git",
    "url": "https://github.com/storybookjs/storybook.git",
    "directory": "frameworks/vue-vite"
  },
  "funding": {
    "type": "opencollective",
    "url": "https://opencollective.com/storybook"
  },
  "license": "MIT",
  "exports": {
    ".": {
      "require": "./dist/index.js",
      "import": "./dist/index.mjs",
      "types": "./dist/index.d.ts"
    },
    "./preset": {
      "require": "./dist/preset.js",
      "import": "./dist/preset.mjs",
      "types": "./dist/preset.d.ts"
    },
    "./package.json": {
      "require": "./package.json",
      "import": "./package.json",
      "types": "./package.json"
    }
  },
  "main": "dist/index.js",
  "module": "dist/index.mjs",
  "types": "dist/index.d.ts",
  "files": [
    "dist/**/*",
    "README.md",
    "*.js",
    "*.d.ts"
  ],
  "scripts": {
    "check": "../../../scripts/node_modules/.bin/tsc --noEmit",
    "prep": "../../../scripts/prepare/bundle.ts"
  },
  "dependencies": {
<<<<<<< HEAD
    "@storybook/addons": "7.0.0-alpha.47",
    "@storybook/builder-vite": "7.0.0-alpha.47",
    "@storybook/channel-postmessage": "7.0.0-alpha.47",
    "@storybook/channel-websocket": "7.0.0-alpha.47",
    "@storybook/client-api": "7.0.0-alpha.47",
    "@storybook/core-common": "7.0.0-alpha.47",
    "@storybook/core-server": "7.0.0-alpha.47",
    "@storybook/preview-api": "7.0.0-alpha.47",
    "@storybook/preview-web": "7.0.0-alpha.47",
    "@storybook/vue": "7.0.0-alpha.47",
=======
    "@storybook/addons": "7.0.0-alpha.48",
    "@storybook/builder-vite": "7.0.0-alpha.48",
    "@storybook/channel-postmessage": "7.0.0-alpha.48",
    "@storybook/channel-websocket": "7.0.0-alpha.48",
    "@storybook/client-api": "7.0.0-alpha.48",
    "@storybook/core-common": "7.0.0-alpha.48",
    "@storybook/core-server": "7.0.0-alpha.48",
    "@storybook/preview-web": "7.0.0-alpha.48",
    "@storybook/vue": "7.0.0-alpha.48",
>>>>>>> e3a46f59
    "magic-string": "^0.26.1",
    "vite": "^3.1.3",
    "vue-docgen-api": "^4.40.0"
  },
  "devDependencies": {
    "typescript": "~4.6.3",
    "vue": "^2.7.10"
  },
  "peerDependencies": {
    "vue": "^2.7.0"
  },
  "engines": {
    "node": ">=10.13.0"
  },
  "publishConfig": {
    "access": "public"
  },
  "bundler": {
    "entries": [
      "./src/index.ts",
      "./src/preset.ts"
    ],
    "platform": "node"
  },
  "gitHead": "b58a29b785462f8a8b711b6bb2d7223fd6dc17fd"
}<|MERGE_RESOLUTION|>--- conflicted
+++ resolved
@@ -50,18 +50,6 @@
     "prep": "../../../scripts/prepare/bundle.ts"
   },
   "dependencies": {
-<<<<<<< HEAD
-    "@storybook/addons": "7.0.0-alpha.47",
-    "@storybook/builder-vite": "7.0.0-alpha.47",
-    "@storybook/channel-postmessage": "7.0.0-alpha.47",
-    "@storybook/channel-websocket": "7.0.0-alpha.47",
-    "@storybook/client-api": "7.0.0-alpha.47",
-    "@storybook/core-common": "7.0.0-alpha.47",
-    "@storybook/core-server": "7.0.0-alpha.47",
-    "@storybook/preview-api": "7.0.0-alpha.47",
-    "@storybook/preview-web": "7.0.0-alpha.47",
-    "@storybook/vue": "7.0.0-alpha.47",
-=======
     "@storybook/addons": "7.0.0-alpha.48",
     "@storybook/builder-vite": "7.0.0-alpha.48",
     "@storybook/channel-postmessage": "7.0.0-alpha.48",
@@ -69,9 +57,9 @@
     "@storybook/client-api": "7.0.0-alpha.48",
     "@storybook/core-common": "7.0.0-alpha.48",
     "@storybook/core-server": "7.0.0-alpha.48",
+    "@storybook/preview-api": "7.0.0-alpha.48",
     "@storybook/preview-web": "7.0.0-alpha.48",
     "@storybook/vue": "7.0.0-alpha.48",
->>>>>>> e3a46f59
     "magic-string": "^0.26.1",
     "vite": "^3.1.3",
     "vue-docgen-api": "^4.40.0"
