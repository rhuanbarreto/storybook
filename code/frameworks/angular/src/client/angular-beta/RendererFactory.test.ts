--- conflicted
+++ resolved
@@ -183,11 +183,7 @@
       expect(render).toBeInstanceOf(DocsRenderer);
     });
 
-<<<<<<< HEAD
-    describe('when bootstrapping multiple stories in parallel', () => {
-=======
     describe('when multiple story for the same component', () => {
->>>>>>> 593a7747
       it('should render both stories', async () => {
         @Component({ selector: 'foo', template: '🦊' })
         class FooComponent {}
@@ -199,7 +195,48 @@
         const targetDOMNode1 = global.document.createElement('div');
         targetDOMNode1.id = 'story-1';
         global.document.getElementById('storybook-docs').appendChild(targetDOMNode1);
-<<<<<<< HEAD
+        await render?.render({
+          storyFnAngular: {
+            props: {},
+          },
+          forced: false,
+          component: FooComponent,
+          targetDOMNode: targetDOMNode1,
+        });
+
+        const targetDOMNode2 = global.document.createElement('div');
+        targetDOMNode2.id = 'story-1';
+        global.document.getElementById('storybook-docs').appendChild(targetDOMNode2);
+        await render?.render({
+          storyFnAngular: {
+            props: {},
+          },
+          forced: false,
+          component: FooComponent,
+          targetDOMNode: targetDOMNode2,
+        });
+
+        expect(global.document.querySelectorAll('#story-1 > story-1')[0].innerHTML).toBe(
+          '<foo>🦊</foo><!--container-->'
+        );
+        expect(global.document.querySelectorAll('#story-1 > story-1')[1].innerHTML).toBe(
+          '<foo>🦊</foo><!--container-->'
+        );
+      });
+    });
+
+    describe('when bootstrapping multiple stories in parallel', () => {
+      it('should render both stories', async () => {
+        @Component({ selector: 'foo', template: '🦊' })
+        class FooComponent {}
+
+        const render = await rendererFactory.getRendererInstance(
+          global.document.getElementById('storybook-docs')
+        );
+
+        const targetDOMNode1 = global.document.createElement('div');
+        targetDOMNode1.id = 'story-1';
+        global.document.getElementById('storybook-docs').appendChild(targetDOMNode1);
 
         const targetDOMNode2 = global.document.createElement('div');
         targetDOMNode2.id = 'story-2';
@@ -224,33 +261,6 @@
           '<foo>🦊</foo><!--container-->'
         );
         expect(global.document.querySelector('#story-2 > story-2').innerHTML).toBe(
-=======
-        await render?.render({
-          storyFnAngular: {
-            props: {},
-          },
-          forced: false,
-          component: FooComponent,
-          targetDOMNode: targetDOMNode1,
-        });
-
-        const targetDOMNode2 = global.document.createElement('div');
-        targetDOMNode2.id = 'story-1';
-        global.document.getElementById('storybook-docs').appendChild(targetDOMNode2);
-        await render?.render({
-          storyFnAngular: {
-            props: {},
-          },
-          forced: false,
-          component: FooComponent,
-          targetDOMNode: targetDOMNode2,
-        });
-
-        expect(global.document.querySelectorAll('#story-1 > story-1')[0].innerHTML).toBe(
-          '<foo>🦊</foo><!--container-->'
-        );
-        expect(global.document.querySelectorAll('#story-1 > story-1')[1].innerHTML).toBe(
->>>>>>> 593a7747
           '<foo>🦊</foo><!--container-->'
         );
       });
