--- conflicted
+++ resolved
@@ -47,17 +47,10 @@
     "prep": "../../../scripts/prepare/bundle.ts"
   },
   "dependencies": {
-<<<<<<< HEAD
     "@storybook/builder-webpack5": "workspace:*",
     "@storybook/core-common": "workspace:*",
     "@storybook/preset-svelte-webpack": "workspace:*",
     "@storybook/svelte": "workspace:*"
-=======
-    "@storybook/builder-webpack5": "7.2.0-rc.0",
-    "@storybook/core-common": "7.2.0-rc.0",
-    "@storybook/preset-svelte-webpack": "7.2.0-rc.0",
-    "@storybook/svelte": "7.2.0-rc.0"
->>>>>>> 5bcced29
   },
   "devDependencies": {
     "svelte": "^4.0.0",
