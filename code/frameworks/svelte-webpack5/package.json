{
  "name": "@storybook/svelte-webpack5",
<<<<<<< HEAD
  "version": "7.0.0-alpha.21",
=======
  "version": "7.0.0-alpha.23",
>>>>>>> 9b71ead5
  "description": "Storybook for Svelte: Develop Svelte Component in isolation with Hot Reloading.",
  "keywords": [
    "storybook"
  ],
  "homepage": "https://github.com/storybookjs/storybook/tree/main/frameworks/svelte-webpack5",
  "bugs": {
    "url": "https://github.com/storybookjs/storybook/issues"
  },
  "repository": {
    "type": "git",
    "url": "https://github.com/storybookjs/storybook.git",
    "directory": "frameworks/svelte-webpack5"
  },
  "funding": {
    "type": "opencollective",
    "url": "https://opencollective.com/storybook"
  },
  "license": "MIT",
  "exports": {
    ".": {
      "require": "./dist/index.js",
      "import": "./dist/index.mjs",
      "types": "./dist/index.d.ts"
    },
    "./preset": {
      "require": "./dist/preset.js",
      "import": "./dist/preset.mjs",
      "types": "./dist/preset.d.ts"
    },
    "./package.json": {
      "require": "./package.json",
      "import": "./package.json",
      "types": "./package.json"
    }
  },
  "main": "dist/index.js",
  "module": "dist/index.mjs",
  "types": "dist/index.d.ts",
  "files": [
    "dist/**/*",
    "templates/**/*",
    "README.md",
    "*.js",
    "*.d.ts"
  ],
  "scripts": {
    "check": "tsc --noEmit",
    "prepare": "../../../scripts/prepare/bundle.ts"
  },
  "dependencies": {
<<<<<<< HEAD
    "@storybook/builder-webpack5": "7.0.0-alpha.21",
    "@storybook/core-common": "7.0.0-alpha.21",
    "@storybook/preset-svelte-webpack": "7.0.0-alpha.21",
    "@storybook/svelte": "7.0.0-alpha.21",
=======
    "@storybook/builder-webpack5": "7.0.0-alpha.23",
    "@storybook/core-common": "7.0.0-alpha.23",
    "@storybook/preset-svelte-webpack": "7.0.0-alpha.23",
    "@storybook/svelte": "7.0.0-alpha.23",
>>>>>>> 9b71ead5
    "core-js": "^3.8.2",
    "react": "16.14.0",
    "react-dom": "16.14.0"
  },
  "devDependencies": {
    "svelte": "^3.48.0",
    "svelte-loader": "^3.1.2",
    "typescript": "~4.6.3"
  },
  "peerDependencies": {
    "@babel/core": "*",
    "svelte": "^3.48.0",
    "svelte-loader": "*"
  },
  "engines": {
    "node": ">=10.13.0"
  },
  "publishConfig": {
    "access": "public"
  },
  "bundler": {
    "entries": [
      "./src/index.ts",
      "./src/preset.ts"
    ],
    "platform": "node"
  },
<<<<<<< HEAD
  "gitHead": "d8cdc5b21af68e69c6eefeaae0e1efadd06947ea"
=======
  "gitHead": "0900e20acfbc12551c6a3f788b8de5dd6af5f80a"
>>>>>>> 9b71ead5
}<|MERGE_RESOLUTION|>--- conflicted
+++ resolved
@@ -1,10 +1,6 @@
 {
   "name": "@storybook/svelte-webpack5",
-<<<<<<< HEAD
-  "version": "7.0.0-alpha.21",
-=======
   "version": "7.0.0-alpha.23",
->>>>>>> 9b71ead5
   "description": "Storybook for Svelte: Develop Svelte Component in isolation with Hot Reloading.",
   "keywords": [
     "storybook"
@@ -55,17 +51,10 @@
     "prepare": "../../../scripts/prepare/bundle.ts"
   },
   "dependencies": {
-<<<<<<< HEAD
-    "@storybook/builder-webpack5": "7.0.0-alpha.21",
-    "@storybook/core-common": "7.0.0-alpha.21",
-    "@storybook/preset-svelte-webpack": "7.0.0-alpha.21",
-    "@storybook/svelte": "7.0.0-alpha.21",
-=======
     "@storybook/builder-webpack5": "7.0.0-alpha.23",
     "@storybook/core-common": "7.0.0-alpha.23",
     "@storybook/preset-svelte-webpack": "7.0.0-alpha.23",
     "@storybook/svelte": "7.0.0-alpha.23",
->>>>>>> 9b71ead5
     "core-js": "^3.8.2",
     "react": "16.14.0",
     "react-dom": "16.14.0"
@@ -93,9 +82,5 @@
     ],
     "platform": "node"
   },
-<<<<<<< HEAD
-  "gitHead": "d8cdc5b21af68e69c6eefeaae0e1efadd06947ea"
-=======
   "gitHead": "0900e20acfbc12551c6a3f788b8de5dd6af5f80a"
->>>>>>> 9b71ead5
 }