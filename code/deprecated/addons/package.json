--- conflicted
+++ resolved
@@ -44,15 +44,9 @@
     "prep": "../../../scripts/prepare/bundle.ts"
   },
   "dependencies": {
-<<<<<<< HEAD
     "@storybook/manager-api": "workspace:*",
     "@storybook/preview-api": "workspace:*",
     "@storybook/types": "workspace:*"
-=======
-    "@storybook/manager-api": "7.2.0-rc.0",
-    "@storybook/preview-api": "7.2.0-rc.0",
-    "@storybook/types": "7.2.0-rc.0"
->>>>>>> 5bcced29
   },
   "peerDependencies": {
     "react": "^16.8.0 || ^17.0.0 || ^18.0.0",
