{
  "name": "@storybook/addon-viewport",
  "version": "7.0.0-beta.12",
  "description": "Build responsive components by adjusting Storybook’s viewport size and orientation",
  "keywords": [
    "addon",
    "storybook",
    "style",
    "essentials"
  ],
  "homepage": "https://github.com/storybookjs/storybook/tree/main/addons/viewport",
  "bugs": {
    "url": "https://github.com/storybookjs/storybook/issues"
  },
  "repository": {
    "type": "git",
    "url": "https://github.com/storybookjs/storybook.git",
    "directory": "addons/viewport"
  },
  "funding": {
    "type": "opencollective",
    "url": "https://opencollective.com/storybook"
  },
  "license": "MIT",
  "exports": {
    ".": {
      "require": "./dist/index.js",
      "import": "./dist/index.mjs",
      "types": "./dist/index.d.ts"
    },
    "./manager": {
      "require": "./dist/manager.js",
      "import": "./dist/manager.mjs",
      "types": "./dist/manager.d.ts"
    },
    "./preview": {
      "require": "./dist/preview.ts",
      "import": "./dist/preview.mjs",
      "types": "./dist/preview.d.ts"
    },
    "./register": {
      "require": "./dist/manager.js",
      "import": "./dist/manager.mjs",
      "types": "./dist/manager.d.ts"
    },
    "./package.json": "./package.json"
  },
  "main": "dist/index.js",
  "module": "dist/index.mjs",
  "types": "dist/index.d.ts",
  "typesVersions": {
    "*": {
      "*": [
        "dist/index.d.ts"
      ],
      "manager": [
        "dist/manager.d.ts"
      ],
      "preview": [
        "dist/preview.d.ts"
      ]
    }
  },
  "files": [
    "dist/**/*",
    "README.md",
    "*.js",
    "*.d.ts"
  ],
  "scripts": {
    "check": "../../../scripts/node_modules/.bin/tsc --noEmit",
    "prep": "../../../scripts/prepare/bundle.ts"
  },
  "dependencies": {
<<<<<<< HEAD
    "@storybook/client-logger": "7.0.0-beta.8",
    "@storybook/components": "7.0.0-beta.8",
    "@storybook/core-events": "7.0.0-beta.8",
    "@storybook/global": "^5.0.0",
    "@storybook/manager-api": "7.0.0-beta.8",
    "@storybook/preview-api": "7.0.0-beta.8",
    "@storybook/theming": "7.0.0-beta.8",
=======
    "@storybook/client-logger": "7.0.0-beta.12",
    "@storybook/components": "7.0.0-beta.12",
    "@storybook/core-events": "7.0.0-beta.12",
    "@storybook/manager-api": "7.0.0-beta.12",
    "@storybook/preview-api": "7.0.0-beta.12",
    "@storybook/theming": "7.0.0-beta.12",
    "global": "^4.4.0",
>>>>>>> 0fb28561
    "memoizerific": "^1.11.3",
    "prop-types": "^15.7.2"
  },
  "devDependencies": {
    "typescript": "~4.9.3"
  },
  "peerDependencies": {
    "react": "^16.8.0 || ^17.0.0 || ^18.0.0",
    "react-dom": "^16.8.0 || ^17.0.0 || ^18.0.0"
  },
  "peerDependenciesMeta": {
    "react": {
      "optional": true
    },
    "react-dom": {
      "optional": true
    }
  },
  "publishConfig": {
    "access": "public"
  },
  "bundler": {
    "entries": [
      "./src/index.ts",
      "./src/models/index.ts",
      "./src/manager.tsx",
      "./src/preview.ts"
    ]
  },
  "gitHead": "dd52c7e8853bc40791deb55e36473c0c18ab5957",
  "storybook": {
    "displayName": "Viewport",
    "icon": "https://user-images.githubusercontent.com/263385/101991678-48cdf300-3c7c-11eb-9764-f8af293c1b28.png",
    "unsupportedFrameworks": [
      "react-native"
    ]
  }
}<|MERGE_RESOLUTION|>--- conflicted
+++ resolved
@@ -72,23 +72,13 @@
     "prep": "../../../scripts/prepare/bundle.ts"
   },
   "dependencies": {
-<<<<<<< HEAD
-    "@storybook/client-logger": "7.0.0-beta.8",
-    "@storybook/components": "7.0.0-beta.8",
-    "@storybook/core-events": "7.0.0-beta.8",
-    "@storybook/global": "^5.0.0",
-    "@storybook/manager-api": "7.0.0-beta.8",
-    "@storybook/preview-api": "7.0.0-beta.8",
-    "@storybook/theming": "7.0.0-beta.8",
-=======
     "@storybook/client-logger": "7.0.0-beta.12",
     "@storybook/components": "7.0.0-beta.12",
     "@storybook/core-events": "7.0.0-beta.12",
+    "@storybook/global": "^5.0.0",
     "@storybook/manager-api": "7.0.0-beta.12",
     "@storybook/preview-api": "7.0.0-beta.12",
     "@storybook/theming": "7.0.0-beta.12",
-    "global": "^4.4.0",
->>>>>>> 0fb28561
     "memoizerific": "^1.11.3",
     "prop-types": "^15.7.2"
   },
