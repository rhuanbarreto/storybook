/* eslint-env browser */
<<<<<<< HEAD
import { useEffect } from '@storybook/preview-api';
import type { AnyFramework, PartialStoryFn as StoryFunction, StoryContext } from '@storybook/types';
=======
import { useEffect } from '@storybook/addons';
import type { Framework, PartialStoryFn as StoryFunction, StoryContext } from '@storybook/types';
>>>>>>> e3a46f59
import { drawSelectedElement } from './box-model/visualizer';
import { init, rescale, destroy } from './box-model/canvas';
import { deepElementFromPoint } from './util';

let nodeAtPointerRef;
const pointer = { x: 0, y: 0 };

function findAndDrawElement(x: number, y: number) {
  nodeAtPointerRef = deepElementFromPoint(x, y);
  drawSelectedElement(nodeAtPointerRef);
}

export const withMeasure = (
  StoryFn: StoryFunction<Framework>,
  context: StoryContext<Framework>
) => {
  const { measureEnabled } = context.globals;

  useEffect(() => {
    const onMouseMove = (event: MouseEvent) => {
      window.requestAnimationFrame(() => {
        event.stopPropagation();
        pointer.x = event.clientX;
        pointer.y = event.clientY;
      });
    };

    document.addEventListener('mousemove', onMouseMove);

    return () => {
      document.removeEventListener('mousemove', onMouseMove);
    };
  }, []);

  useEffect(() => {
    const onMouseOver = (event: MouseEvent) => {
      window.requestAnimationFrame(() => {
        event.stopPropagation();
        findAndDrawElement(event.clientX, event.clientY);
      });
    };

    const onResize = () => {
      window.requestAnimationFrame(() => {
        rescale();
      });
    };

    if (measureEnabled) {
      document.addEventListener('mouseover', onMouseOver);
      init();
      window.addEventListener('resize', onResize);
      // Draw the element below the pointer when first enabled
      findAndDrawElement(pointer.x, pointer.y);
    }

    return () => {
      window.removeEventListener('resize', onResize);
      destroy();
    };
  }, [measureEnabled]);

  return StoryFn();
};<|MERGE_RESOLUTION|>--- conflicted
+++ resolved
@@ -1,11 +1,6 @@
 /* eslint-env browser */
-<<<<<<< HEAD
 import { useEffect } from '@storybook/preview-api';
-import type { AnyFramework, PartialStoryFn as StoryFunction, StoryContext } from '@storybook/types';
-=======
-import { useEffect } from '@storybook/addons';
 import type { Framework, PartialStoryFn as StoryFunction, StoryContext } from '@storybook/types';
->>>>>>> e3a46f59
 import { drawSelectedElement } from './box-model/visualizer';
 import { init, rescale, destroy } from './box-model/canvas';
 import { deepElementFromPoint } from './util';
