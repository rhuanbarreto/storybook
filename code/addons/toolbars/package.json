--- conflicted
+++ resolved
@@ -67,20 +67,12 @@
     "prep": "../../../scripts/prepare/bundle.ts"
   },
   "dependencies": {
-<<<<<<< HEAD
-    "@storybook/addons": "7.0.0-alpha.48",
-    "@storybook/api": "7.0.0-alpha.48",
-    "@storybook/client-logger": "7.0.0-alpha.48",
-    "@storybook/components": "7.0.0-alpha.48",
-    "@storybook/preview-api": "7.0.0-alpha.48",
-    "@storybook/theming": "7.0.0-alpha.48"
-=======
     "@storybook/addons": "7.0.0-alpha.49",
     "@storybook/api": "7.0.0-alpha.49",
     "@storybook/client-logger": "7.0.0-alpha.49",
     "@storybook/components": "7.0.0-alpha.49",
+    "@storybook/preview-api": "7.0.0-alpha.49",
     "@storybook/theming": "7.0.0-alpha.49"
->>>>>>> 8cf492d7
   },
   "devDependencies": {
     "typescript": "~4.6.3"
