--- conflicted
+++ resolved
@@ -67,20 +67,12 @@
     "prep": "../../../scripts/prepare/bundle.ts"
   },
   "dependencies": {
-<<<<<<< HEAD
-    "@storybook/addons": "7.0.0-alpha.50",
-    "@storybook/api": "7.0.0-alpha.50",
-    "@storybook/client-logger": "7.0.0-alpha.50",
-    "@storybook/components": "7.0.0-alpha.50",
-    "@storybook/preview-api": "7.0.0-alpha.50",
-    "@storybook/theming": "7.0.0-alpha.50"
-=======
     "@storybook/addons": "7.0.0-alpha.52",
     "@storybook/api": "7.0.0-alpha.52",
     "@storybook/client-logger": "7.0.0-alpha.52",
     "@storybook/components": "7.0.0-alpha.52",
+    "@storybook/preview-api": "7.0.0-alpha.52",
     "@storybook/theming": "7.0.0-alpha.52"
->>>>>>> c0bfc957
   },
   "devDependencies": {
     "typescript": "^4.9.3"
