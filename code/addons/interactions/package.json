{
  "name": "@storybook/addon-interactions",
  "version": "7.6.0-alpha.6",
  "description": "Automate, test and debug user interactions",
  "keywords": [
    "storybook-addons",
    "data-state",
    "test"
  ],
  "homepage": "https://github.com/storybookjs/storybook/tree/next/code/addons/interactions",
  "bugs": {
    "url": "https://github.com/storybookjs/storybook/issues"
  },
  "repository": {
    "type": "git",
    "url": "https://github.com/storybookjs/storybook.git",
    "directory": "code/addons/interactions"
  },
  "funding": {
    "type": "opencollective",
    "url": "https://opencollective.com/storybook"
  },
  "license": "MIT",
  "exports": {
    ".": {
      "types": "./dist/index.d.ts",
      "node": "./dist/index.js",
      "require": "./dist/index.js",
      "import": "./dist/index.mjs"
    },
    "./manager": "./dist/manager.js",
    "./preview": "./dist/preview.js",
    "./register.js": "./dist/manager.js",
    "./package.json": "./package.json"
  },
  "main": "dist/index.js",
  "module": "dist/index.mjs",
  "types": "dist/index.d.ts",
  "files": [
    "dist/**/*",
    "README.md",
    "*.js",
    "*.d.ts",
    "!src/**/*"
  ],
  "scripts": {
    "check": "node --loader ../../../scripts/node_modules/esbuild-register/loader.js -r ../../../scripts/node_modules/esbuild-register/register.js ../../../scripts/prepare/check.ts",
    "prep": "node --loader ../../../scripts/node_modules/esbuild-register/loader.js -r ../../../scripts/node_modules/esbuild-register/register.js ../../../scripts/prepare/addon-bundle.ts"
  },
  "dependencies": {
    "@storybook/global": "^5.0.0",
<<<<<<< HEAD
    "@storybook/icons": "^1.2.1",
    "@storybook/instrumenter": "workspace:*",
    "@storybook/manager-api": "workspace:*",
    "@storybook/preview-api": "workspace:*",
    "@storybook/theming": "workspace:*",
=======
>>>>>>> 9c6cc6d9
    "@storybook/types": "workspace:*",
    "jest-mock": "^27.0.6",
    "polished": "^4.2.2",
    "ts-dedent": "^2.2.0"
  },
  "devDependencies": {
    "@devtools-ds/object-inspector": "^1.1.2",
    "@storybook/client-logger": "workspace:*",
    "@storybook/components": "workspace:*",
    "@storybook/core-common": "workspace:*",
    "@storybook/core-events": "workspace:*",
    "@storybook/instrumenter": "workspace:*",
    "@storybook/jest": "next",
    "@storybook/manager-api": "workspace:*",
    "@storybook/preview-api": "workspace:*",
    "@storybook/testing-library": "next",
    "@storybook/theming": "workspace:*",
    "@types/node": "^18.0.0",
    "formik": "^2.2.9",
<<<<<<< HEAD
    "typescript": "~5.2.2"
=======
    "react": "^16.8.0",
    "react-dom": "^16.8.0",
    "typescript": "~4.9.3"
>>>>>>> 9c6cc6d9
  },
  "publishConfig": {
    "access": "public"
  },
  "bundler": {
    "exportEntries": [
      "./src/index.ts"
    ],
    "managerEntries": [
      "./src/manager.tsx"
    ],
    "previewEntries": [
      "./src/preview.ts"
    ],
    "nodeEntries": [
      "./src/preset.ts"
    ]
  },
  "gitHead": "e6a7fd8a655c69780bc20b9749c2699e44beae17",
  "storybook": {
    "displayName": "Interactions",
    "unsupportedFrameworks": [
      "react-native"
    ],
    "icon": "https://user-images.githubusercontent.com/263385/101991666-479cc600-3c7c-11eb-837b-be4e5ffa1bb8.png"
  }
}<|MERGE_RESOLUTION|>--- conflicted
+++ resolved
@@ -49,14 +49,7 @@
   },
   "dependencies": {
     "@storybook/global": "^5.0.0",
-<<<<<<< HEAD
     "@storybook/icons": "^1.2.1",
-    "@storybook/instrumenter": "workspace:*",
-    "@storybook/manager-api": "workspace:*",
-    "@storybook/preview-api": "workspace:*",
-    "@storybook/theming": "workspace:*",
-=======
->>>>>>> 9c6cc6d9
     "@storybook/types": "workspace:*",
     "jest-mock": "^27.0.6",
     "polished": "^4.2.2",
@@ -76,13 +69,9 @@
     "@storybook/theming": "workspace:*",
     "@types/node": "^18.0.0",
     "formik": "^2.2.9",
-<<<<<<< HEAD
+    "react": "^18.2.0",
+    "react-dom": "^18.2.0",
     "typescript": "~5.2.2"
-=======
-    "react": "^16.8.0",
-    "react-dom": "^16.8.0",
-    "typescript": "~4.9.3"
->>>>>>> 9c6cc6d9
   },
   "publishConfig": {
     "access": "public"
