{
  "name": "@storybook/addon-highlight",
  "version": "7.0.0-beta.8",
  "description": "Highlight DOM nodes within your stories",
  "keywords": [
    "storybook-addons",
    "essentials",
    "style",
    "appearance"
  ],
  "homepage": "https://github.com/storybookjs/storybook/tree/main/addons/highlight",
  "bugs": {
    "url": "https://github.com/storybookjs/storybook/issues"
  },
  "repository": {
    "type": "git",
    "url": "https://github.com/storybookjs/storybook.git",
    "directory": "addons/highlight"
  },
  "funding": {
    "type": "opencollective",
    "url": "https://opencollective.com/storybook"
  },
  "license": "MIT",
  "author": "winkerVSbecks",
  "exports": {
    ".": {
      "require": "./dist/index.js",
      "import": "./dist/index.mjs",
      "types": "./dist/index.d.ts"
    },
    "./preview": {
      "require": "./dist/preview.js",
      "import": "./dist/preview.mjs",
      "types": "./dist/preview.d.ts"
    },
    "./package.json": "./package.json"
  },
  "main": "dist/index.js",
  "module": "dist/index.mjs",
  "types": "dist/index.d.ts",
  "typesVersions": {
    "*": {
      "*": [
        "dist/index.d.ts"
      ],
      "preview": [
        "dist/preview.d.ts"
      ]
    }
  },
  "files": [
    "dist/**/*",
    "README.md",
    "*.js",
    "*.d.ts"
  ],
  "scripts": {
    "check": "../../../scripts/node_modules/.bin/tsc --noEmit",
    "prep": "../../../scripts/prepare/bundle.ts"
  },
  "dependencies": {
<<<<<<< HEAD
    "@storybook/core-events": "7.0.0-beta.6",
    "@storybook/global": "^5.0.0",
    "@storybook/preview-api": "7.0.0-beta.6"
=======
    "@storybook/core-events": "7.0.0-beta.8",
    "@storybook/preview-api": "7.0.0-beta.8",
    "global": "^4.4.0"
>>>>>>> 269c0214
  },
  "devDependencies": {
    "@types/webpack-env": "^1.16.0",
    "typescript": "~4.9.3"
  },
  "publishConfig": {
    "access": "public"
  },
  "bundler": {
    "entries": [
      "./src/index.ts",
      "./src/preview.ts"
    ]
  },
  "gitHead": "5340574d89a799ec10959edc16ca140852cf355c",
  "sbmodern": "dist/modern/index.js",
  "storybook": {
    "displayName": "Highlight",
    "unsupportedFrameworks": [
      "react-native"
    ],
    "icon": "https://user-images.githubusercontent.com/42671/162045505-9d06fe2e-8fcb-4c41-9486-e0553bce10cc.png"
  }
}<|MERGE_RESOLUTION|>--- conflicted
+++ resolved
@@ -60,15 +60,9 @@
     "prep": "../../../scripts/prepare/bundle.ts"
   },
   "dependencies": {
-<<<<<<< HEAD
-    "@storybook/core-events": "7.0.0-beta.6",
+    "@storybook/core-events": "7.0.0-beta.8",
     "@storybook/global": "^5.0.0",
-    "@storybook/preview-api": "7.0.0-beta.6"
-=======
-    "@storybook/core-events": "7.0.0-beta.8",
-    "@storybook/preview-api": "7.0.0-beta.8",
-    "global": "^4.4.0"
->>>>>>> 269c0214
+    "@storybook/preview-api": "7.0.0-beta.8"
   },
   "devDependencies": {
     "@types/webpack-env": "^1.16.0",
