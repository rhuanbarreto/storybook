{
  "name": "@storybook/addon-storyshots",
  "version": "7.5.0-alpha.5",
  "description": "Take a code snapshot of every story automatically with Jest",
  "keywords": [
    "addon",
    "storybook",
    "test"
  ],
  "homepage": "https://github.com/storybookjs/storybook/tree/next/code/addons/storyshots-core",
  "bugs": {
    "url": "https://github.com/storybookjs/storybook/issues"
  },
  "repository": {
    "type": "git",
    "url": "https://github.com/storybookjs/storybook.git",
    "directory": "code/addons/storyshots-core"
  },
  "funding": {
    "type": "opencollective",
    "url": "https://opencollective.com/storybook"
  },
  "license": "MIT",
  "main": "dist/index.js",
  "module": "dist/index.mjs",
  "types": "dist/index.d.ts",
  "files": [
    "dist/**/*",
    "README.md",
    "*.js",
    "*.mjs",
    "*.d.ts",
    "!src/**/*"
  ],
  "scripts": {
    "check": "../../../scripts/prepare/check.ts",
    "prep": "../../../scripts/prepare/tsc.ts"
  },
  "dependencies": {
    "@jest/transform": "^29.3.1",
    "@storybook/babel-plugin-require-context-hook": "1.0.1",
    "@storybook/client-api": "workspace:*",
    "@storybook/core-common": "workspace:*",
    "@storybook/core-webpack": "workspace:*",
    "@storybook/global": "^5.0.0",
    "@storybook/preview-api": "workspace:*",
    "@storybook/types": "workspace:*",
    "@types/jest-specific-snapshot": "^0.5.6",
    "glob": "^10.0.0",
    "jest-specific-snapshot": "^8.0.0",
    "preact-render-to-string": "^5.1.19",
    "pretty-format": "^29.0.0",
    "react-test-renderer": "^18.2.0",
    "read-pkg-up": "^7.0.1",
    "ts-dedent": "^2.0.0"
  },
  "devDependencies": {
    "@angular/core": "^16.0.0-rc.4",
    "@angular/platform-browser-dynamic": "^16.0.0-rc.4",
    "@emotion/jest": "^11.8.0",
    "@storybook/addon-docs": "workspace:*",
    "@storybook/angular": "workspace:*",
    "@storybook/react": "workspace:*",
    "@storybook/vue": "workspace:*",
    "@storybook/vue3": "workspace:*",
    "babel-loader": "^9.1.2",
    "enzyme-to-json": "^3.6.1",
    "jest-preset-angular": "^13.0.1",
    "jest-vue-preprocessor": "^1.7.1",
<<<<<<< HEAD
    "react-test-renderer": "^18.2.0",
    "rimraf": "^3.0.2",
=======
    "react-test-renderer": "^16",
>>>>>>> dd24dae2
    "rxjs": "^6.6.3",
    "vue-jest": "^5.0.0-alpha.8"
  },
  "peerDependencies": {
    "@angular/core": ">=13.0.0",
    "@angular/platform-browser-dynamic": ">=13.0.0",
    "@storybook/angular": "*",
    "@storybook/react": "*",
    "@storybook/vue": "*",
    "@storybook/vue3": "*",
    "jest": "*",
    "jest-preset-angular": " >= 12.2.3",
    "jest-vue-preprocessor": "*",
    "preact": "^10.5.13",
    "react": "^16.8.0 || ^17.0.0 || ^18.0.0",
    "react-dom": "^16.8.0 || ^17.0.0 || ^18.0.0",
    "rxjs": "*",
    "svelte": "*",
    "vue": "*",
    "vue-jest": "*"
  },
  "peerDependenciesMeta": {
    "@angular/core": {
      "optional": true
    },
    "@angular/platform-browser-dynamic": {
      "optional": true
    },
    "@storybook/angular": {
      "optional": true
    },
    "@storybook/react": {
      "optional": true
    },
    "@storybook/vue": {
      "optional": true
    },
    "@storybook/vue3": {
      "optional": true
    },
    "jest-preset-angular": {
      "optional": true
    },
    "jest-vue-preprocessor": {
      "optional": true
    },
    "preact": {
      "optional": true
    },
    "react": {
      "optional": true
    },
    "react-dom": {
      "optional": true
    },
    "rxjs": {
      "optional": true
    },
    "svelte": {
      "optional": true
    },
    "vue": {
      "optional": true
    },
    "vue-jest": {
      "optional": true
    }
  },
  "publishConfig": {
    "access": "public"
  },
  "bundler": {},
  "gitHead": "e6a7fd8a655c69780bc20b9749c2699e44beae17",
  "storybook": {
    "displayName": "Storyshots",
    "icon": "https://user-images.githubusercontent.com/263385/101991676-48cdf300-3c7c-11eb-8aa1-944dab6ab29b.png",
    "unsupportedFrameworks": [
      "ember"
    ]
  }
}<|MERGE_RESOLUTION|>--- conflicted
+++ resolved
@@ -67,12 +67,7 @@
     "enzyme-to-json": "^3.6.1",
     "jest-preset-angular": "^13.0.1",
     "jest-vue-preprocessor": "^1.7.1",
-<<<<<<< HEAD
     "react-test-renderer": "^18.2.0",
-    "rimraf": "^3.0.2",
-=======
-    "react-test-renderer": "^16",
->>>>>>> dd24dae2
     "rxjs": "^6.6.3",
     "vue-jest": "^5.0.0-alpha.8"
   },
