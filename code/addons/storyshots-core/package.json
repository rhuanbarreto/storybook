{
  "name": "@storybook/addon-storyshots",
<<<<<<< HEAD
  "version": "7.3.2",
=======
  "version": "7.4.0-alpha.2",
>>>>>>> aecfa179
  "description": "Take a code snapshot of every story automatically with Jest",
  "keywords": [
    "addon",
    "storybook",
    "test"
  ],
  "homepage": "https://github.com/storybookjs/storybook/tree/next/code/addons/storyshots-core",
  "bugs": {
    "url": "https://github.com/storybookjs/storybook/issues"
  },
  "repository": {
    "type": "git",
    "url": "https://github.com/storybookjs/storybook.git",
    "directory": "code/addons/storyshots-core"
  },
  "funding": {
    "type": "opencollective",
    "url": "https://opencollective.com/storybook"
  },
  "license": "MIT",
  "main": "dist/index.js",
  "module": "dist/index.mjs",
  "types": "dist/index.d.ts",
  "files": [
    "dist/**/*",
    "README.md",
    "*.js",
    "*.mjs",
    "*.d.ts"
  ],
  "scripts": {
    "check": "../../../scripts/prepare/check.ts",
    "prep": "../../../scripts/prepare/tsc.ts"
  },
  "dependencies": {
    "@jest/transform": "^29.3.1",
    "@storybook/babel-plugin-require-context-hook": "1.0.1",
    "@storybook/client-api": "workspace:*",
    "@storybook/core-common": "workspace:*",
    "@storybook/core-webpack": "workspace:*",
    "@storybook/global": "^5.0.0",
    "@storybook/preview-api": "workspace:*",
    "@storybook/types": "workspace:*",
    "@types/jest-specific-snapshot": "^0.5.6",
    "glob": "^10.0.0",
    "jest-specific-snapshot": "^8.0.0",
    "preact-render-to-string": "^5.1.19",
    "pretty-format": "^29.0.0",
    "react-test-renderer": "^16.8.0 || ^17.0.0 || ^18.0.0",
    "read-pkg-up": "^7.0.1",
    "ts-dedent": "^2.0.0"
  },
  "devDependencies": {
    "@angular/core": "^16.0.0-rc.4",
    "@angular/platform-browser-dynamic": "^16.0.0-rc.4",
    "@emotion/jest": "^11.8.0",
    "@storybook/addon-docs": "workspace:*",
    "@storybook/angular": "workspace:*",
    "@storybook/react": "workspace:*",
    "@storybook/vue": "workspace:*",
    "@storybook/vue3": "workspace:*",
    "babel-loader": "^9.1.2",
    "enzyme": "^3.11.0",
    "enzyme-adapter-react-16": "^1.15.5",
    "enzyme-to-json": "^3.6.1",
    "jest-preset-angular": "^13.0.1",
    "jest-vue-preprocessor": "^1.7.1",
    "react-test-renderer": "^16",
    "rxjs": "^6.6.3",
    "vue-jest": "^5.0.0-alpha.8"
  },
  "peerDependencies": {
    "@angular/core": ">=13.0.0",
    "@angular/platform-browser-dynamic": ">=13.0.0",
    "@storybook/angular": "*",
    "@storybook/react": "*",
    "@storybook/vue": "*",
    "@storybook/vue3": "*",
    "jest": "*",
    "jest-preset-angular": " >= 12.2.3",
    "jest-vue-preprocessor": "*",
    "preact": "^10.5.13",
    "react": "^16.8.0 || ^17.0.0 || ^18.0.0",
    "react-dom": "^16.8.0 || ^17.0.0 || ^18.0.0",
    "rxjs": "*",
    "svelte": "*",
    "vue": "*",
    "vue-jest": "*"
  },
  "peerDependenciesMeta": {
    "@angular/core": {
      "optional": true
    },
    "@angular/platform-browser-dynamic": {
      "optional": true
    },
    "@storybook/angular": {
      "optional": true
    },
    "@storybook/react": {
      "optional": true
    },
    "@storybook/vue": {
      "optional": true
    },
    "@storybook/vue3": {
      "optional": true
    },
    "jest-preset-angular": {
      "optional": true
    },
    "jest-vue-preprocessor": {
      "optional": true
    },
    "preact": {
      "optional": true
    },
    "react": {
      "optional": true
    },
    "react-dom": {
      "optional": true
    },
    "rxjs": {
      "optional": true
    },
    "svelte": {
      "optional": true
    },
    "vue": {
      "optional": true
    },
    "vue-jest": {
      "optional": true
    }
  },
  "publishConfig": {
    "access": "public"
  },
  "bundler": {},
  "gitHead": "e6a7fd8a655c69780bc20b9749c2699e44beae17",
  "storybook": {
    "displayName": "Storyshots",
    "icon": "https://user-images.githubusercontent.com/263385/101991676-48cdf300-3c7c-11eb-8aa1-944dab6ab29b.png",
    "unsupportedFrameworks": [
      "ember"
    ]
  }
}<|MERGE_RESOLUTION|>--- conflicted
+++ resolved
@@ -1,10 +1,6 @@
 {
   "name": "@storybook/addon-storyshots",
-<<<<<<< HEAD
-  "version": "7.3.2",
-=======
   "version": "7.4.0-alpha.2",
->>>>>>> aecfa179
   "description": "Take a code snapshot of every story automatically with Jest",
   "keywords": [
     "addon",
@@ -33,7 +29,8 @@
     "README.md",
     "*.js",
     "*.mjs",
-    "*.d.ts"
+    "*.d.ts",
+    "!src/**/*"
   ],
   "scripts": {
     "check": "../../../scripts/prepare/check.ts",
