{
  "name": "@storybook/addon-docs",
  "version": "7.0.0-alpha.38",
  "description": "Document component usage and properties in Markdown",
  "keywords": [
    "addon",
    "notes",
    "documentation",
    "storybook",
    "essentials",
    "organize"
  ],
  "homepage": "https://github.com/storybookjs/storybook/tree/main/addons/docs",
  "bugs": {
    "url": "https://github.com/storybookjs/storybook/issues"
  },
  "repository": {
    "type": "git",
    "url": "https://github.com/storybookjs/storybook.git",
    "directory": "addons/docs"
  },
  "funding": {
    "type": "opencollective",
    "url": "https://opencollective.com/storybook"
  },
  "license": "MIT",
  "main": "dist/cjs/index.js",
  "module": "dist/esm/index.js",
  "types": "dist/types/index.d.ts",
  "files": [
    "dist/**/*",
    "angular/**/*",
    "common/**/*",
    "ember/**/*",
    "html/**/*",
    "svelte/**/*",
    "postinstall/**/*",
    "react/**/*",
    "vue/**/*",
    "web-components/**/*",
    "lit/**/*",
    "README.md",
    "*.js",
    "*.d.ts",
    "!__testfixtures__"
  ],
  "scripts": {
    "check": "../../../scripts/node_modules/.bin/tsc --noEmit",
    "prep": "node ../../../scripts/prepare.js"
  },
  "dependencies": {
    "@babel/plugin-transform-react-jsx": "^7.12.12",
    "@jest/transform": "^26.6.2",
    "@mdx-js/react": "^1.6.22",
    "@storybook/addons": "7.0.0-alpha.38",
    "@storybook/api": "7.0.0-alpha.38",
    "@storybook/blocks": "7.0.0-alpha.38",
    "@storybook/components": "7.0.0-alpha.38",
    "@storybook/core-common": "7.0.0-alpha.38",
    "@storybook/core-events": "7.0.0-alpha.38",
    "@storybook/csf": "0.0.2--canary.49.258942b.0",
    "@storybook/csf-tools": "7.0.0-alpha.38",
    "@storybook/docs-tools": "7.0.0-alpha.38",
    "@storybook/mdx2-csf": "0.1.0-next.0",
    "@storybook/node-logger": "7.0.0-alpha.38",
    "@storybook/postinstall": "7.0.0-alpha.38",
    "@storybook/preview-web": "7.0.0-alpha.38",
    "@storybook/source-loader": "7.0.0-alpha.38",
    "@storybook/store": "7.0.0-alpha.38",
    "@storybook/theming": "7.0.0-alpha.38",
    "dequal": "^2.0.2",
    "fs-extra": "^9.0.1",
    "global": "^4.4.0",
    "remark-external-links": "^8.0.0",
    "remark-slug": "^6.0.0",
    "ts-dedent": "^2.0.0"
  },
  "devDependencies": {
    "@babel/core": "^7.12.10",
<<<<<<< HEAD
    "@types/util-deprecate": "^1.0.0",
=======
    "@storybook/mdx2-csf": "0.0.4-canary.14.04ffbe8.0",
>>>>>>> 1695aae0
    "typescript": "~4.6.3"
  },
  "peerDependencies": {
    "react": "^16.8.0 || ^17.0.0 || ^18.0.0",
    "react-dom": "^16.8.0 || ^17.0.0 || ^18.0.0"
  },
  "peerDependenciesMeta": {
    "react": {
      "optional": true
    },
    "react-dom": {
      "optional": true
    }
  },
  "publishConfig": {
    "access": "public"
  },
  "gitHead": "438114fcf62a763f0e8c07e2c34890dd987ca431",
  "storybook": {
    "displayName": "Docs",
    "icon": "https://user-images.githubusercontent.com/263385/101991672-48355c80-3c7c-11eb-82d9-95fa12438f64.png",
    "unsupportedFrameworks": [
      "react-native"
    ]
  }
}<|MERGE_RESOLUTION|>--- conflicted
+++ resolved
@@ -77,11 +77,6 @@
   },
   "devDependencies": {
     "@babel/core": "^7.12.10",
-<<<<<<< HEAD
-    "@types/util-deprecate": "^1.0.0",
-=======
-    "@storybook/mdx2-csf": "0.0.4-canary.14.04ffbe8.0",
->>>>>>> 1695aae0
     "typescript": "~4.6.3"
   },
   "peerDependencies": {
