{
  "name": "@storybook/addon-docs",
  "version": "7.5.0-alpha.5",
  "description": "Document component usage and properties in Markdown",
  "keywords": [
    "addon",
    "notes",
    "documentation",
    "storybook",
    "essentials",
    "organize"
  ],
  "homepage": "https://github.com/storybookjs/storybook/tree/next/code/addons/docs",
  "bugs": {
    "url": "https://github.com/storybookjs/storybook/issues"
  },
  "repository": {
    "type": "git",
    "url": "https://github.com/storybookjs/storybook.git",
    "directory": "code/addons/docs"
  },
  "funding": {
    "type": "opencollective",
    "url": "https://opencollective.com/storybook"
  },
  "license": "MIT",
  "exports": {
    ".": {
      "node": "./dist/index.js",
      "types": "./dist/index.d.ts",
      "require": "./dist/index.js",
      "import": "./dist/index.mjs"
    },
    "./preview": {
      "types": "./dist/preview.d.ts",
      "require": "./dist/preview.js",
      "import": "./dist/preview.mjs"
    },
    "./preset": {
      "types": "./dist/preset.d.ts",
      "require": "./dist/preset.js"
    },
    "./blocks": {
      "types": "./dist/blocks.d.ts",
      "require": "./dist/blocks.js",
      "import": "./dist/blocks.mjs"
    },
    "./dist/preview": {
      "types": "./dist/preview.d.ts",
      "require": "./dist/preview.js",
      "import": "./dist/preview.mjs"
    },
    "./dist/preset": {
      "types": "./dist/preset.d.ts",
      "require": "./dist/preset.js"
    },
    "./dist/shims/mdx-react-shim": {
      "types": "./dist/shims/mdx-react-shim.d.ts",
      "require": "./dist/shims/mdx-react-shim.js",
      "import": "./dist/shims/mdx-react-shim.mjs"
    },
    "./mdx-react-shim": {
      "types": "./dist/shims/mdx-react-shim.d.ts",
      "require": "./dist/shims/mdx-react-shim.js",
      "import": "./dist/shims/mdx-react-shim.mjs"
    },
    "./svelte/HOC.svelte": "./svelte/HOC.svelte",
    "./ember": "./ember/index.js",
    "./ember/index.js": "./ember/index.js",
    "./angular": "./angular/index.js",
    "./angular/index.js": "./angular/index.js",
    "./web-components/index.js": "./web-components/index.js",
    "./jest-transform-mdx": "./jest-transform-mdx.js",
    "./package.json": "./package.json"
  },
  "main": "dist/index.js",
  "module": "dist/index.mjs",
  "types": "dist/index.d.ts",
  "files": [
    "dist/**/*",
    "angular/**/*",
    "common/**/*",
    "ember/**/*",
    "html/**/*",
    "svelte/**/*",
    "postinstall/**/*",
    "react/**/*",
    "vue/**/*",
    "web-components/**/*",
    "lit/**/*",
    "README.md",
    "*.js",
    "*.d.ts",
    "!src/**/*"
  ],
  "scripts": {
    "check": "../../../scripts/prepare/check.ts",
    "prep": "../../../scripts/prepare/bundle.ts"
  },
  "dependencies": {
    "@jest/transform": "^29.3.1",
    "@mdx-js/react": "^2.1.5",
    "@storybook/blocks": "workspace:*",
    "@storybook/client-logger": "workspace:*",
    "@storybook/components": "workspace:*",
    "@storybook/csf-plugin": "workspace:*",
    "@storybook/csf-tools": "workspace:*",
    "@storybook/global": "^5.0.0",
    "@storybook/mdx2-csf": "^1.0.0",
    "@storybook/node-logger": "workspace:*",
    "@storybook/postinstall": "workspace:*",
    "@storybook/preview-api": "workspace:*",
    "@storybook/react-dom-shim": "workspace:*",
    "@storybook/theming": "workspace:*",
    "@storybook/types": "workspace:*",
    "fs-extra": "^11.1.0",
    "remark-external-links": "^8.0.0",
    "remark-slug": "^6.0.0",
    "ts-dedent": "^2.0.0"
  },
  "devDependencies": {
<<<<<<< HEAD
    "react": "^18.2.0",
    "react-dom": "^18.2.0",
    "typescript": "~4.9.3"
=======
    "@rollup/pluginutils": "^5.0.2",
    "react": "^16.14.0",
    "react-dom": "^16.8.0",
    "typescript": "~4.9.3",
    "vite": "^4.0.4"
>>>>>>> dd24dae2
  },
  "peerDependencies": {
    "react": "^16.8.0 || ^17.0.0 || ^18.0.0",
    "react-dom": "^16.8.0 || ^17.0.0 || ^18.0.0"
  },
  "publishConfig": {
    "access": "public"
  },
  "bundler": {
    "entries": [
      "./src/index.ts",
      "./src/preset.ts",
      "./src/preview.ts",
      "./src/blocks.ts",
      "./src/shims/mdx-react-shim.ts"
    ],
    "externals": [
      "@storybook/mdx1-csf"
    ]
  },
  "gitHead": "e6a7fd8a655c69780bc20b9749c2699e44beae17",
  "storybook": {
    "displayName": "Docs",
    "icon": "https://user-images.githubusercontent.com/263385/101991672-48355c80-3c7c-11eb-82d9-95fa12438f64.png",
    "unsupportedFrameworks": [
      "react-native"
    ]
  }
}<|MERGE_RESOLUTION|>--- conflicted
+++ resolved
@@ -119,17 +119,11 @@
     "ts-dedent": "^2.0.0"
   },
   "devDependencies": {
-<<<<<<< HEAD
+    "@rollup/pluginutils": "^5.0.2",
     "react": "^18.2.0",
     "react-dom": "^18.2.0",
-    "typescript": "~4.9.3"
-=======
-    "@rollup/pluginutils": "^5.0.2",
-    "react": "^16.14.0",
-    "react-dom": "^16.8.0",
     "typescript": "~4.9.3",
     "vite": "^4.0.4"
->>>>>>> dd24dae2
   },
   "peerDependencies": {
     "react": "^16.8.0 || ^17.0.0 || ^18.0.0",
