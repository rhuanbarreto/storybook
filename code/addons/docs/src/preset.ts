--- conflicted
+++ resolved
@@ -73,16 +73,12 @@
     `);
   }
 
-<<<<<<< HEAD
-  const mdxLoader = require.resolve('@storybook/mdx2-csf/loader');
-=======
   const mdxVersion = global.FEATURES?.legacyMdx1 ? 'MDX1' : 'MDX2';
   logger.info(`Addon-docs: using ${mdxVersion}`);
 
   const mdxLoader = global.FEATURES?.legacyMdx1
     ? require.resolve('@storybook/mdx1-csf/loader')
     : require.resolve('@storybook/mdx2-csf/loader');
->>>>>>> 021818a7
 
   const result = {
     ...webpackConfig,
