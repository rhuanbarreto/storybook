--- conflicted
+++ resolved
@@ -96,7 +96,6 @@
   "publishConfig": {
     "access": "public"
   },
-<<<<<<< HEAD
   "bundler": {
     "entries": [
       "./src/index.ts",
@@ -104,10 +103,7 @@
       "./src/preview.ts"
     ]
   },
-  "gitHead": "bd59f1eef0f644175abdb0d9873ed0553f431f53",
-=======
   "gitHead": "0900e20acfbc12551c6a3f788b8de5dd6af5f80a",
->>>>>>> 86887700
   "storybook": {
     "displayName": "Actions",
     "unsupportedFrameworks": [
