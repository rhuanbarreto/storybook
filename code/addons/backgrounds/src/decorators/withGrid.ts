--- conflicted
+++ resolved
@@ -1,10 +1,5 @@
-<<<<<<< HEAD
 import { useMemo, useEffect } from '@storybook/preview-api';
-import type { Framework, PartialStoryFn as StoryFunction, StoryContext } from '@storybook/types';
-=======
-import { useMemo, useEffect } from '@storybook/addons';
 import type { Renderer, PartialStoryFn as StoryFunction, StoryContext } from '@storybook/types';
->>>>>>> 8cf492d7
 
 import { clearStyles, addGridStyle } from '../helpers';
 import { PARAM_KEY as BACKGROUNDS_PARAM_KEY } from '../constants';
