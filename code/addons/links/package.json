{
  "name": "@storybook/addon-links",
  "version": "7.0.0-alpha.50",
  "description": "Link stories together to build demos and prototypes with your UI components",
  "keywords": [
    "addon",
    "storybook",
    "organize"
  ],
  "homepage": "https://github.com/storybookjs/storybook/tree/main/addons/links",
  "bugs": {
    "url": "https://github.com/storybookjs/storybook/issues"
  },
  "repository": {
    "type": "git",
    "url": "https://github.com/storybookjs/storybook.git",
    "directory": "addons/links"
  },
  "funding": {
    "type": "opencollective",
    "url": "https://opencollective.com/storybook"
  },
  "license": "MIT",
  "exports": {
    ".": {
      "require": "./dist/index.js",
      "import": "./dist/index.mjs",
      "types": "./dist/index.d.ts"
    },
    "./manager": {
      "require": "./dist/manager.js",
      "import": "./dist/manager.mjs",
      "types": "./dist/manager.d.ts"
    },
    "./preview": {
      "require": "./dist/preview.js",
      "import": "./dist/preview.mjs",
      "types": "./dist/preview.d.ts"
    },
    "./react": {
      "require": "./dist/react/index.js",
      "import": "./dist/react/index.mjs",
      "types": "./dist/react/index.d.ts"
    },
    "./register": {
      "require": "./dist/manager.js",
      "import": "./dist/manager.mjs",
      "types": "./dist/manager.d.ts"
    },
    "./package.json": "./package.json"
  },
  "main": "dist/index.js",
  "module": "dist/index.mjs",
  "types": "dist/index.d.ts",
  "typesVersions": {
    "*": {
      "*": [
        "dist/index.d.ts"
      ],
      "manager": [
        "dist/manager.d.ts"
      ],
      "preview": [
        "dist/preview.d.ts"
      ]
    }
  },
  "files": [
    "dist/**/*",
    "README.md",
    "*.js",
    "*.d.ts"
  ],
  "scripts": {
    "check": "../../../scripts/node_modules/.bin/tsc --noEmit",
    "prep": "../../../scripts/prepare/bundle.ts"
  },
  "dependencies": {
    "@storybook/addons": "7.0.0-alpha.50",
    "@storybook/client-logger": "7.0.0-alpha.50",
    "@storybook/core-events": "7.0.0-alpha.50",
    "@storybook/csf": "next",
<<<<<<< HEAD
    "@storybook/preview-api": "7.0.0-alpha.49",
    "@storybook/router": "7.0.0-alpha.49",
    "@storybook/types": "7.0.0-alpha.49",
=======
    "@storybook/router": "7.0.0-alpha.50",
    "@storybook/types": "7.0.0-alpha.50",
>>>>>>> c4317008
    "global": "^4.4.0",
    "prop-types": "^15.7.2",
    "ts-dedent": "^2.0.0"
  },
  "devDependencies": {
    "typescript": "^4.9.3"
  },
  "peerDependencies": {
    "react": "^16.8.0 || ^17.0.0 || ^18.0.0",
    "react-dom": "^16.8.0 || ^17.0.0 || ^18.0.0"
  },
  "peerDependenciesMeta": {
    "react": {
      "optional": true
    },
    "react-dom": {
      "optional": true
    }
  },
  "publishConfig": {
    "access": "public"
  },
  "bundler": {
    "entries": [
      "./src/index.ts",
      "./src/manager.ts",
      "./src/preview.ts",
      "./src/react/index.ts"
    ]
  },
  "gitHead": "77184d039091f4782dc4540df6d271a24fb3e242",
  "storybook": {
    "displayName": "Links",
    "icon": "https://user-images.githubusercontent.com/263385/101991673-48355c80-3c7c-11eb-9b6e-b627c96a75f6.png",
    "unsupportedFrameworks": [
      "marko",
      "react-native"
    ]
  }
}<|MERGE_RESOLUTION|>--- conflicted
+++ resolved
@@ -80,14 +80,9 @@
     "@storybook/client-logger": "7.0.0-alpha.50",
     "@storybook/core-events": "7.0.0-alpha.50",
     "@storybook/csf": "next",
-<<<<<<< HEAD
-    "@storybook/preview-api": "7.0.0-alpha.49",
-    "@storybook/router": "7.0.0-alpha.49",
-    "@storybook/types": "7.0.0-alpha.49",
-=======
+    "@storybook/preview-api": "7.0.0-alpha.50",
     "@storybook/router": "7.0.0-alpha.50",
     "@storybook/types": "7.0.0-alpha.50",
->>>>>>> c4317008
     "global": "^4.4.0",
     "prop-types": "^15.7.2",
     "ts-dedent": "^2.0.0"
