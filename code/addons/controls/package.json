{
  "name": "@storybook/addon-controls",
  "version": "7.0.0-beta.6",
  "description": "Interact with component inputs dynamically in the Storybook UI",
  "keywords": [
    "addon",
    "storybook",
    "knobs",
    "controls",
    "properties",
    "essentials",
    "data-state"
  ],
  "homepage": "https://github.com/storybookjs/storybook/tree/next/addons/controls",
  "bugs": {
    "url": "https://github.com/storybookjs/storybook/issues"
  },
  "repository": {
    "type": "git",
    "url": "https://github.com/storybookjs/storybook.git",
    "directory": "addons/controls"
  },
  "funding": {
    "type": "opencollective",
    "url": "https://opencollective.com/storybook"
  },
  "license": "MIT",
  "exports": {
    ".": {
      "require": "./dist/index.js",
      "import": "./dist/index.mjs",
      "types": "./dist/index.d.ts"
    },
    "./manager": {
      "require": "./dist/manager.js",
      "import": "./dist/manager.mjs",
      "types": "./dist/manager.d.ts"
    },
    "./register": {
      "require": "./dist/manager.js",
      "import": "./dist/manager.mjs",
      "types": "./dist/manager.d.ts"
    },
    "./package.json": "./package.json"
  },
  "main": "dist/index.js",
  "module": "dist/index.mjs",
  "types": "dist/index.d.ts",
  "typesVersions": {
    "*": {
      "*": [
        "dist/index.d.ts"
      ],
      "manager": [
        "dist/manager.d.ts"
      ]
    }
  },
  "files": [
    "dist/**/*",
    "README.md",
    "*.js",
    "*.d.ts"
  ],
  "scripts": {
    "check": "../../../scripts/node_modules/.bin/tsc --noEmit",
    "prep": "../../../scripts/prepare/bundle.ts"
  },
  "dependencies": {
<<<<<<< HEAD
    "@storybook/blocks": "7.0.0-beta.4",
    "@storybook/client-logger": "7.0.0-beta.4",
    "@storybook/components": "7.0.0-beta.4",
    "@storybook/core-common": "7.0.0-beta.4",
    "@storybook/manager-api": "7.0.0-beta.4",
    "@storybook/node-logger": "7.0.0-beta.4",
    "@storybook/theming": "7.0.0-beta.4",
    "@storybook/types": "7.0.0-beta.4",
=======
    "@storybook/blocks": "7.0.0-beta.6",
    "@storybook/client-logger": "7.0.0-beta.6",
    "@storybook/components": "7.0.0-beta.6",
    "@storybook/core-common": "7.0.0-beta.6",
    "@storybook/manager-api": "7.0.0-beta.6",
    "@storybook/node-logger": "7.0.0-beta.6",
    "@storybook/preview-api": "7.0.0-beta.6",
    "@storybook/theming": "7.0.0-beta.6",
    "@storybook/types": "7.0.0-beta.6",
>>>>>>> 8063a0ed
    "lodash": "^4.17.21",
    "ts-dedent": "^2.0.0"
  },
  "peerDependencies": {
    "react": "^16.8.0 || ^17.0.0 || ^18.0.0",
    "react-dom": "^16.8.0 || ^17.0.0 || ^18.0.0"
  },
  "peerDependenciesMeta": {
    "react": {
      "optional": true
    },
    "react-dom": {
      "optional": true
    }
  },
  "publishConfig": {
    "access": "public"
  },
  "bundler": {
    "entries": [
      "./src/index.ts",
      "./src/manager.tsx"
    ],
    "platform": "browser"
  },
  "gitHead": "edcda9c064bcb77c903263fafcaee2bd369f429a",
  "storybook": {
    "displayName": "Controls",
    "icon": "https://user-images.githubusercontent.com/263385/101991669-479cc600-3c7c-11eb-93d9-38b67e8371f2.png",
    "supportedFrameworks": [
      "react",
      "vue",
      "angular",
      "web-components",
      "ember"
    ]
  }
}<|MERGE_RESOLUTION|>--- conflicted
+++ resolved
@@ -67,26 +67,14 @@
     "prep": "../../../scripts/prepare/bundle.ts"
   },
   "dependencies": {
-<<<<<<< HEAD
-    "@storybook/blocks": "7.0.0-beta.4",
-    "@storybook/client-logger": "7.0.0-beta.4",
-    "@storybook/components": "7.0.0-beta.4",
-    "@storybook/core-common": "7.0.0-beta.4",
-    "@storybook/manager-api": "7.0.0-beta.4",
-    "@storybook/node-logger": "7.0.0-beta.4",
-    "@storybook/theming": "7.0.0-beta.4",
-    "@storybook/types": "7.0.0-beta.4",
-=======
     "@storybook/blocks": "7.0.0-beta.6",
     "@storybook/client-logger": "7.0.0-beta.6",
     "@storybook/components": "7.0.0-beta.6",
     "@storybook/core-common": "7.0.0-beta.6",
     "@storybook/manager-api": "7.0.0-beta.6",
     "@storybook/node-logger": "7.0.0-beta.6",
-    "@storybook/preview-api": "7.0.0-beta.6",
     "@storybook/theming": "7.0.0-beta.6",
     "@storybook/types": "7.0.0-beta.6",
->>>>>>> 8063a0ed
     "lodash": "^4.17.21",
     "ts-dedent": "^2.0.0"
   },
