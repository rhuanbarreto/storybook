--- conflicted
+++ resolved
@@ -57,29 +57,16 @@
     "prep": "../../../scripts/prepare/bundle.ts"
   },
   "dependencies": {
-<<<<<<< HEAD
-    "@storybook/addons": "7.0.0-alpha.42",
-    "@storybook/api": "7.0.0-alpha.42",
-    "@storybook/blocks": "7.0.0-alpha.42",
-    "@storybook/client-logger": "7.0.0-alpha.42",
-    "@storybook/components": "7.0.0-alpha.42",
-    "@storybook/core-common": "7.0.0-alpha.42",
-    "@storybook/node-logger": "7.0.0-alpha.42",
-    "@storybook/store": "7.0.0-alpha.42",
-    "@storybook/theming": "7.0.0-alpha.42",
-    "@storybook/types": "7.0.0-alpha.42",
-=======
     "@storybook/addons": "7.0.0-alpha.43",
     "@storybook/api": "7.0.0-alpha.43",
     "@storybook/blocks": "7.0.0-alpha.43",
     "@storybook/client-logger": "7.0.0-alpha.43",
     "@storybook/components": "7.0.0-alpha.43",
     "@storybook/core-common": "7.0.0-alpha.43",
-    "@storybook/csf": "next",
     "@storybook/node-logger": "7.0.0-alpha.43",
     "@storybook/store": "7.0.0-alpha.43",
     "@storybook/theming": "7.0.0-alpha.43",
->>>>>>> ec0f15fb
+    "@storybook/types": "7.0.0-alpha.43",
     "lodash": "^4.17.21",
     "ts-dedent": "^2.0.0"
   },
