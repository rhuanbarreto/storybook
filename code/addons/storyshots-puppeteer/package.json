--- conflicted
+++ resolved
@@ -1,10 +1,6 @@
 {
   "name": "@storybook/addon-storyshots-puppeteer",
-<<<<<<< HEAD
-  "version": "7.3.2",
-=======
   "version": "7.4.0-alpha.2",
->>>>>>> aecfa179
   "description": "Image snapshots addition to StoryShots based on puppeteer",
   "keywords": [
     "addon",
@@ -32,7 +28,8 @@
     "README.md",
     "*.js",
     "*.mjs",
-    "*.d.ts"
+    "*.d.ts",
+    "!src/**/*"
   ],
   "scripts": {
     "check": "../../../scripts/prepare/check.ts",
