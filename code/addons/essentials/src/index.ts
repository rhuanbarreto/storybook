import path from 'path';
import { logger } from '@storybook/node-logger';
import { serverRequire } from '@storybook/core-common';

<<<<<<< HEAD
export interface PresetOptions {
  configDir: string;
  /**
   * Allow to use @storybook/addon-docs
   * @see https://storybook.js.org/addons/@storybook/addon-docs
   * @default true
   */
  docs?: boolean;
  /**
   * Allow to use @storybook/addon-controls
   * @see https://storybook.js.org/addons/@storybook/addon-controls
   * @default true
   */
  controls?: boolean;
  /**
   * Allow to use @storybook/addon-actions
   * @see https://storybook.js.org/addons/@storybook/addon-actions
   * @default true
   */
=======
interface PresetOptions {
>>>>>>> 1f190c7a
  actions?: boolean;
  /**
   * Allow to use @storybook/addon-backgrounds
   * @see https://storybook.js.org/addons/@storybook/addon-backgrounds
   * @default true
   */
  backgrounds?: boolean;
<<<<<<< HEAD
  /**
   * Allow to use @storybook/addon-viewport
   * @see https://storybook.js.org/addons/@storybook/addon-viewport
   * @default true
   */
  viewport?: boolean;
  /**
   * Allow to use @storybook/addon-toolbars
   * @see https://storybook.js.org/addons/@storybook/addon-toolbars
   * @default true
   */
  toolbars?: boolean;
  /**
   * Allow to use @storybook/addon-measure
   * @see https://storybook.js.org/addons/@storybook/addon-measure
   * @default true
   */
=======
  configDir: string;
  controls?: boolean;
  docs?: boolean;
>>>>>>> 1f190c7a
  measure?: boolean;
  /**
   * Allow to use @storybook/addon-outline
   * @see https://storybook.js.org/addons/@storybook/addon-outline
   * @default true
   */
  outline?: boolean;
  themes?: boolean;
  toolbars?: boolean;
  viewport?: boolean;
}

const requireMain = (configDir: string) => {
  const absoluteConfigDir = path.isAbsolute(configDir)
    ? configDir
    : path.join(process.cwd(), configDir);
  const mainFile = path.join(absoluteConfigDir, 'main');

  return serverRequire(mainFile) ?? {};
};

export function addons(options: PresetOptions) {
  const checkInstalled = (addonName: string, main: any) => {
    const addon = `@storybook/addon-${addonName}`;
    const existingAddon = main.addons?.find((entry: string | { name: string }) => {
      const name = typeof entry === 'string' ? entry : entry.name;
      return name?.startsWith(addon);
    });
    if (existingAddon) {
      logger.info(`Found existing addon ${JSON.stringify(existingAddon)}, skipping.`);
    }
    return !!existingAddon;
  };

  const main = requireMain(options.configDir);

  // NOTE: The order of these addons is important.
  return [
    'docs',
    'controls',
    'actions',
    'backgrounds',
    'viewport',
    'toolbars',
    'measure',
    'outline',
    'highlight',
  ]
    .filter((key) => (options as any)[key] !== false)
    .filter((addon) => !checkInstalled(addon, main))
    .map((addon) => {
      // We point to the re-export from addon-essentials to support yarn pnp and pnpm.
      return `@storybook/addon-essentials/${addon}`;
    });
}<|MERGE_RESOLUTION|>--- conflicted
+++ resolved
@@ -2,9 +2,26 @@
 import { logger } from '@storybook/node-logger';
 import { serverRequire } from '@storybook/core-common';
 
-<<<<<<< HEAD
-export interface PresetOptions {
+interface PresetOptions {
+  /**
+   * Allow to use @storybook/addon-actions
+   * @see https://storybook.js.org/addons/@storybook/addon-actions
+   * @default true
+   */
+  actions?: boolean;
+  /**
+   * Allow to use @storybook/addon-backgrounds
+   * @see https://storybook.js.org/addons/@storybook/addon-backgrounds
+   * @default true
+   */
+  backgrounds?: boolean;
   configDir: string;
+  /**
+   * Allow to use @storybook/addon-controls
+   * @see https://storybook.js.org/addons/@storybook/addon-controls
+   * @default true
+   */
+  controls?: boolean;
   /**
    * Allow to use @storybook/addon-docs
    * @see https://storybook.js.org/addons/@storybook/addon-docs
@@ -12,49 +29,10 @@
    */
   docs?: boolean;
   /**
-   * Allow to use @storybook/addon-controls
-   * @see https://storybook.js.org/addons/@storybook/addon-controls
-   * @default true
-   */
-  controls?: boolean;
-  /**
-   * Allow to use @storybook/addon-actions
-   * @see https://storybook.js.org/addons/@storybook/addon-actions
-   * @default true
-   */
-=======
-interface PresetOptions {
->>>>>>> 1f190c7a
-  actions?: boolean;
-  /**
-   * Allow to use @storybook/addon-backgrounds
-   * @see https://storybook.js.org/addons/@storybook/addon-backgrounds
-   * @default true
-   */
-  backgrounds?: boolean;
-<<<<<<< HEAD
-  /**
-   * Allow to use @storybook/addon-viewport
-   * @see https://storybook.js.org/addons/@storybook/addon-viewport
-   * @default true
-   */
-  viewport?: boolean;
-  /**
-   * Allow to use @storybook/addon-toolbars
-   * @see https://storybook.js.org/addons/@storybook/addon-toolbars
-   * @default true
-   */
-  toolbars?: boolean;
-  /**
    * Allow to use @storybook/addon-measure
    * @see https://storybook.js.org/addons/@storybook/addon-measure
    * @default true
    */
-=======
-  configDir: string;
-  controls?: boolean;
-  docs?: boolean;
->>>>>>> 1f190c7a
   measure?: boolean;
   /**
    * Allow to use @storybook/addon-outline
@@ -63,7 +41,17 @@
    */
   outline?: boolean;
   themes?: boolean;
+  /**
+   * Allow to use @storybook/addon-toolbars
+   * @see https://storybook.js.org/addons/@storybook/addon-toolbars
+   * @default true
+   */
   toolbars?: boolean;
+  /**
+   * Allow to use @storybook/addon-viewport
+   * @see https://storybook.js.org/addons/@storybook/addon-viewport
+   * @default true
+   */
   viewport?: boolean;
 }
 
