--- conflicted
+++ resolved
@@ -129,7 +129,6 @@
     "prep": "../../../scripts/prepare/bundle.ts"
   },
   "dependencies": {
-<<<<<<< HEAD
     "@storybook/addon-actions": "workspace:*",
     "@storybook/addon-backgrounds": "workspace:*",
     "@storybook/addon-controls": "workspace:*",
@@ -147,26 +146,6 @@
   },
   "devDependencies": {
     "@storybook/vue": "workspace:*",
-=======
-    "@storybook/addon-actions": "7.2.0-rc.0",
-    "@storybook/addon-backgrounds": "7.2.0-rc.0",
-    "@storybook/addon-controls": "7.2.0-rc.0",
-    "@storybook/addon-docs": "7.2.0-rc.0",
-    "@storybook/addon-highlight": "7.2.0-rc.0",
-    "@storybook/addon-measure": "7.2.0-rc.0",
-    "@storybook/addon-outline": "7.2.0-rc.0",
-    "@storybook/addon-themes": "7.2.0-rc.0",
-    "@storybook/addon-toolbars": "7.2.0-rc.0",
-    "@storybook/addon-viewport": "7.2.0-rc.0",
-    "@storybook/core-common": "7.2.0-rc.0",
-    "@storybook/manager-api": "7.2.0-rc.0",
-    "@storybook/node-logger": "7.2.0-rc.0",
-    "@storybook/preview-api": "7.2.0-rc.0",
-    "ts-dedent": "^2.0.0"
-  },
-  "devDependencies": {
-    "@storybook/vue": "7.2.0-rc.0",
->>>>>>> 5bcced29
     "typescript": "^4.9.3"
   },
   "peerDependencies": {
