{
  "name": "@storybook/codemod",
<<<<<<< HEAD
  "version": "7.3.2",
=======
  "version": "7.4.0-alpha.2",
>>>>>>> aecfa179
  "description": "A collection of codemod scripts written with JSCodeshift",
  "keywords": [
    "storybook"
  ],
  "homepage": "https://github.com/storybookjs/storybook/tree/next/code/lib/codemod",
  "bugs": {
    "url": "https://github.com/storybookjs/storybook/issues"
  },
  "repository": {
    "type": "git",
    "url": "https://github.com/storybookjs/storybook.git",
    "directory": "code/lib/codemod"
  },
  "funding": {
    "type": "opencollective",
    "url": "https://opencollective.com/storybook"
  },
  "license": "MIT",
  "sideEffects": false,
  "exports": {
    ".": {
      "types": "./dist/index.d.ts",
      "node": "./dist/index.js",
      "require": "./dist/index.js"
    },
    "./dist/transforms/add-component-parameters.js": "./dist/transforms/add-component-parameters.js",
    "./dist/transforms/csf-2-to-3.js": "./dist/transforms/csf-2-to-3.js",
    "./dist/transforms/csf-hoist-story-annotations.js": "./dist/transforms/csf-hoist-story-annotations.js",
    "./dist/transforms/move-builtin-addons.js": "./dist/transforms/move-builtin-addons.js",
    "./dist/transforms/mdx-to-csf.js": "./dist/transforms/mdx-to-csf.js",
    "./dist/transforms/storiesof-to-csf.js": "./dist/transforms/storiesof-to-csf.js",
    "./dist/transforms/update-addon-info.js": "./dist/transforms/update-addon-info.js",
    "./dist/transforms/update-organisation-name.js": "./dist/transforms/update-organisation-name.js",
    "./dist/transforms/upgrade-deprecated-types.js": "./dist/transforms/upgrade-deprecated-types.js",
    "./dist/transforms/upgrade-hierarchy-separators.js": "./dist/transforms/upgrade-hierarchy-separators.js",
    "./package.json": "./package.json"
  },
  "main": "dist/index.js",
  "types": "dist/index.d.ts",
<<<<<<< HEAD
=======
  "files": [
    "dist/**/*",
    "README.md",
    "*.js",
    "*.d.ts",
    "!src/**/*"
  ],
>>>>>>> aecfa179
  "scripts": {
    "check": "../../../scripts/prepare/check.ts",
    "prep": "../../../scripts/prepare/bundle.ts"
  },
  "dependencies": {
    "@babel/core": "^7.22.9",
    "@babel/preset-env": "^7.22.9",
    "@babel/types": "^7.22.5",
    "@storybook/csf": "^0.1.0",
    "@storybook/csf-tools": "workspace:*",
    "@storybook/node-logger": "workspace:*",
    "@storybook/types": "workspace:*",
    "@types/cross-spawn": "^6.0.2",
    "cross-spawn": "^7.0.3",
    "globby": "^11.0.2",
    "jscodeshift": "^0.14.0",
    "lodash": "^4.17.21",
    "prettier": "^2.8.0",
    "recast": "^0.23.1"
  },
  "devDependencies": {
    "@types/jscodeshift": "^0.11.6",
    "ansi-regex": "^5.0.1",
    "jest": "^29.3.1",
    "jest-specific-snapshot": "^8.0.0",
    "mdast-util-mdx-jsx": "^2.1.2",
    "mdast-util-mdxjs-esm": "^1.3.1",
    "remark": "^14.0.2",
    "remark-mdx": "^2.3.0",
    "ts-dedent": "^2.2.0",
    "typescript": "~4.9.3",
    "unist-util-is": "^5.2.0",
    "unist-util-select": "^4.0.3",
    "unist-util-visit": "^4.1.2",
    "util": "^0.12.4",
    "vfile": "^5.3.7"
  },
  "publishConfig": {
    "access": "public"
  },
  "bundler": {
    "entries": [
      "./src/index.ts",
      "./src/transforms/add-component-parameters.js",
      "./src/transforms/csf-2-to-3.ts",
      "./src/transforms/csf-hoist-story-annotations.js",
      "./src/transforms/mdx-to-csf.ts",
      "./src/transforms/move-builtin-addons.js",
      "./src/transforms/storiesof-to-csf.js",
      "./src/transforms/update-addon-info.js",
      "./src/transforms/update-organisation-name.js",
      "./src/transforms/upgrade-deprecated-types.ts",
      "./src/transforms/upgrade-hierarchy-separators.js"
    ],
    "formats": [
      "cjs"
    ]
  },
  "gitHead": "e6a7fd8a655c69780bc20b9749c2699e44beae17"
}<|MERGE_RESOLUTION|>--- conflicted
+++ resolved
@@ -1,10 +1,6 @@
 {
   "name": "@storybook/codemod",
-<<<<<<< HEAD
-  "version": "7.3.2",
-=======
   "version": "7.4.0-alpha.2",
->>>>>>> aecfa179
   "description": "A collection of codemod scripts written with JSCodeshift",
   "keywords": [
     "storybook"
@@ -44,8 +40,6 @@
   },
   "main": "dist/index.js",
   "types": "dist/index.d.ts",
-<<<<<<< HEAD
-=======
   "files": [
     "dist/**/*",
     "README.md",
@@ -53,7 +47,6 @@
     "*.d.ts",
     "!src/**/*"
   ],
->>>>>>> aecfa179
   "scripts": {
     "check": "../../../scripts/prepare/check.ts",
     "prep": "../../../scripts/prepare/bundle.ts"
