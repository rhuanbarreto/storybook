--- conflicted
+++ resolved
@@ -76,13 +76,6 @@
     await within(canvasElement).findByText(/initial/);
 
     await channel.emit(UPDATE_STORY_ARGS, { storyId: id, updatedArgs: { test: 'updated' } });
-<<<<<<< HEAD
-    await new Promise((resolve) => channel.once(STORY_ARGS_UPDATED, resolve));
-    await within(canvasElement).findByText(/updated/);
-
-    await channel.emit(RESET_STORY_ARGS, { storyId: id });
-=======
->>>>>>> 29cdc26b
     await new Promise((resolve) => channel.once(STORY_ARGS_UPDATED, resolve));
     await within(canvasElement).findByText(/updated/);
   },
