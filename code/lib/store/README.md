--- conflicted
+++ resolved
@@ -1,140 +1,3 @@
 The contents of this package have moved to `@storybook/preview-api`. Please update your import.
 
-<<<<<<< HEAD
-The store is reponsible for loading a story from a CSF file and preparing into a `Story` type, which is our internal format.
-
-## Story vs StoryContext
-
-Story functions and decorators recieve a `StoryContext<Framework>` object (parameterized by their framework).
-
-The `Story` type that we pass around in our code includes all of those fields apart from the `args`, `globals`, `hooks` and `viewMode`, which are mutable and stored separately in the store.
-
-## Identification
-
-The first set of fields on a `Story` are the identifying fields for a story:
-
-- `componentId` - the URL "id" of the component
-- `title` - the title of the component, which generates the sidebar entry
-- `id` - the story "id" (in the URL)
-- `name` - the name of the story
-
-## Annotations
-
-The main fields on a `Story` are the various annotations. Annotations can be set:
-
-- At the project level in `preview.js` (or via addons)
-- At the component level via `export default { ... }` in a CSF file
-- At the story level via `export const Story = {...}` in a CSF file.
-
-Not all annotations can be set at every level but most can.
-
-## Parameters
-
-The story parameters is a static, serializable object of data that provides details about the story. Those details can be used by addons or Storybook itself to render UI or provide defaults about the story rendering.
-
-Parameters _cannot change_ and are synchronized to the manager once when the story is loaded (note over the lifetime of a development Storybook a story can be loaded several times due to hot module reload, so the parameters technically can change for that reason).
-
-Usually addons will read from a single key of `parameters` namespaced by the name of that addon. For instance the configuration of the `backgrounds` addon is driven by the `parameters.backgrounds` namespace.
-
-Parameters are inheritable -- you can set project parameters via `export parameters = {}`, at the component level by the `parameters` key of the component (default) export in CSF, and on a single story via the `parameters` key on the story data.
-
-Some notable parameters:
-
-- `parameters.fileName` - the file that the story was defined in, when available
-
-## Args
-
-Args are "inputs" to stories.
-
-You can think of them equivalently to React props, Angular inputs and outputs, etc.
-
-Changing the args cause the story to be re-rendered with the new set of args.
-
-### Using args in a story
-
-By default (starting in 6.0) the args will be passed to the story as first argument and the context as second:
-
-```js
-const YourStory = ({ x, y } /*, context*/) => /* render your story using `x` and `y` */
-```
-
-If you set the `parameters.options.passArgsFirst` option on a story to false, args are passed to a story in the context, preserving the pre-6.0 story API; like parameters, they are available as `context.args`.
-
-```js
-const YourStory = ({ args: { x, y }}) => /* render your story using `x` and `y` */
-```
-
-### Arg types and values
-
-Arg types are used by the docs addon to populate the props table and are documented there. They are controlled by `argTypes` and can (sometimes) be automatically inferred from type information about the story or the component rendered by the story.
-
-A story can set initial values of its args with the `args` annotation. If you set an initial value for an arg that doesn't have a type a simple type will be inferred from the value.
-
-If an arg doesn't have an initial value, it will start unset, although it can still be set later via user interaction.
-
-Args can be set at the project, component and story level.
-
-### Using args in an addon
-
-Args values are automatically synchronized (via the `changeStoryArgs` and `storyArgsChanged` events) between the preview and manager; APIs exist in `lib/api` to read and set args in the manager.
-
-Args need to be serializable -- so currently cannot include callbacks (this may change in a future version).
-
-Note that arg values are passed directly to a story -- you should only store the actual value that the story needs to render in the arg. If you need more complex information supporting that, use parameters or addon state.
-
-Both `@storybook/preview-api` and `@storybook/manager-api` export a `useArgs()` hook that you can use to access args in decorators or addon panels. The API is as follows:
-
-```js
-import { useArgs } from '@storybook/preview-api'; // or '@storybook/manager-api'
-
-// `args` is the args of the currently rendered story
-// `updateArgs` will update its args. You can pass a subset of the args; other args will not be changed.
-const [args, updateArgs] = useArgs();
-```
-
-## ArgTypes
-
-Arg types add type information and metadata about args that are used to control the docs and controls addons.
-
-### ArgTypes enhancement
-
-To add a argTypes enhancer, `export const argTypesEnhancers = []` from `preview.js` or and addon
-
-There is a default enhancer that ensures that each `arg` in a story has a baseline `argType`. This value can be improved by subsequent enhancers, e.g. those provided by `@storybook/addon-docs`.
-
-## Globals
-
-Globals are rendering information that is global across stories. They are used for things like themes and internationalization (i18n) in stories, where you want Storybook to "remember" your setting as you browse between stories.
-
-They can be accessed in stories and decorators in the `context.globals` key.
-
-### Initial values of globals
-
-To set initial values of globals, `export const globals = {...}` from `preview.js`
-
-### Using globals in an addon
-
-Similar to args, globals are synchronized to the manager and can be accessed via the `useGlobals` hook.
-
-```js
-import { useGlobals } from '@storybook/preview-api'; // or '@storybook/manager-api'
-
-const [globals, updateGlobals] = useGlobals();
-```
-
-## Technical details
-
-### Initialization
-
-- The store is created "uninitialized".
-- It is assumed at some later time it will be initialized with the Story Index, the set of stories (this may be loaded async).
-- You _can_ call `loadStory` prior to that time, in which case it will wait for initialization.
-
-### Caching
-
-- "All story" APIs like `extract()` require all stories to be loaded.
-- For backwards-compatibility, these APIs are _not_ async, so it is required that `store.cacheAllCSFFiles()` is called first
-- In v6 mode, this will be called on initialization but `start.ts`.
-=======
-This package will no longer be released as part of the 8.0 release of storybook.
->>>>>>> 092eb893
+This package will no longer be released as part of the 8.0 release of storybook.