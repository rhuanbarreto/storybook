--- conflicted
+++ resolved
@@ -45,15 +45,6 @@
     "prep": "../../../scripts/prepare/bundle.ts"
   },
   "dependencies": {
-<<<<<<< HEAD
-    "@storybook/channels": "7.0.0-alpha.46",
-    "@storybook/client-logger": "7.0.0-alpha.46",
-    "@storybook/core-events": "7.0.0-alpha.46",
-    "@storybook/csf": "0.0.2--canary.53.4879818.0",
-    "@storybook/router": "7.0.0-alpha.46",
-    "@storybook/theming": "7.0.0-alpha.46",
-    "@storybook/types": "7.0.0-alpha.46",
-=======
     "@storybook/channels": "7.0.0-alpha.47",
     "@storybook/client-logger": "7.0.0-alpha.47",
     "@storybook/core-events": "7.0.0-alpha.47",
@@ -61,7 +52,6 @@
     "@storybook/router": "7.0.0-alpha.47",
     "@storybook/theming": "7.0.0-alpha.47",
     "@storybook/types": "7.0.0-alpha.47",
->>>>>>> b0b6c6b3
     "dequal": "^2.0.2",
     "global": "^4.4.0",
     "lodash": "^4.17.21",
