--- conflicted
+++ resolved
@@ -5,7 +5,6 @@
 import { sanitize } from '@storybook/csf';
 import type {
   StoryId,
-  ComponentTitle,
   Parameters,
   DocsOptions,
   API_Provider,
@@ -44,24 +43,6 @@
   }));
 };
 
-<<<<<<< HEAD
-=======
-const TITLE_PATH_SEPARATOR = /\s*\/\s*/;
-
-// We recieve a bit more data over the channel on the SET_INDEX event (v6 store), including
-// the full parameters for each story.
-type PreparedIndexEntry = IndexEntry & {
-  parameters?: Parameters;
-  argTypes?: ArgTypes;
-  args?: Args;
-  initialArgs?: Args;
-};
-export interface PreparedStoryIndex {
-  v: number;
-  entries: Record<StoryId, PreparedIndexEntry>;
-}
-
->>>>>>> 90b39777
 export const transformSetStoriesStoryDataToStoriesHash = (
   data: API_SetStoriesStoryData,
   { provider, docsOptions }: { provider: API_Provider<API>; docsOptions: DocsOptions }
@@ -72,17 +53,9 @@
   });
 
 const transformSetStoriesStoryDataToPreparedStoryIndex = (
-<<<<<<< HEAD
-  stories: API_SetStoriesStoryData,
-  { docsOptions }: { docsOptions: DocsOptions }
+  stories: API_SetStoriesStoryData
 ): API_PreparedStoryIndex => {
-  const seenTitles = new Set<ComponentTitle>();
   const entries: API_PreparedStoryIndex['entries'] = Object.entries(stories).reduce(
-=======
-  stories: SetStoriesStoryData
-): PreparedStoryIndex => {
-  const entries: PreparedStoryIndex['entries'] = Object.entries(stories).reduce(
->>>>>>> 90b39777
     (acc, [id, story]) => {
       if (!story) return acc;
 
