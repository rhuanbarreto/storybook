--- conflicted
+++ resolved
@@ -8,12 +8,9 @@
 import { dirname, join, parse } from 'path';
 import express from 'express';
 import fs from 'fs-extra';
-<<<<<<< HEAD
-=======
 
 // eslint-disable-next-line import/no-extraneous-dependencies
 import prettyTime from 'pretty-hrtime';
->>>>>>> 70182ddc
 
 export * from './types';
 
