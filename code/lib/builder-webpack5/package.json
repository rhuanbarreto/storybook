--- conflicted
+++ resolved
@@ -29,22 +29,12 @@
     "./presets/custom-webpack-preset": {
       "types": "./dist/presets/custom-webpack-preset.d.ts",
       "node": "./dist/presets/custom-webpack-preset.js",
-      "require": "./dist/presets/custom-webpack-preset.js",
-<<<<<<< HEAD
-      "import": "./dist/presets/custom-webpack-preset.mjs"
-=======
-      "types": "./dist/presets/custom-webpack-preset.d.ts"
->>>>>>> 5c3ec1f8
+      "require": "./dist/presets/custom-webpack-preset.js"
     },
     "./presets/preview-preset": {
       "types": "./dist/presets/preview-preset.d.ts",
       "node": "./dist/presets/preview-preset.js",
-      "require": "./dist/presets/preview-preset.js",
-<<<<<<< HEAD
-      "import": "./dist/presets/preview-preset.mjs"
-=======
-      "types": "./dist/presets/preview-preset.d.ts"
->>>>>>> 5c3ec1f8
+      "require": "./dist/presets/preview-preset.js"
     },
     "./templates/virtualModuleModernEntry.js.handlebars": "./templates/virtualModuleModernEntry.js.handlebars",
     "./templates/preview.ejs": "./templates/preview.ejs",
