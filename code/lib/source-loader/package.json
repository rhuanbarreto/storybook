--- conflicted
+++ resolved
@@ -45,11 +45,7 @@
     "prep": "node --loader ../../../scripts/node_modules/esbuild-register/loader.js -r ../../../scripts/node_modules/esbuild-register/register.js ../../../scripts/prepare/bundle.ts"
   },
   "dependencies": {
-<<<<<<< HEAD
-    "@storybook/csf": "0.1.4--canary.82.934057e.0",
-=======
     "@storybook/csf": "^0.1.4",
->>>>>>> cf2e5b98
     "@storybook/types": "workspace:*",
     "estraverse": "^5.2.0",
     "lodash": "^4.17.21",
