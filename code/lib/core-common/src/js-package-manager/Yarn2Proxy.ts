import dedent from 'ts-dedent';
import { sync as findUpSync, sync as syncFindUp } from 'find-up';
import { existsSync, readFileSync } from 'fs';
import path from 'path';
import { PosixFS, VirtualFS, ZipOpenFS } from '@yarnpkg/fslib';
import { getLibzipSync } from '@yarnpkg/libzip';
import { createLogStream } from '../utils/cli';
import { JsPackageManager } from './JsPackageManager';
import type { PackageJson } from './PackageJson';
import type { InstallationMetadata, PackageMetadata } from './types';
import { parsePackageData } from './util';

const CRITICAL_YARN2_ERROR_CODES = {
  YN0001: 'EXCEPTION',
  YN0009: 'BUILD_FAILED',
  YN0010: 'RESOLVER_NOT_FOUND',
  YN0011: 'FETCHER_NOT_FOUND',
  YN0012: 'LINKER_NOT_FOUND',
  YN0014: 'YARN_IMPORT_FAILED',
  YN0015: 'REMOTE_INVALID',
  YN0016: 'REMOTE_NOT_FOUND',
  YN0020: 'MISSING_LOCKFILE_ENTRY',
  YN0021: 'WORKSPACE_NOT_FOUND',
  YN0028: 'FROZEN_LOCKFILE_EXCEPTION',
  YN0030: 'FETCH_FAILED',
  YN0046: 'AUTOMERGE_FAILED_TO_PARSE',
  YN0062: 'INCOMPATIBLE_OS',
  YN0063: 'INCOMPATIBLE_CPU',
  YN0071: 'NM_CANT_INSTALL_EXTERNAL_SOFT_LINK',
  YN0072: 'NM_PRESERVE_SYMLINKS_REQUIRED',
  YN0075: 'PROLOG_INSTANTIATION_ERROR',
  YN0076: 'INCOMPATIBLE_ARCHITECTURE',
  YN0078: 'RESOLUTION_MISMATCH',
  YN0081: 'NETWORK_UNSAFE_HTTP',
  YN0082: 'RESOLUTION_FAILED',
  YN0083: 'AUTOMERGE_GIT_ERROR',
};

<<<<<<< HEAD
=======
// @ts-expect-error The error codes might be helpful in the future
const YARN2_ERROR_CODES = {
  ...CRITICAL_YARN2_ERROR_CODES,
  YN0000: 'UNNAMED',
  YN0002: 'MISSING_PEER_DEPENDENCY',
  YN0003: 'CYCLIC_DEPENDENCIES',
  YN0004: 'DISABLED_BUILD_SCRIPTS',
  YN0005: 'BUILD_DISABLED',
  YN0006: 'SOFT_LINK_BUILD',
  YN0007: 'MUST_BUILD',
  YN0008: 'MUST_REBUILD',
  YN0013: 'FETCH_NOT_CACHED',
  YN0017: 'RESOLUTION_PACK',
  YN0018: 'CACHE_CHECKSUM_MISMATCH',
  YN0019: 'UNUSED_CACHE_ENTRY',
  YN0022: 'TOO_MANY_MATCHING_WORKSPACES',
  YN0023: 'CONSTRAINTS_MISSING_DEPENDENCY',
  YN0024: 'CONSTRAINTS_INCOMPATIBLE_DEPENDENCY',
  YN0025: 'CONSTRAINTS_EXTRANEOUS_DEPENDENCY',
  YN0026: 'CONSTRAINTS_INVALID_DEPENDENCY',
  YN0027: 'CANT_SUGGEST_RESOLUTIONS',
  YN0029: 'CROSS_DRIVE_VIRTUAL_LOCAL',
  YN0031: 'DANGEROUS_NODE_MODULES',
  YN0032: 'NODE_GYP_INJECTED',
  YN0047: 'AUTOMERGE_IMMUTABLE',
  YN0048: 'AUTOMERGE_SUCCESS',
  YN0049: 'AUTOMERGE_REQUIRED',
  YN0050: 'DEPRECATED_CLI_SETTINGS',
  YN0059: 'INVALID_RANGE_PEER_DEPENDENCY',
  YN0060: 'INCOMPATIBLE_PEER_DEPENDENCY',
  YN0061: 'DEPRECATED_PACKAGE',
  YN0068: 'UNUSED_PACKAGE_EXTENSION',
  YN0069: 'REDUNDANT_PACKAGE_EXTENSION',
  YN0074: 'NM_HARDLINKS_MODE_DOWNGRADED',
  YN0077: 'GHOST_ARCHITECTURE',
  YN0080: 'NETWORK_DISABLED',
  YN0085: 'UPDATED_RESOLUTION_RECORD',
  YN0086: 'EXPLAIN_PEER_DEPENDENCIES_CTA',
  YN0087: 'MIGRATION_SUCCESS',
  YN0088: 'VERSION_NOTICE',
  YN0089: 'TIPS_NOTICE',
  YN0090: 'OFFLINE_MODE_ENABLED',
};

>>>>>>> 3c645b52
// This encompasses both yarn 2 and yarn 3
export class Yarn2Proxy extends JsPackageManager {
  readonly type = 'yarn2';

  installArgs: string[] | undefined;

  getInstallArgs(): string[] {
    if (!this.installArgs) {
      this.installArgs = [];
    }
    return this.installArgs;
  }

  async initPackageJson() {
    await this.executeCommand({ command: 'yarn', args: ['init'] });
  }

  getRunStorybookCommand(): string {
    return 'yarn storybook';
  }

  getRunCommand(command: string): string {
    return `yarn ${command}`;
  }

  public runPackageCommandSync(
    command: string,
    args: string[],
    cwd?: string,
    stdio?: 'pipe' | 'inherit'
  ) {
    return this.executeCommandSync({ command: 'yarn', args: [command, ...args], cwd, stdio });
  }

  async runPackageCommand(command: string, args: string[], cwd?: string) {
    return this.executeCommand({ command: 'yarn', args: [command, ...args], cwd });
  }

  public async findInstallations(pattern: string[]) {
    const commandResult = await this.executeCommand({
      command: 'yarn',
      args: ['info', '--name-only', '--recursive', ...pattern],
      env: {
        FORCE_COLOR: 'false',
      },
    });

    try {
      return this.mapDependencies(commandResult, pattern);
    } catch (e) {
      return undefined;
    }
  }

  async getPackageJSON(packageName: string, basePath = this.cwd): Promise<PackageJson | null> {
    const pnpapiPath = findUpSync(['.pnp.js', '.pnp.cjs'], { cwd: basePath });

    if (pnpapiPath) {
      try {
        const pnpApi = require(pnpapiPath);

        const resolvedPath = await pnpApi.resolveToUnqualified(packageName, basePath, {
          considerBuiltins: false,
        });

        const pkgLocator = pnpApi.findPackageLocator(resolvedPath);
        const pkg = pnpApi.getPackageInformation(pkgLocator);

        const zipOpenFs = new ZipOpenFS({
          libzip: getLibzipSync(),
        });

        const virtualFs = new VirtualFS({ baseFs: zipOpenFs });
        const crossFs = new PosixFS(virtualFs);

        const virtualPath = path.join(pkg.packageLocation, 'package.json');

        return crossFs.readJsonSync(virtualPath);
      } catch (error: any) {
        if (error.code !== 'MODULE_NOT_FOUND') {
          console.error('Error while fetching package version in Yarn PnP mode:', error);
        }
        return null;
      }
    }

    const packageJsonPath = await syncFindUp(
      (dir) => {
        const possiblePath = path.join(dir, 'node_modules', packageName, 'package.json');
        return existsSync(possiblePath) ? possiblePath : undefined;
      },
      { cwd: basePath }
    );

    if (!packageJsonPath) {
      return null;
    }

    const packageJson = JSON.parse(readFileSync(packageJsonPath, 'utf-8'));
    return packageJson;
  }

  protected getResolutions(packageJson: PackageJson, versions: Record<string, string>) {
    return {
      resolutions: {
        ...packageJson.resolutions,
        ...versions,
      },
    };
  }

  protected async runInstall() {
    await this.executeCommand({
      command: 'yarn',
      args: ['install', ...this.getInstallArgs()],
      stdio: 'inherit',
    });
  }

  protected async runAddDeps(dependencies: string[], installAsDevDependencies: boolean) {
    let args = [...dependencies];

    if (installAsDevDependencies) {
      args = ['-D', ...args];
    }

    const { logStream, readLogFile, moveLogFile, removeLogFile } = await createLogStream();

    try {
      await this.executeCommand({
        command: 'yarn',
        args: ['add', ...this.getInstallArgs(), ...args],
        stdio: process.env.CI ? 'inherit' : ['ignore', logStream, logStream],
      });
    } catch (err) {
      const stdout = await readLogFile();

      const errorMessage = this.parseErrorFromLogs(stdout);

      await moveLogFile();

      throw new Error(
        dedent`${errorMessage}
        
        Please check the logfile generated at ./storybook.log for troubleshooting and try again.`
      );
    }

    await removeLogFile();
  }

  protected async runRemoveDeps(dependencies: string[]) {
    const args = [...dependencies];

    await this.executeCommand({
      command: 'yarn',
      args: ['remove', ...this.getInstallArgs(), ...args],
      stdio: 'inherit',
    });
  }

  protected async runGetVersions<T extends boolean>(
    packageName: string,
    fetchAllVersions: T
  ): Promise<T extends true ? string[] : string> {
    const field = fetchAllVersions ? 'versions' : 'version';
    const args = ['--fields', field, '--json'];

    const commandResult = await this.executeCommand({
      command: 'yarn',
      args: ['npm', 'info', packageName, ...args],
    });

    try {
      const parsedOutput = JSON.parse(commandResult);
      return parsedOutput[field];
    } catch (e) {
      throw new Error(`Unable to find versions of ${packageName} using yarn 2`);
    }
  }

  protected mapDependencies(input: string, pattern: string[]): InstallationMetadata {
    const lines = input.split('\n');
    const acc: Record<string, PackageMetadata[]> = {};
    const existingVersions: Record<string, string[]> = {};
    const duplicatedDependencies: Record<string, string[]> = {};

    lines.forEach((packageName) => {
      if (
        !packageName ||
        !pattern.some((p) => new RegExp(`${p.replace(/\*/g, '.*')}`).test(packageName))
      ) {
        return;
      }

      const { name, value } = parsePackageData(packageName.replaceAll(`"`, ''));
      if (!existingVersions[name]?.includes(value.version)) {
        if (acc[name]) {
          acc[name].push(value);
        } else {
          acc[name] = [value];
        }

        existingVersions[name] = [...(existingVersions[name] || []), value.version];
        if (existingVersions[name].length > 1) {
          duplicatedDependencies[name] = existingVersions[name];
        }
      }
    });

    return {
      dependencies: acc,
      duplicatedDependencies,
      infoCommand: 'yarn why',
      dedupeCommand: 'yarn dedupe',
    };
  }

  public parseErrorFromLogs(logs: string): string {
    const finalMessage = 'YARN2 error';
    const errorCodesWithMessages: { code: string; message: string }[] = [];
    const regex = /(YN\d{4}): (.+)/g;
    let match: RegExpExecArray | null;

    while ((match = regex.exec(logs)) !== null) {
      const code = match[1];
      const message = match[2].replace(/[┌│└]/g, '').trim();
      if (code in CRITICAL_YARN2_ERROR_CODES) {
        errorCodesWithMessages.push({
          code,
          message: `${
            CRITICAL_YARN2_ERROR_CODES[code as keyof typeof CRITICAL_YARN2_ERROR_CODES]
          }\n-> ${message}\n`,
        });
      }
    }

    return [
      finalMessage,
      errorCodesWithMessages.map(({ code, message }) => `${code}: ${message}`).join('\n'),
    ].join('\n');
  }
}<|MERGE_RESOLUTION|>--- conflicted
+++ resolved
@@ -36,9 +36,8 @@
   YN0083: 'AUTOMERGE_GIT_ERROR',
 };
 
-<<<<<<< HEAD
-=======
-// @ts-expect-error The error codes might be helpful in the future
+// @ts-expect-error If we want a code to be parsed, we move from the list below to the list above
+// Keep the codes here, they might be helpful in the future
 const YARN2_ERROR_CODES = {
   ...CRITICAL_YARN2_ERROR_CODES,
   YN0000: 'UNNAMED',
@@ -82,8 +81,7 @@
   YN0090: 'OFFLINE_MODE_ENABLED',
 };
 
->>>>>>> 3c645b52
-// This encompasses both yarn 2 and yarn 3
+// This encompasses Yarn Berry (v2+)
 export class Yarn2Proxy extends JsPackageManager {
   readonly type = 'yarn2';
 
