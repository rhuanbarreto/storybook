import { dedent } from 'ts-dedent';
import { logger } from '@storybook/node-logger';
import type {
  BuilderOptions,
  CLIOptions,
  CoreCommon_ResolvedAddonPreset,
  CoreCommon_ResolvedAddonVirtual,
  LoadedPreset,
  LoadOptions,
  PresetConfig,
  Presets,
} from '@storybook/types';
import { join, parse } from 'path';
import { loadCustomPresets } from './utils/load-custom-presets';
import { safeResolve, safeResolveFrom } from './utils/safeResolve';
import { interopRequireDefault } from './utils/interpret-require';

const isObject = (val: unknown): val is Record<string, any> =>
  val != null && typeof val === 'object' && Array.isArray(val) === false;
const isFunction = (val: unknown): val is Function => typeof val === 'function';

export function filterPresetsConfig(presetsConfig: PresetConfig[]): PresetConfig[] {
  return presetsConfig.filter((preset) => {
    const presetName = typeof preset === 'string' ? preset : preset.name;
    return !/@storybook[\\\\/]preset-typescript/.test(presetName);
  });
}

function resolvePresetFunction<T = any>(
  input: T[] | Function,
  presetOptions: any,
  storybookOptions: InterPresetOptions
): T[] {
  if (isFunction(input)) {
    return [...input({ ...storybookOptions, ...presetOptions })];
  }
  if (Array.isArray(input)) {
    return [...input];
  }

  return [];
}

/**
 * Parse an addon into either a managerEntries or a preset. Throw on invalid input.
 *
 * Valid inputs:
 * - '@storybook/addon-actions/manager'
 *   =>  { type: 'virtual', item }
 *
 * - '@storybook/addon-docs/preset'
 *   =>  { type: 'presets', item }
 *
 * - '@storybook/addon-docs'
 *   =>  { type: 'presets', item: '@storybook/addon-docs/preset' }
 *
 * - { name: '@storybook/addon-docs(/preset)?', options: { ... } }
 *   =>  { type: 'presets', item: { name: '@storybook/addon-docs/preset', options } }
 */

export const resolveAddonName = (
  configDir: string,
  name: string,
  options: any
): CoreCommon_ResolvedAddonPreset | CoreCommon_ResolvedAddonVirtual | undefined => {
  const resolve = name.startsWith('/') ? safeResolve : safeResolveFrom.bind(null, configDir);
  const resolved = resolve(name);

  if (resolved) {
    const { dir: fdir, name: fname } = parse(resolved);

    if (name.match(/\/(manager|register(-panel)?)(\.(js|mjs|ts|tsx|jsx))?$/)) {
      return {
        type: 'virtual',
        name,
        // we remove the extension
<<<<<<< HEAD
        // this is a bit of a hack to try en be able to find .mjs files
=======
        // this is a bit of a hack to try to find .mjs files
>>>>>>> 7af491a5
        // node can only ever resolve .js files; it does not look at the exports field in package.json
        managerEntries: [join(fdir, fname)],
      };
    }
    if (name.match(/\/(preset)(\.(js|mjs|ts|tsx|jsx))?$/)) {
      return {
        type: 'presets',
        name: resolved,
      };
    }
  }

  const checkExists = (exportName: string) => {
    if (resolve(`${name}${exportName}`)) return `${name}${exportName}`;
    return undefined;
  };

  // This is used to maintain back-compat with community addons that do not
  // re-export their sub-addons but reference the sub-addon name directly.
  //  We need to turn it into an absolute path so that webpack can
  // serve it up correctly  when yarn pnp or pnpm is being used.
  // Vite will be broken in such cases, because it does not process absolute paths,
  // and it will try to import from the bare import, breaking in pnp/pnpm.
  const absolutizeExport = (exportName: string) => {
    return resolve(`${name}${exportName}`);
  };

  const managerFile = absolutizeExport(`/manager`);
  const registerFile = absolutizeExport(`/register`) || absolutizeExport(`/register-panel`);
  const previewFile = checkExists(`/preview`);
  const previewFileAbsolute = absolutizeExport('/preview');
  const presetFile = absolutizeExport(`/preset`);

  if (!(managerFile || previewFile) && presetFile) {
    return {
      type: 'presets',
      name: presetFile,
    };
  }

  if (managerFile || registerFile || previewFile || presetFile) {
    const managerEntries = [];

    if (managerFile) {
      // we remove the extension
<<<<<<< HEAD
      // this is a bit of a hack to try en be able to find .mjs files
=======
      // this is a bit of a hack to try to find .mjs files
>>>>>>> 7af491a5
      // node can only ever resolve .js files; it does not look at the exports field in package.json
      const { dir: fdir, name: fname } = parse(managerFile);
      managerEntries.push(join(fdir, fname));
    }
    // register file is the old way of registering addons
    if (!managerFile && registerFile && !presetFile) {
      // we remove the extension
<<<<<<< HEAD
      // this is a bit of a hack to try en be able to find .mjs files
=======
      // this is a bit of a hack to try to find .mjs files
>>>>>>> 7af491a5
      // node can only ever resolve .js files; it does not look at the exports field in package.json
      const { dir: fdir, name: fname } = parse(registerFile);
      managerEntries.push(join(fdir, fname));
    }

    return {
      type: 'virtual',
      name,
      ...(managerEntries.length ? { managerEntries } : {}),
      ...(previewFile
        ? {
            previewAnnotations: [
              previewFileAbsolute
                ? { bare: previewFile, absolute: previewFileAbsolute }
                : previewFile,
            ],
          }
        : {}),
      ...(presetFile ? { presets: [{ name: presetFile, options }] } : {}),
    };
  }

  if (resolved) {
    return {
      type: 'presets',
      name: resolved,
    };
  }

  return undefined;
};

const map =
  ({ configDir }: InterPresetOptions) =>
  (item: any) => {
    const options = isObject(item) ? item['options'] || undefined : undefined;
    const name = isObject(item) ? item['name'] : item;
    try {
      const resolved = resolveAddonName(configDir, name, options);
      return {
        ...(options ? { options } : {}),
        ...resolved,
      };
    } catch (err) {
      logger.error(
        `Addon value should end in /manager or /preview or /register OR it should be a valid preset https://storybook.js.org/docs/react/addons/writing-presets/\n${item}`
      );
    }
    return undefined;
  };

async function getContent(input: any) {
  if (input.type === 'virtual') {
    const { type, name, ...rest } = input;
    return rest;
  }
  const name = input.name ? input.name : input;

  return interopRequireDefault(name);
}

export async function loadPreset(
  input: PresetConfig,
  level: number,
  storybookOptions: InterPresetOptions
): Promise<LoadedPreset[]> {
  try {
    // @ts-expect-error (Converted from ts-ignore)
    const name: string = input.name ? input.name : input;
    // @ts-expect-error (Converted from ts-ignore)
    const presetOptions = input.options ? input.options : {};

    let contents = await getContent(input);

    if (typeof contents === 'function') {
      // allow the export of a preset to be a function, that gets storybookOptions
      contents = contents(storybookOptions, presetOptions);
    }

    if (Array.isArray(contents)) {
      const subPresets = contents;
      return await loadPresets(subPresets, level + 1, storybookOptions);
    }

    if (isObject(contents)) {
      const { addons: addonsInput, presets: presetsInput, ...rest } = contents;

      const subPresets = resolvePresetFunction(presetsInput, presetOptions, storybookOptions);
      const subAddons = resolvePresetFunction(addonsInput, presetOptions, storybookOptions);

      return [
        ...(await loadPresets([...subPresets], level + 1, storybookOptions)),
        ...(await loadPresets(
          [...subAddons.map(map(storybookOptions))].filter(Boolean) as PresetConfig[],
          level + 1,
          storybookOptions
        )),
        {
          name,
          preset: rest,
          options: presetOptions,
        },
      ];
    }

    throw new Error(dedent`
      ${input} is not a valid preset
    `);
  } catch (e: any) {
    const warning =
      level > 0
        ? `  Failed to load preset: ${JSON.stringify(input)} on level ${level}`
        : `  Failed to load preset: ${JSON.stringify(input)}`;

    logger.warn(warning);
    logger.error(e);
    return [];
  }
}

async function loadPresets(
  presets: PresetConfig[],
  level: number,
  storybookOptions: InterPresetOptions
): Promise<LoadedPreset[]> {
  if (!presets || !Array.isArray(presets) || !presets.length) {
    return [];
  }

  return (
    await Promise.all(presets.map(async (preset) => loadPreset(preset, level, storybookOptions)))
  ).reduce((acc, loaded) => {
    return acc.concat(loaded);
  }, []);
}

function applyPresets(
  presets: LoadedPreset[],
  extension: string,
  config: any,
  args: any,
  storybookOptions: InterPresetOptions
): Promise<any> {
  const presetResult = new Promise((res) => res(config));

  if (!presets.length) {
    return presetResult;
  }

  return presets.reduce((accumulationPromise: Promise<unknown>, { preset, options }) => {
    const change = preset[extension];

    if (!change) {
      return accumulationPromise;
    }

    if (typeof change === 'function') {
      const extensionFn = change;
      const context = {
        preset,
        combinedOptions: {
          ...storybookOptions,
          ...args,
          ...options,
          presetsList: presets,
          presets: {
            apply: async (ext: string, c: any, a = {}) =>
              applyPresets(presets, ext, c, a, storybookOptions),
          },
        },
      };

      return accumulationPromise.then((newConfig) =>
        extensionFn.call(context.preset, newConfig, context.combinedOptions)
      );
    }

    return accumulationPromise.then((newConfig) => {
      if (Array.isArray(newConfig) && Array.isArray(change)) {
        return [...newConfig, ...change];
      }
      if (isObject(newConfig) && isObject(change)) {
        return { ...newConfig, ...change };
      }
      return change;
    });
  }, presetResult);
}

type InterPresetOptions = Omit<CLIOptions & LoadOptions & BuilderOptions, 'frameworkPresets'>;

export async function getPresets(
  presets: PresetConfig[],
  storybookOptions: InterPresetOptions
): Promise<Presets> {
  const loadedPresets: LoadedPreset[] = await loadPresets(presets, 0, storybookOptions);

  return {
    apply: async (extension: string, config: any, args = {}) =>
      applyPresets(loadedPresets, extension, config, args, storybookOptions),
  };
}

export async function loadAllPresets(
  options: CLIOptions &
    LoadOptions &
    BuilderOptions & {
      corePresets: PresetConfig[];
      overridePresets: PresetConfig[];
    }
) {
  const { corePresets = [], overridePresets = [], ...restOptions } = options;

  const presetsConfig: PresetConfig[] = [
    ...corePresets,
    ...loadCustomPresets(options),
    ...overridePresets,
  ];

  // Remove `@storybook/preset-typescript` and add a warning if in use.
  const filteredPresetConfig = filterPresetsConfig(presetsConfig);
  if (filteredPresetConfig.length < presetsConfig.length) {
    logger.warn(
      'Storybook now supports TypeScript natively. You can safely remove `@storybook/preset-typescript`.'
    );
  }

  return getPresets(filteredPresetConfig, restOptions);
}<|MERGE_RESOLUTION|>--- conflicted
+++ resolved
@@ -74,11 +74,7 @@
         type: 'virtual',
         name,
         // we remove the extension
-<<<<<<< HEAD
-        // this is a bit of a hack to try en be able to find .mjs files
-=======
         // this is a bit of a hack to try to find .mjs files
->>>>>>> 7af491a5
         // node can only ever resolve .js files; it does not look at the exports field in package.json
         managerEntries: [join(fdir, fname)],
       };
@@ -124,11 +120,7 @@
 
     if (managerFile) {
       // we remove the extension
-<<<<<<< HEAD
-      // this is a bit of a hack to try en be able to find .mjs files
-=======
       // this is a bit of a hack to try to find .mjs files
->>>>>>> 7af491a5
       // node can only ever resolve .js files; it does not look at the exports field in package.json
       const { dir: fdir, name: fname } = parse(managerFile);
       managerEntries.push(join(fdir, fname));
@@ -136,11 +128,7 @@
     // register file is the old way of registering addons
     if (!managerFile && registerFile && !presetFile) {
       // we remove the extension
-<<<<<<< HEAD
-      // this is a bit of a hack to try en be able to find .mjs files
-=======
       // this is a bit of a hack to try to find .mjs files
->>>>>>> 7af491a5
       // node can only ever resolve .js files; it does not look at the exports field in package.json
       const { dir: fdir, name: fname } = parse(registerFile);
       managerEntries.push(join(fdir, fname));
