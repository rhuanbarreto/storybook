{
  "name": "@storybook/core-common",
  "version": "7.1.0-alpha.7",
  "description": "Storybook framework-agnostic API",
  "keywords": [
    "storybook"
  ],
  "homepage": "https://github.com/storybookjs/storybook/tree/main/lib/core-common",
  "bugs": {
    "url": "https://github.com/storybookjs/storybook/issues"
  },
  "repository": {
    "type": "git",
    "url": "https://github.com/storybookjs/storybook.git",
    "directory": "lib/core-common"
  },
  "funding": {
    "type": "opencollective",
    "url": "https://opencollective.com/storybook"
  },
  "license": "MIT",
  "exports": {
    ".": {
      "node": "./dist/index.js",
      "require": "./dist/index.js",
      "import": "./dist/index.mjs",
      "types": "./dist/index.d.ts"
    },
    "./package.json": "./package.json"
  },
  "main": "dist/index.js",
  "module": "dist/index.mjs",
  "types": "dist/index.d.ts",
  "files": [
    "dist/**/*",
    "templates/**/*",
    "README.md",
    "*.js",
    "*.d.ts"
  ],
  "scripts": {
    "check": "../../../scripts/node_modules/.bin/tsc --noEmit",
    "prep": "../../../scripts/prepare/bundle.ts"
  },
  "dependencies": {
<<<<<<< HEAD
    "@storybook/node-logger": "7.1.0-alpha.3",
    "@storybook/types": "7.1.0-alpha.3",
    "@types/find-cache-dir": "^3.2.1",
=======
    "@storybook/node-logger": "7.1.0-alpha.7",
    "@storybook/types": "7.1.0-alpha.7",
>>>>>>> a90af29e
    "@types/node": "^16.0.0",
    "@types/pretty-hrtime": "^1.0.0",
    "chalk": "^4.1.0",
    "esbuild": "^0.17.0",
    "esbuild-register": "^3.4.0",
    "file-system-cache": "^2.0.0",
    "find-cache-dir": "^3.0.0",
    "find-up": "^5.0.0",
    "fs-extra": "^11.1.0",
    "glob": "^8.1.0",
    "glob-promise": "^6.0.2",
    "handlebars": "^4.7.7",
    "lazy-universal-dotenv": "^4.0.0",
    "picomatch": "^2.3.0",
    "pkg-dir": "^5.0.0",
    "pretty-hrtime": "^1.0.3",
    "resolve-from": "^5.0.0",
    "ts-dedent": "^2.0.0"
  },
  "devDependencies": {
    "@types/mock-fs": "^4.13.1",
    "@types/picomatch": "^2.3.0",
    "mock-fs": "^5.2.0",
    "slash": "^5.0.0",
    "type-fest": "^2.19.0",
    "typescript": "~4.9.3"
  },
  "publishConfig": {
    "access": "public"
  },
  "bundler": {
    "entries": [
      "./src/index.ts"
    ],
    "platform": "node"
  },
  "gitHead": "ab6f997ca1ff37b0711a7e12c12af8d76d85f0fc"
}<|MERGE_RESOLUTION|>--- conflicted
+++ resolved
@@ -43,14 +43,9 @@
     "prep": "../../../scripts/prepare/bundle.ts"
   },
   "dependencies": {
-<<<<<<< HEAD
-    "@storybook/node-logger": "7.1.0-alpha.3",
-    "@storybook/types": "7.1.0-alpha.3",
-    "@types/find-cache-dir": "^3.2.1",
-=======
     "@storybook/node-logger": "7.1.0-alpha.7",
     "@storybook/types": "7.1.0-alpha.7",
->>>>>>> a90af29e
+    "@types/find-cache-dir": "^3.2.1",
     "@types/node": "^16.0.0",
     "@types/pretty-hrtime": "^1.0.0",
     "chalk": "^4.1.0",
