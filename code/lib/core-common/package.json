--- conflicted
+++ resolved
@@ -51,11 +51,7 @@
     "@storybook/types": "7.0.0-alpha.50",
     "@types/babel__core": "^7.1.20",
     "@types/express": "^4.7.0",
-<<<<<<< HEAD
     "@types/node": "^16.0.0 || ^18.0.0",
-=======
-    "@types/node": "^16.18.3",
->>>>>>> d49761bb
     "@types/pretty-hrtime": "^1.0.0",
     "chalk": "^4.1.0",
     "esbuild": "^0.14.48",
