{
  "name": "@storybook/theming",
  "version": "7.0.0-beta.4",
  "description": "Core Storybook Components",
  "keywords": [
    "storybook"
  ],
  "homepage": "https://github.com/storybookjs/storybook/tree/main/lib/theming",
  "bugs": {
    "url": "https://github.com/storybookjs/storybook/issues"
  },
  "repository": {
    "type": "git",
    "url": "https://github.com/storybookjs/storybook.git",
    "directory": "lib/theming"
  },
  "funding": {
    "type": "opencollective",
    "url": "https://opencollective.com/storybook"
  },
  "license": "MIT",
  "sideEffects": false,
  "exports": {
    ".": {
      "node": "./dist/index.js",
      "require": "./dist/index.js",
      "import": "./dist/index.mjs",
      "types": "./dist/index.d.ts"
    },
    "./create": {
      "require": "./dist/create.js",
      "import": "./dist/create.mjs",
      "types": "./dist/create.d.ts"
    },
    "./package.json": "./package.json"
  },
  "main": "dist/index.js",
  "module": "dist/index.mjs",
  "types": "dist/index.d.ts",
  "files": [
    "dist/**/*",
    "README.md",
    "*.js",
    "*.d.ts"
  ],
  "scripts": {
    "check": "../../../scripts/node_modules/.bin/tsc --noEmit",
    "prep": "../../../scripts/prepare/bundle.ts"
  },
  "dependencies": {
    "@emotion/use-insertion-effect-with-fallbacks": "^1.0.0",
<<<<<<< HEAD
    "@storybook/client-logger": "7.0.0-beta.3",
    "@storybook/global": "^5.0.0",
=======
    "@storybook/client-logger": "7.0.0-beta.4",
>>>>>>> 84dfd4fb
    "memoizerific": "^1.11.3"
  },
  "devDependencies": {
    "@emotion/cache": "^11.10.3",
    "@emotion/is-prop-valid": "^1.2.0",
    "@emotion/react": "^11.10.4",
    "@emotion/styled": "^11.10.4",
    "@types/fs-extra": "^9.0.6",
    "@types/node": "^16.0.0",
    "deep-object-diff": "^1.1.0",
    "fs-extra": "^9.0.1",
    "polished": "^4.2.2",
    "ts-dedent": "^2.0.0",
    "typescript": "~4.9.3"
  },
  "peerDependencies": {
    "react": "^16.8.0 || ^17.0.0 || ^18.0.0",
    "react-dom": "^16.8.0 || ^17.0.0 || ^18.0.0"
  },
  "publishConfig": {
    "access": "public"
  },
  "bundler": {
    "entries": [
      "./src/index.ts",
      "./src/create.ts"
    ],
    "post": "./scripts/fix-theme-type-export.ts"
  },
  "gitHead": "4d869ed6f7166e0d06f2bef5a1b872fa77a0cf2d"
}<|MERGE_RESOLUTION|>--- conflicted
+++ resolved
@@ -49,12 +49,8 @@
   },
   "dependencies": {
     "@emotion/use-insertion-effect-with-fallbacks": "^1.0.0",
-<<<<<<< HEAD
-    "@storybook/client-logger": "7.0.0-beta.3",
+    "@storybook/client-logger": "7.0.0-beta.4",
     "@storybook/global": "^5.0.0",
-=======
-    "@storybook/client-logger": "7.0.0-beta.4",
->>>>>>> 84dfd4fb
     "memoizerific": "^1.11.3"
   },
   "devDependencies": {
