{
  "name": "@storybook/core-client",
  "version": "7.0.0-alpha.30",
  "description": "Storybook framework-agnostic API",
  "keywords": [
    "storybook"
  ],
  "homepage": "https://github.com/storybookjs/storybook/tree/main/lib/core",
  "bugs": {
    "url": "https://github.com/storybookjs/storybook/issues"
  },
  "repository": {
    "type": "git",
    "url": "https://github.com/storybookjs/storybook.git",
    "directory": "lib/core"
  },
  "funding": {
    "type": "opencollective",
    "url": "https://opencollective.com/storybook"
  },
  "license": "MIT",
  "main": "dist/cjs/index.js",
  "module": "dist/esm/index.js",
  "types": "dist/types/index.d.ts",
  "files": [
    "dist/**/*",
    "dll/**/*",
    "types/**/*",
    "*.js",
    "*.d.ts"
  ],
  "scripts": {
    "check": "tsc --noEmit",
    "prepare": "node ../../../scripts/prepare.js"
  },
  "dependencies": {
    "@storybook/addons": "7.0.0-alpha.30",
    "@storybook/channel-postmessage": "7.0.0-alpha.30",
    "@storybook/channel-websocket": "7.0.0-alpha.30",
    "@storybook/client-api": "7.0.0-alpha.30",
    "@storybook/client-logger": "7.0.0-alpha.30",
    "@storybook/core-events": "7.0.0-alpha.30",
    "@storybook/csf": "0.0.2--canary.0899bb7.0",
<<<<<<< HEAD
    "@storybook/preview-web": "7.0.0-alpha.29",
    "@storybook/store": "7.0.0-alpha.29",
    "@storybook/ui": "7.0.0-alpha.29",
=======
    "@storybook/preview-web": "7.0.0-alpha.30",
    "@storybook/store": "7.0.0-alpha.30",
    "@storybook/ui": "7.0.0-alpha.30",
    "ansi-to-html": "^0.6.11",
>>>>>>> b7437b9e
    "global": "^4.4.0",
    "regenerator-runtime": "^0.13.7",
    "util-deprecate": "^1.0.2"
  },
  "devDependencies": {
    "typescript": "~4.6.3"
  },
  "peerDependenciesMeta": {
    "typescript": {
      "optional": true
    }
  },
  "publishConfig": {
    "access": "public"
  },
  "gitHead": "aabf7b595cb13d8a86dca27ad3d6039205bd55d6"
}<|MERGE_RESOLUTION|>--- conflicted
+++ resolved
@@ -41,16 +41,9 @@
     "@storybook/client-logger": "7.0.0-alpha.30",
     "@storybook/core-events": "7.0.0-alpha.30",
     "@storybook/csf": "0.0.2--canary.0899bb7.0",
-<<<<<<< HEAD
-    "@storybook/preview-web": "7.0.0-alpha.29",
-    "@storybook/store": "7.0.0-alpha.29",
-    "@storybook/ui": "7.0.0-alpha.29",
-=======
     "@storybook/preview-web": "7.0.0-alpha.30",
     "@storybook/store": "7.0.0-alpha.30",
     "@storybook/ui": "7.0.0-alpha.30",
-    "ansi-to-html": "^0.6.11",
->>>>>>> b7437b9e
     "global": "^4.4.0",
     "regenerator-runtime": "^0.13.7",
     "util-deprecate": "^1.0.2"
