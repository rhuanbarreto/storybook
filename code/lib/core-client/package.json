--- conflicted
+++ resolved
@@ -35,31 +35,18 @@
     "prep": "../../../scripts/prepare/bundle.ts"
   },
   "dependencies": {
-<<<<<<< HEAD
-    "@storybook/addons": "7.0.0-alpha.42",
-    "@storybook/channel-postmessage": "7.0.0-alpha.42",
-    "@storybook/channel-websocket": "7.0.0-alpha.42",
-    "@storybook/channels": "7.0.0-alpha.42",
-    "@storybook/client-api": "7.0.0-alpha.42",
-    "@storybook/client-logger": "7.0.0-alpha.42",
-    "@storybook/core-events": "7.0.0-alpha.42",
-    "@storybook/csf": "next",
-    "@storybook/preview-web": "7.0.0-alpha.42",
-    "@storybook/store": "7.0.0-alpha.42",
-    "@storybook/types": "7.0.0-alpha.42",
-    "@storybook/ui": "7.0.0-alpha.42",
-=======
     "@storybook/addons": "7.0.0-alpha.43",
     "@storybook/channel-postmessage": "7.0.0-alpha.43",
     "@storybook/channel-websocket": "7.0.0-alpha.43",
+    "@storybook/channels": "7.0.0-alpha.43",
     "@storybook/client-api": "7.0.0-alpha.43",
     "@storybook/client-logger": "7.0.0-alpha.43",
     "@storybook/core-events": "7.0.0-alpha.43",
     "@storybook/csf": "next",
     "@storybook/preview-web": "7.0.0-alpha.43",
     "@storybook/store": "7.0.0-alpha.43",
+    "@storybook/types": "7.0.0-alpha.43",
     "@storybook/ui": "7.0.0-alpha.43",
->>>>>>> ec0f15fb
     "global": "^4.4.0",
     "regenerator-runtime": "^0.13.7",
     "util-deprecate": "^1.0.2"
