--- conflicted
+++ resolved
@@ -1,9 +1,6 @@
+/* eslint-disable camelcase */
 /* global window */
-<<<<<<< HEAD
-import { SET_STORIES, STORY_RENDERED } from '@storybook/core-events';
-=======
-import Events, { STORY_UNCHANGED } from '@storybook/core-events';
->>>>>>> 90b39777
+import { STORY_RENDERED, STORY_UNCHANGED, SET_INDEX } from '@storybook/core-events';
 
 import {
   waitForRender,
@@ -14,10 +11,10 @@
 } from '@storybook/preview-web/dist/cjs/PreviewWeb.mockdata';
 // @ts-expect-error (Converted from ts-ignore)
 import { WebView } from '@storybook/preview-web/dist/cjs/WebView';
-import { ModuleExports, Path, setGlobalRender } from '@storybook/client-api';
+import type { Store_ModuleExports, Store_Path, Loadable } from '@storybook/types';
+import { setGlobalRender } from '@storybook/client-api';
 import global from 'global';
 
-import type { Loadable } from '@storybook/types';
 import { start as realStart } from './start';
 
 jest.mock('@storybook/preview-web/dist/cjs/WebView');
@@ -81,8 +78,8 @@
   mockChannel.emit.mockClear();
 });
 
-function makeRequireContext(importMap: Record<Path, ModuleExports>) {
-  const req = (path: Path) => importMap[path];
+function makeRequireContext(importMap: Record<Store_Path, Store_ModuleExports>) {
+  const req = (path: Store_Path) => importMap[path];
   req.keys = () => Object.keys(importMap);
   return req;
 }
@@ -109,14 +106,8 @@
       });
 
       await waitForRender();
-<<<<<<< HEAD
-      expect(mockChannel.emit.mock.calls.find((call: [string, any]) => call[0] === SET_STORIES)[1])
+      expect(mockChannel.emit.mock.calls.find((call: [string, any]) => call[0] === SET_INDEX)[1])
         .toMatchInlineSnapshot(`
-=======
-      expect(
-        mockChannel.emit.mock.calls.find((call: [string, any]) => call[0] === Events.SET_INDEX)[1]
-      ).toMatchInlineSnapshot(`
->>>>>>> 90b39777
         Object {
           "entries": Object {
             "component-a--story-one": Object {
@@ -186,61 +177,6 @@
       );
     });
 
-<<<<<<< HEAD
-    it('sends over docs only stories', async () => {
-      const renderToDOM = jest.fn();
-
-      const { configure, clientApi } = start(renderToDOM);
-
-      configure('test', () => {
-        clientApi
-          .storiesOf('Component A', { id: 'file1' } as NodeModule)
-          .add('Story One', jest.fn(), { docsOnly: true, docs: {} });
-      });
-
-      await waitForEvents([SET_STORIES]);
-      expect(mockChannel.emit.mock.calls.find((call: [string, any]) => call[0] === SET_STORIES)[1])
-        .toMatchInlineSnapshot(`
-        Object {
-          "globalParameters": Object {},
-          "globals": Object {},
-          "kindParameters": Object {
-            "Component A": Object {},
-          },
-          "stories": Object {
-            "component-a--story-one": Object {
-              "argTypes": Object {},
-              "args": Object {},
-              "component": undefined,
-              "componentId": "component-a",
-              "id": "component-a--story-one",
-              "initialArgs": Object {},
-              "kind": "Component A",
-              "name": "Story One",
-              "parameters": Object {
-                "__id": "component-a--story-one",
-                "__isArgsStory": false,
-                "docs": Object {},
-                "docsOnly": true,
-                "fileName": "file1",
-                "framework": "test",
-              },
-              "playFunction": undefined,
-              "story": "Story One",
-              "subcomponents": undefined,
-              "title": "Component A",
-            },
-          },
-          "v": 2,
-        }
-      `);
-
-      // Wait a second to let the docs "render" finish (and maybe throw)
-      await waitForQuiescence();
-    });
-
-=======
->>>>>>> 90b39777
     it('deals with stories with "default" name', async () => {
       const renderToDOM = jest.fn();
 
@@ -317,11 +253,7 @@
       expect(mockChannel.emit).toHaveBeenCalledWith(STORY_RENDERED, 'component-a--default');
 
       const storiesOfData = mockChannel.emit.mock.calls.find(
-<<<<<<< HEAD
-        (call: [string, any]) => call[0] === SET_STORIES
-=======
-        (call: [string, any]) => call[0] === Events.SET_INDEX
->>>>>>> 90b39777
+        (call: [string, any]) => call[0] === SET_INDEX
       )[1];
       expect(Object.values(storiesOfData.entries).map((s: any) => s.parameters.fileName)).toEqual([
         'file1',
@@ -452,16 +384,9 @@
         .add('default', jest.fn())
         .add('new', jest.fn());
 
-<<<<<<< HEAD
-      await waitForEvents([SET_STORIES]);
-      expect(mockChannel.emit.mock.calls.find((call: [string, any]) => call[0] === SET_STORIES)[1])
+      await waitForEvents([SET_INDEX]);
+      expect(mockChannel.emit.mock.calls.find((call: [string, any]) => call[0] === SET_INDEX)[1])
         .toMatchInlineSnapshot(`
-=======
-      await waitForEvents([Events.SET_INDEX]);
-      expect(
-        mockChannel.emit.mock.calls.find((call: [string, any]) => call[0] === Events.SET_INDEX)[1]
-      ).toMatchInlineSnapshot(`
->>>>>>> 90b39777
         Object {
           "entries": Object {
             "component-a--default": Object {
@@ -524,16 +449,9 @@
         clientApi.storiesOf('Component B', moduleB as any).add('default', jest.fn());
       });
 
-<<<<<<< HEAD
-      await waitForEvents([SET_STORIES]);
-      expect(mockChannel.emit.mock.calls.find((call: [string, any]) => call[0] === SET_STORIES)[1])
+      await waitForEvents([SET_INDEX]);
+      expect(mockChannel.emit.mock.calls.find((call: [string, any]) => call[0] === SET_INDEX)[1])
         .toMatchInlineSnapshot(`
-=======
-      await waitForEvents([Events.SET_INDEX]);
-      expect(
-        mockChannel.emit.mock.calls.find((call: [string, any]) => call[0] === Events.SET_INDEX)[1]
-      ).toMatchInlineSnapshot(`
->>>>>>> 90b39777
         Object {
           "entries": Object {
             "component-a--default": Object {
@@ -577,16 +495,9 @@
       mockChannel.emit.mockClear();
       disposeCallback();
 
-<<<<<<< HEAD
-      await waitForEvents([SET_STORIES]);
-      expect(mockChannel.emit.mock.calls.find((call: [string, any]) => call[0] === SET_STORIES)[1])
+      await waitForEvents([SET_INDEX]);
+      expect(mockChannel.emit.mock.calls.find((call: [string, any]) => call[0] === SET_INDEX)[1])
         .toMatchInlineSnapshot(`
-=======
-      await waitForEvents([Events.SET_INDEX]);
-      expect(
-        mockChannel.emit.mock.calls.find((call: [string, any]) => call[0] === Events.SET_INDEX)[1]
-      ).toMatchInlineSnapshot(`
->>>>>>> 90b39777
         Object {
           "entries": Object {
             "component-a--default": Object {
@@ -629,14 +540,8 @@
       configure('test', () => [componentCExports]);
 
       await waitForRender();
-<<<<<<< HEAD
-      expect(mockChannel.emit.mock.calls.find((call: [string, any]) => call[0] === SET_STORIES)[1])
+      expect(mockChannel.emit.mock.calls.find((call: [string, any]) => call[0] === SET_INDEX)[1])
         .toMatchInlineSnapshot(`
-=======
-      expect(
-        mockChannel.emit.mock.calls.find((call: [string, any]) => call[0] === Events.SET_INDEX)[1]
-      ).toMatchInlineSnapshot(`
->>>>>>> 90b39777
         Object {
           "entries": Object {
             "component-c--story-one": Object {
@@ -748,16 +653,9 @@
       disposeCallback(module.hot.data);
       configure('test', () => [{ ...componentCExports, StoryThree: jest.fn() }], module as any);
 
-<<<<<<< HEAD
-      await waitForEvents([SET_STORIES]);
-      expect(mockChannel.emit.mock.calls.find((call: [string, any]) => call[0] === SET_STORIES)[1])
+      await waitForEvents([SET_INDEX]);
+      expect(mockChannel.emit.mock.calls.find((call: [string, any]) => call[0] === SET_INDEX)[1])
         .toMatchInlineSnapshot(`
-=======
-      await waitForEvents([Events.SET_INDEX]);
-      expect(
-        mockChannel.emit.mock.calls.find((call: [string, any]) => call[0] === Events.SET_INDEX)[1]
-      ).toMatchInlineSnapshot(`
->>>>>>> 90b39777
         Object {
           "entries": Object {
             "component-c--story-one": Object {
@@ -835,16 +733,9 @@
         module as any
       );
 
-<<<<<<< HEAD
-      await waitForEvents([SET_STORIES]);
-      expect(mockChannel.emit.mock.calls.find((call: [string, any]) => call[0] === SET_STORIES)[1])
+      await waitForEvents([SET_INDEX]);
+      expect(mockChannel.emit.mock.calls.find((call: [string, any]) => call[0] === SET_INDEX)[1])
         .toMatchInlineSnapshot(`
-=======
-      await waitForEvents([Events.SET_INDEX]);
-      expect(
-        mockChannel.emit.mock.calls.find((call: [string, any]) => call[0] === Events.SET_INDEX)[1]
-      ).toMatchInlineSnapshot(`
->>>>>>> 90b39777
         Object {
           "entries": Object {
             "component-c--story-one": Object {
@@ -905,16 +796,9 @@
       disposeCallback(module.hot.data);
       configure('test', () => [componentCExports], module as any);
 
-<<<<<<< HEAD
-      await waitForEvents([SET_STORIES]);
-      expect(mockChannel.emit.mock.calls.find((call: [string, any]) => call[0] === SET_STORIES)[1])
+      await waitForEvents([SET_INDEX]);
+      expect(mockChannel.emit.mock.calls.find((call: [string, any]) => call[0] === SET_INDEX)[1])
         .toMatchInlineSnapshot(`
-=======
-      await waitForEvents([Events.SET_INDEX]);
-      expect(
-        mockChannel.emit.mock.calls.find((call: [string, any]) => call[0] === Events.SET_INDEX)[1]
-      ).toMatchInlineSnapshot(`
->>>>>>> 90b39777
         Object {
           "entries": Object {
             "component-c--story-one": Object {
@@ -1005,10 +889,9 @@
           })
         );
 
-        await waitForEvents([Events.SET_INDEX]);
-        expect(
-          mockChannel.emit.mock.calls.find((call: [string, any]) => call[0] === Events.SET_INDEX)[1]
-        ).toMatchInlineSnapshot(`
+        await waitForEvents([SET_INDEX]);
+        expect(mockChannel.emit.mock.calls.find((call: [string, any]) => call[0] === SET_INDEX)[1])
+          .toMatchInlineSnapshot(`
           Object {
             "entries": Object {
               "introduction": Object {
@@ -1051,14 +934,8 @@
       });
 
       await waitForRender();
-<<<<<<< HEAD
-      expect(mockChannel.emit.mock.calls.find((call: [string, any]) => call[0] === SET_STORIES)[1])
+      expect(mockChannel.emit.mock.calls.find((call: [string, any]) => call[0] === SET_INDEX)[1])
         .toMatchInlineSnapshot(`
-=======
-      expect(
-        mockChannel.emit.mock.calls.find((call: [string, any]) => call[0] === Events.SET_INDEX)[1]
-      ).toMatchInlineSnapshot(`
->>>>>>> 90b39777
         Object {
           "entries": Object {
             "component-a--story-one": Object {
@@ -1182,16 +1059,9 @@
       const { configure } = start(renderToDOM);
       configure('test', () => [componentDExports]);
 
-<<<<<<< HEAD
-      await waitForEvents([SET_STORIES]);
-      expect(mockChannel.emit.mock.calls.find((call: [string, any]) => call[0] === SET_STORIES)[1])
+      await waitForEvents([SET_INDEX]);
+      expect(mockChannel.emit.mock.calls.find((call: [string, any]) => call[0] === SET_INDEX)[1])
         .toMatchInlineSnapshot(`
-=======
-      await waitForEvents([Events.SET_INDEX]);
-      expect(
-        mockChannel.emit.mock.calls.find((call: [string, any]) => call[0] === Events.SET_INDEX)[1]
-      ).toMatchInlineSnapshot(`
->>>>>>> 90b39777
         Object {
           "entries": Object {
             "auto-title--story-one": Object {
