--- conflicted
+++ resolved
@@ -283,13 +283,11 @@
     ...frameworkPackages,
     ...addonPackages,
     ...extraPackages,
-  ];
-
-  const packages = [...new Set(allPackages)]
-    .filter(Boolean)
-    .filter(
-      (packageToInstall) => !installedDependencies.has(getPackageDetails(packageToInstall)[0])
-    );
+  ].filter(Boolean);
+
+  const packages = [...new Set(allPackages)].filter(
+    (packageToInstall) => !installedDependencies.has(getPackageDetails(packageToInstall)[0])
+  );
 
   logger.log();
   const versionedPackagesSpinner = ora({
@@ -301,17 +299,68 @@
   );
   versionedPackagesSpinner.succeed();
 
-<<<<<<< HEAD
-  const babelDependencies =
-    addBabel && builder !== CoreBuilder.Vite
-      ? await getBabelDependencies(packageManager, packageJson)
-      : [];
-  const isNewFolder = !files.some(
-    (fname) => fname.startsWith('.babel') || fname.startsWith('babel') || fname === 'package.json'
-  );
-  if (isNewFolder) {
-    await generateStorybookBabelConfigInCWD();
-=======
+  const depsToInstall = [...versionedPackages];
+
+  // Add basic babel config for a select few frameworks that need it, if they do not have a babel config file already
+  if (builder !== CoreBuilder.Vite && !skipBabel) {
+    const frameworksThatNeedBabelConfig = [
+      '@storybook/react-webpack5',
+      '@storybook/vue-webpack5',
+      '@storybook/vue3-webpack5',
+      '@storybook/html-webpack5',
+      '@storybook/web-components-webpack5',
+    ];
+    const needsBabelConfig = frameworkPackages.find((pkg) =>
+      frameworksThatNeedBabelConfig.includes(pkg)
+    );
+    const hasNoBabelFile = !files.some(
+      (fname) => fname.startsWith('.babel') || fname.startsWith('babel')
+    );
+
+    if (hasNoBabelFile && needsBabelConfig) {
+      const isTypescript = language !== SupportedLanguage.JAVASCRIPT;
+      const isReact = rendererId === 'react';
+      depsToInstall.push(
+        ...getBabelPresets({
+          typescript: isTypescript,
+          jsx: isReact,
+        })
+      );
+      await writeBabelConfigFile({
+        typescript: isTypescript,
+        jsx: isReact,
+      });
+    }
+  }
+
+  try {
+    if (process.env.CI !== 'true') {
+      const { hasEslint, isStorybookPluginInstalled, eslintConfigFile } = await extractEslintInfo(
+        packageManager
+      );
+
+      if (hasEslint && !isStorybookPluginInstalled) {
+        if (skipPrompts || (await suggestESLintPlugin())) {
+          depsToInstall.push('eslint-plugin-storybook');
+          await configureEslintPlugin(eslintConfigFile, packageManager);
+        }
+      }
+    }
+  } catch (err) {
+    // any failure regarding configuring the eslint plugin should not fail the whole generator
+  }
+
+  if (depsToInstall.length > 0) {
+    const addDependenciesSpinner = ora({
+      indent: 2,
+      text: 'Installing Storybook dependencies',
+    }).start();
+    await stopIfExiting(async () =>
+      packageManager.addDependencies({ ...npmOptions, packageJson }, depsToInstall)
+    );
+    addDependenciesSpinner.succeed();
+  }
+
   await fse.ensureDir(`./${storybookConfigFolder}`);
 
   if (addMainFile) {
@@ -336,69 +385,6 @@
 
   await configurePreview({ frameworkPreviewParts, storybookConfigFolder, language, rendererId });
 
-  const depsToInstall = [...versionedPackages];
-
-  // Add basic babel config for a select few frameworks that need it, if they do not have a babel config file already
-  if (builder !== CoreBuilder.Vite && !skipBabel) {
-    const frameworksThatNeedBabelConfig = [
-      '@storybook/react-webpack5',
-      '@storybook/vue-webpack5',
-      '@storybook/vue3-webpack5',
-      '@storybook/html-webpack5',
-      '@storybook/web-components-webpack5',
-    ];
-    const needsBabelConfig = frameworkPackages.find((pkg) =>
-      frameworksThatNeedBabelConfig.includes(pkg)
-    );
-    const hasNoBabelFile = !files.some(
-      (fname) => fname.startsWith('.babel') || fname.startsWith('babel')
-    );
-
-    if (hasNoBabelFile && needsBabelConfig) {
-      const isTypescript = language !== SupportedLanguage.JAVASCRIPT;
-      const isReact = rendererId === 'react';
-      depsToInstall.push(
-        ...getBabelPresets({
-          typescript: isTypescript,
-          jsx: isReact,
-        })
-      );
-      await writeBabelConfigFile({
-        typescript: isTypescript,
-        jsx: isReact,
-      });
-    }
->>>>>>> 7d3d2c44
-  }
-
-  try {
-    if (process.env.CI !== 'true') {
-      const { hasEslint, isStorybookPluginInstalled, eslintConfigFile } = await extractEslintInfo(
-        packageManager
-      );
-
-      if (hasEslint && !isStorybookPluginInstalled) {
-        if (skipPrompts || (await suggestESLintPlugin())) {
-          depsToInstall.push('eslint-plugin-storybook');
-          await configureEslintPlugin(eslintConfigFile, packageManager);
-        }
-      }
-    }
-  } catch (err) {
-    // any failure regarding configuring the eslint plugin should not fail the whole generator
-  }
-
-  if (depsToInstall.length > 0) {
-    const addDependenciesSpinner = ora({
-      indent: 2,
-      text: 'Installing Storybook dependencies',
-    }).start();
-    await stopIfExiting(async () =>
-      packageManager.addDependencies({ ...npmOptions, packageJson }, depsToInstall)
-    );
-    addDependenciesSpinner.succeed();
-  }
-
   if (addScripts) {
     await stopIfExiting(async () =>
       packageManager.addStorybookCommandInScripts({
@@ -406,30 +392,6 @@
       })
     );
   }
-
-  await fse.ensureDir(`./${storybookConfigFolder}`);
-
-  if (addMainFile) {
-    await configureMain({
-      framework: { name: frameworkInclude, options: options.framework || {} },
-      storybookConfigFolder,
-      docs: { autodocs: 'tag' },
-      addons: pnp ? addons.map(wrapForPnp) : addons,
-      extensions,
-      language,
-      ...(staticDir ? { staticDirs: [path.join('..', staticDir)] } : null),
-      ...extraMain,
-      ...(type !== 'framework'
-        ? {
-            core: {
-              builder: builderInclude,
-            },
-          }
-        : {}),
-    });
-  }
-
-  await configurePreview({ frameworkPreviewParts, storybookConfigFolder, language, rendererId });
 
   if (addComponents) {
     const templateLocation = hasFrameworkTemplates(framework) ? framework : rendererId;
