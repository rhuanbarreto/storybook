import path from 'path';
import fse from 'fs-extra';
import { dedent } from 'ts-dedent';
import ora from 'ora';
import type { NpmOptions } from '../NpmOptions';
import type { SupportedRenderers, SupportedFrameworks, Builder } from '../project_types';
import { SupportedLanguage, externalFrameworks, CoreBuilder } from '../project_types';
import { copyTemplateFiles } from '../helpers';
import { configureMain, configurePreview } from './configure';
import type { JsPackageManager } from '../js-package-manager';
import { getPackageDetails } from '../js-package-manager';
import { getBabelPresets, writeBabelConfigFile } from '../babel-config';
import packageVersions from '../versions';
import type { FrameworkOptions, GeneratorOptions } from './types';
import {
  configureEslintPlugin,
  extractEslintInfo,
  suggestESLintPlugin,
} from '../automigrate/helpers/eslintPlugin';
import { detectBuilder } from '../detect';

const logger = console;

const defaultOptions: FrameworkOptions = {
  extraPackages: [],
  extraAddons: [],
  staticDir: undefined,
  addScripts: true,
  addMainFile: true,
  addComponents: true,
  skipBabel: false,
  useSWC: () => false,
  extraMain: undefined,
  framework: undefined,
  extensions: undefined,
  componentsDestinationPath: undefined,
  storybookConfigFolder: '.storybook',
};

const getBuilderDetails = (builder: string) => {
  const map = packageVersions as Record<string, string>;

  if (map[builder]) {
    return builder;
  }

  const builderPackage = `@storybook/${builder}`;
  if (map[builderPackage]) {
    return builderPackage;
  }

  return builder;
};

const getExternalFramework = (framework?: string) =>
  externalFrameworks.find(
    (exFramework) =>
      framework !== undefined &&
      (exFramework.name === framework ||
        exFramework.packageName === framework ||
        exFramework?.frameworks?.some?.((item) => item === framework))
  );

const getFrameworkPackage = (framework: string | undefined, renderer: string, builder: string) => {
  const externalFramework = getExternalFramework(framework);
  const storybookBuilder = builder?.replace(/^@storybook\/builder-/, '');
  const storybookFramework = framework?.replace(/^@storybook\//, '');

  if (externalFramework === undefined) {
    const frameworkPackage = framework
      ? `@storybook/${storybookFramework}`
      : `@storybook/${renderer}-${storybookBuilder}`;

    if (packageVersions[frameworkPackage as keyof typeof packageVersions]) {
      return frameworkPackage;
    }

    throw new Error(
      dedent`
        Could not find framework package: ${frameworkPackage}.
        Make sure this package exists, and if it does, please file an issue as this might be a bug in Storybook.
      `
    );
  }

  if (externalFramework.frameworks !== undefined) {
    return externalFramework.frameworks.find((item) =>
      item.match(new RegExp(`-${storybookBuilder}`))
    );
  }

  return externalFramework.packageName;
};

const getRendererPackage = (framework: string | undefined, renderer: string) => {
  const externalFramework = getExternalFramework(framework);
  if (externalFramework !== undefined)
    return externalFramework.renderer || externalFramework.packageName;

  return `@storybook/${renderer}`;
};

const applyRequireWrapper = (packageName: string) => `%%getAbsolutePath('${packageName}')%%`;

const getFrameworkDetails = (
  renderer: SupportedRenderers,
  builder: Builder,
  pnp: boolean,
  language: SupportedLanguage,
  framework?: SupportedFrameworks,
  shouldApplyRequireWrapperOnPackageNames?: boolean
): {
  type: 'framework' | 'renderer';
  packages: string[];
  builder?: string;
  framework?: string;
  renderer?: string;
  rendererId: SupportedRenderers;
} => {
  const frameworkPackage = getFrameworkPackage(framework, renderer, builder);
  invariant(frameworkPackage, 'Missing framework package.');

  const frameworkPackagePath = shouldApplyRequireWrapperOnPackageNames
    ? applyRequireWrapper(frameworkPackage)
    : frameworkPackage;

  const rendererPackage = getRendererPackage(framework, renderer);
<<<<<<< HEAD
  invariant(rendererPackage, 'Missing renderer package.');
  const rendererPackagePath = pnp ? wrapForPnp(rendererPackage) : rendererPackage;
=======
  const rendererPackagePath = shouldApplyRequireWrapperOnPackageNames
    ? applyRequireWrapper(rendererPackage)
    : rendererPackage;
>>>>>>> 06fb59fc

  const builderPackage = getBuilderDetails(builder);
  const builderPackagePath = shouldApplyRequireWrapperOnPackageNames
    ? applyRequireWrapper(builderPackage)
    : builderPackage;

  const isExternalFramework = !!getExternalFramework(frameworkPackage);
  const isKnownFramework =
    isExternalFramework || !!(packageVersions as Record<string, string>)[frameworkPackage];
  const isKnownRenderer = !!(packageVersions as Record<string, string>)[rendererPackage];

  if (isKnownFramework) {
    return {
      packages: [rendererPackage, frameworkPackage],
      framework: frameworkPackagePath,
      rendererId: renderer,
      type: 'framework',
    };
  }

  if (isKnownRenderer) {
    return {
      packages: [rendererPackage, builderPackage],
      builder: builderPackagePath,
      renderer: rendererPackagePath,
      rendererId: renderer,
      type: 'renderer',
    };
  }

  throw new Error(
    `Could not find the framework (${frameworkPackage}) or renderer (${rendererPackage}) package`
  );
};

const stripVersions = (addons: string[]) => addons.map((addon) => getPackageDetails(addon)[0]);

const hasInteractiveStories = (rendererId: SupportedRenderers) =>
  ['react', 'angular', 'preact', 'svelte', 'vue', 'vue3', 'html', 'solid', 'qwik'].includes(
    rendererId
  );

const hasFrameworkTemplates = (framework?: SupportedFrameworks) =>
  framework ? ['angular', 'nextjs'].includes(framework) : false;

export async function baseGenerator(
  packageManager: JsPackageManager,
  npmOptions: NpmOptions,
  {
    language,
    builder,
    pnp,
    frameworkPreviewParts,
    yes: skipPrompts,
    projectType,
  }: GeneratorOptions,
  renderer: SupportedRenderers,
  options: FrameworkOptions = defaultOptions,
  framework?: SupportedFrameworks
) {
  const isStorybookInMonorepository = packageManager.isStorybookInMonorepo();
  const shouldApplyRequireWrapperOnPackageNames = isStorybookInMonorepository || pnp;

  if (!builder) {
    // eslint-disable-next-line no-param-reassign
    builder = await detectBuilder(packageManager, projectType);
  }

  const {
    packages: frameworkPackages,
    type,
    rendererId,
    framework: frameworkInclude,
    builder: builderInclude,
  } = getFrameworkDetails(
    renderer,
    builder,
    pnp,
    language,
    framework,
    shouldApplyRequireWrapperOnPackageNames
  );

  const {
    extraAddons: extraAddonPackages,
    extraPackages,
    staticDir,
    addScripts,
    addMainFile,
    addComponents,
    extraMain,
    extensions,
    storybookConfigFolder,
    componentsDestinationPath,
    useSWC,
  } = {
    ...defaultOptions,
    ...options,
  };

  let { skipBabel } = {
    ...defaultOptions,
    ...options,
  };

  const swc = useSWC({ builder });

  if (swc) {
    skipBabel = true;
  }

  const extraAddonsToInstall =
    typeof extraAddonPackages === 'function'
      ? await extraAddonPackages({
          builder: builder || builderInclude,
          framework: framework || frameworkInclude,
        })
      : extraAddonPackages;

  // added to main.js
  const addons = [
    '@storybook/addon-links',
    '@storybook/addon-essentials',
<<<<<<< HEAD
    ...stripVersions(extraAddonPackages ?? []),
  ];
=======
    ...stripVersions(extraAddonsToInstall),
  ].filter(Boolean);

>>>>>>> 06fb59fc
  // added to package.json
  const addonPackages = [
    '@storybook/addon-links',
    '@storybook/addon-essentials',
    '@storybook/blocks',
<<<<<<< HEAD
    ...(extraAddonPackages ?? []),
  ];
=======
    ...extraAddonsToInstall,
  ].filter(Boolean);
>>>>>>> 06fb59fc

  if (hasInteractiveStories(rendererId)) {
    addons.push('@storybook/addon-interactions');
    addonPackages.push('@storybook/addon-interactions');

    // TODO: migrate template stories in solid and qwik to use @storybook/test
    if (['solid', 'qwik'].includes(rendererId)) {
      addonPackages.push('@storybook/testing-library');
    } else {
      addonPackages.push('@storybook/test');
    }
  }

  const files = await fse.readdir(process.cwd());

  const packageJson = await packageManager.retrievePackageJson();
  const installedDependencies = new Set(
    Object.keys({ ...packageJson.dependencies, ...packageJson.devDependencies })
  );

  if (!installedDependencies.has('react')) {
    // we add these here because they are required by addon-essentials > addon-docs
    addonPackages.push('react');
  }
  if (!installedDependencies.has('react-dom')) {
    // we add these here because they are required by addon-essentials > addon-docs
    addonPackages.push('react-dom');
  }

  // TODO: We need to start supporting this at some point
  if (type === 'renderer') {
    throw new Error(
      dedent`
        Sorry, for now, you can not do this, please use a framework such as @storybook/react-webpack5

        https://github.com/storybookjs/storybook/issues/18360
      `
    );
  }

  const extraPackagesToInstall =
    typeof extraPackages === 'function'
      ? await extraPackages({
          builder: builder || builderInclude,
          framework: framework || frameworkInclude,
        })
      : extraPackages;

  const allPackages = [
    'storybook',
    getExternalFramework(rendererId) ? undefined : `@storybook/${rendererId}`,
    ...frameworkPackages,
    ...addonPackages,
    ...extraPackagesToInstall,
  ].filter(Boolean);

  const packages = [...new Set(allPackages)].filter(
    (packageToInstall) => !installedDependencies.has(getPackageDetails(packageToInstall)[0])
  );

  logger.log();
  const versionedPackagesSpinner = ora({
    indent: 2,
    text: `Getting the correct version of ${packages.length} packages`,
  }).start();
  const versionedPackages = await packageManager.getVersionedPackages(packages);
  versionedPackagesSpinner.succeed();

  const depsToInstall = [...versionedPackages];

  // Add basic babel config for a select few frameworks that need it, if they do not have a babel config file already
  if (builder !== CoreBuilder.Vite && !skipBabel) {
    const frameworksThatNeedBabelConfig = [
      '@storybook/react-webpack5',
      '@storybook/vue-webpack5',
      '@storybook/vue3-webpack5',
      '@storybook/html-webpack5',
      '@storybook/web-components-webpack5',
    ];
    const needsBabelConfig = frameworkPackages.find((pkg) =>
      frameworksThatNeedBabelConfig.includes(pkg)
    );
    const hasNoBabelFile = !files.some(
      (fname) => fname.startsWith('.babel') || fname.startsWith('babel')
    );

    if (hasNoBabelFile && needsBabelConfig) {
      const isTypescript = language !== SupportedLanguage.JAVASCRIPT;
      const isReact = rendererId === 'react';
      depsToInstall.push(
        ...getBabelPresets({
          typescript: isTypescript,
          jsx: isReact,
        })
      );
      await writeBabelConfigFile({
        typescript: isTypescript,
        jsx: isReact,
      });
    }
  }

  try {
    if (process.env.CI !== 'true') {
      const { hasEslint, isStorybookPluginInstalled, eslintConfigFile } = await extractEslintInfo(
        packageManager
      );

      if (hasEslint && !isStorybookPluginInstalled) {
        if (skipPrompts || (await suggestESLintPlugin())) {
          depsToInstall.push('eslint-plugin-storybook');
          await configureEslintPlugin(eslintConfigFile ?? undefined, packageManager);
        }
      }
    }
  } catch (err) {
    // any failure regarding configuring the eslint plugin should not fail the whole generator
  }

  if (depsToInstall.length > 0) {
    const addDependenciesSpinner = ora({
      indent: 2,
      text: 'Installing Storybook dependencies',
    }).start();
    await packageManager.addDependencies({ ...npmOptions, packageJson }, depsToInstall);
    addDependenciesSpinner.succeed();
  }

  await fse.ensureDir(`./${storybookConfigFolder}`);

  if (addMainFile) {
    const prefixes = shouldApplyRequireWrapperOnPackageNames
      ? [
          'import { join, dirname } from "path"',
          language === SupportedLanguage.JAVASCRIPT
            ? dedent`/**
            * This function is used to resolve the absolute path of a package.
            * It is needed in projects that use Yarn PnP or are set up within a monorepo.
            */ 
            function getAbsolutePath(value) {
              return dirname(require.resolve(join(value, 'package.json')))
            }`
            : dedent`/**
          * This function is used to resolve the absolute path of a package.
          * It is needed in projects that use Yarn PnP or are set up within a monorepo.
          */ 
          function getAbsolutePath(value: string): any {
            return dirname(require.resolve(join(value, 'package.json')))
          }`,
        ]
      : [];

    await configureMain({
      framework: {
        name: frameworkInclude,
        options: swc
          ? {
              ...(options.framework ?? {}),
              builder: {
                ...(options.framework?.builder ?? {}),
                useSWC: true,
              },
            }
          : options.framework || {},
      },
      prefixes,
      storybookConfigFolder,
      docs: { autodocs: 'tag' },
      addons: shouldApplyRequireWrapperOnPackageNames
        ? addons.map((addon) => applyRequireWrapper(addon))
        : addons,
      extensions,
      language,
      ...(staticDir ? { staticDirs: [path.join('..', staticDir)] } : null),
      ...extraMain,
      ...(type !== 'framework'
        ? {
            core: {
              builder: builderInclude,
            },
          }
        : {}),
    });
  }

  await configurePreview({
    frameworkPreviewParts,
    storybookConfigFolder,
    language,
    rendererId,
  });

  if (addScripts) {
    await packageManager.addStorybookCommandInScripts({
      port: 6006,
    });
  }

  if (addComponents) {
    const templateLocation = hasFrameworkTemplates(framework) ? framework : rendererId;
    await copyTemplateFiles({
      renderer: templateLocation,
      packageManager,
      language,
      destination: componentsDestinationPath,
    });
  }
}<|MERGE_RESOLUTION|>--- conflicted
+++ resolved
@@ -2,6 +2,7 @@
 import fse from 'fs-extra';
 import { dedent } from 'ts-dedent';
 import ora from 'ora';
+import invariant from 'tiny-invariant';
 import type { NpmOptions } from '../NpmOptions';
 import type { SupportedRenderers, SupportedFrameworks, Builder } from '../project_types';
 import { SupportedLanguage, externalFrameworks, CoreBuilder } from '../project_types';
@@ -124,15 +125,10 @@
     ? applyRequireWrapper(frameworkPackage)
     : frameworkPackage;
 
-  const rendererPackage = getRendererPackage(framework, renderer);
-<<<<<<< HEAD
-  invariant(rendererPackage, 'Missing renderer package.');
-  const rendererPackagePath = pnp ? wrapForPnp(rendererPackage) : rendererPackage;
-=======
+  const rendererPackage = getRendererPackage(framework, renderer) as string;
   const rendererPackagePath = shouldApplyRequireWrapperOnPackageNames
     ? applyRequireWrapper(rendererPackage)
     : rendererPackage;
->>>>>>> 06fb59fc
 
   const builderPackage = getBuilderDetails(builder);
   const builderPackagePath = shouldApplyRequireWrapperOnPackageNames
@@ -238,7 +234,7 @@
     ...options,
   };
 
-  const swc = useSWC({ builder });
+  const swc = useSWC ? useSWC({ builder }) : false;
 
   if (swc) {
     skipBabel = true;
@@ -247,8 +243,8 @@
   const extraAddonsToInstall =
     typeof extraAddonPackages === 'function'
       ? await extraAddonPackages({
-          builder: builder || builderInclude,
-          framework: framework || frameworkInclude,
+          builder: (builder || builderInclude) as string,
+          framework: (framework || frameworkInclude) as string,
         })
       : extraAddonPackages;
 
@@ -256,26 +252,16 @@
   const addons = [
     '@storybook/addon-links',
     '@storybook/addon-essentials',
-<<<<<<< HEAD
-    ...stripVersions(extraAddonPackages ?? []),
-  ];
-=======
-    ...stripVersions(extraAddonsToInstall),
+    ...stripVersions(extraAddonsToInstall || []),
   ].filter(Boolean);
 
->>>>>>> 06fb59fc
   // added to package.json
   const addonPackages = [
     '@storybook/addon-links',
     '@storybook/addon-essentials',
     '@storybook/blocks',
-<<<<<<< HEAD
-    ...(extraAddonPackages ?? []),
-  ];
-=======
-    ...extraAddonsToInstall,
+    ...(extraAddonsToInstall || []),
   ].filter(Boolean);
->>>>>>> 06fb59fc
 
   if (hasInteractiveStories(rendererId)) {
     addons.push('@storybook/addon-interactions');
@@ -319,8 +305,8 @@
   const extraPackagesToInstall =
     typeof extraPackages === 'function'
       ? await extraPackages({
-          builder: builder || builderInclude,
-          framework: framework || frameworkInclude,
+          builder: (builder || builderInclude) as string,
+          framework: (framework || frameworkInclude) as string,
         })
       : extraPackages;
 
@@ -329,11 +315,12 @@
     getExternalFramework(rendererId) ? undefined : `@storybook/${rendererId}`,
     ...frameworkPackages,
     ...addonPackages,
-    ...extraPackagesToInstall,
+    ...(extraPackagesToInstall || []),
   ].filter(Boolean);
 
   const packages = [...new Set(allPackages)].filter(
-    (packageToInstall) => !installedDependencies.has(getPackageDetails(packageToInstall)[0])
+    (packageToInstall) =>
+      !installedDependencies.has(getPackageDetails(packageToInstall as string)[0])
   );
 
   logger.log();
@@ -341,7 +328,7 @@
     indent: 2,
     text: `Getting the correct version of ${packages.length} packages`,
   }).start();
-  const versionedPackages = await packageManager.getVersionedPackages(packages);
+  const versionedPackages = await packageManager.getVersionedPackages(packages as string[]);
   versionedPackagesSpinner.succeed();
 
   const depsToInstall = [...versionedPackages];
@@ -463,7 +450,7 @@
 
   await configurePreview({
     frameworkPreviewParts,
-    storybookConfigFolder,
+    storybookConfigFolder: storybookConfigFolder as string,
     language,
     rendererId,
   });
@@ -476,6 +463,9 @@
 
   if (addComponents) {
     const templateLocation = hasFrameworkTemplates(framework) ? framework : rendererId;
+    if (!templateLocation) {
+      throw new Error(`Could not find template location for ${framework} or ${rendererId}`);
+    }
     await copyTemplateFiles({
       renderer: templateLocation,
       packageManager,
