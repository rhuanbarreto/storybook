import type { StorybookConfigRaw } from '@storybook/types';
import type { JsPackageManager, PackageManagerName } from '@storybook/core-common';

export interface CheckOptions {
  packageManager: JsPackageManager;
  rendererPackage?: string;
  configDir?: string;
  mainConfig: StorybookConfigRaw;
  storybookVersion: string;
  previewConfigPath?: string;
  mainConfigPath?: string;
}

export interface RunOptions<ResultType> {
  packageManager: JsPackageManager;
  result: ResultType;
  dryRun?: boolean;
  mainConfigPath: string;
  skipInstall?: boolean;
}

/**
 * promptType defines how the user will be prompted to apply an automigration fix
 * - auto: the fix will be applied automatically
 * - manual: the user will be prompted to apply the fix
 * - notification: the user will be notified about the some changes. A fix isn't required
 */
export type Prompt = 'auto' | 'manual' | 'notification';

export interface Fix<ResultType = any> {
  id: string;
<<<<<<< HEAD
  promptOnly?: boolean;
  /**
   * The from/to version range of Storybook that this fix applies to. The strings are semver ranges.
   * The versionRange will only be checked if the automigration is part of an upgrade.
   * If the automigration is not part of an upgrade but rather called via `automigrate` CLI, the check function should handle the version check.
   */
  versionRange: [from: string, to: string];
=======
  promptType?: Prompt | ((result: ResultType) => Promise<Prompt> | Prompt);
>>>>>>> 21ed4a32
  check: (options: CheckOptions) => Promise<ResultType | null>;
  prompt: (result: ResultType) => string;
  run?: (options: RunOptions<ResultType>) => Promise<void>;
}

export type FixId = string;

export enum PreCheckFailure {
  UNDETECTED_SB_VERSION = 'undetected_sb_version',
  MAINJS_NOT_FOUND = 'mainjs_not_found',
  MAINJS_EVALUATION = 'mainjs_evaluation_error',
}

export interface AutofixOptions extends Omit<AutofixOptionsFromCLI, 'packageManager'> {
  packageManager: JsPackageManager;
  mainConfigPath: string;
  /**
   * The version of Storybook before the migration.
   */
  beforeVersion: string;
  storybookVersion: string;
  /**
   * Whether the migration is part of an upgrade.
   */
  isUpgrade: boolean;
}
export interface AutofixOptionsFromCLI {
  fixId?: FixId;
  list?: boolean;
  fixes?: Fix[];
  yes?: boolean;
  packageManager?: PackageManagerName;
  dryRun?: boolean;
  configDir: string;
  renderer?: string;
  skipInstall?: boolean;
  hideMigrationSummary?: boolean;
}

export enum FixStatus {
  CHECK_FAILED = 'check_failed',
  UNNECESSARY = 'unnecessary',
  MANUAL_SUCCEEDED = 'manual_succeeded',
  MANUAL_SKIPPED = 'manual_skipped',
  SKIPPED = 'skipped',
  SUCCEEDED = 'succeeded',
  FAILED = 'failed',
}

export type FixSummary = {
  skipped: FixId[];
  manual: FixId[];
  succeeded: FixId[];
  failed: Record<FixId, string>;
};<|MERGE_RESOLUTION|>--- conflicted
+++ resolved
@@ -29,17 +29,13 @@
 
 export interface Fix<ResultType = any> {
   id: string;
-<<<<<<< HEAD
-  promptOnly?: boolean;
+  promptType?: Prompt | ((result: ResultType) => Promise<Prompt> | Prompt);
   /**
    * The from/to version range of Storybook that this fix applies to. The strings are semver ranges.
    * The versionRange will only be checked if the automigration is part of an upgrade.
    * If the automigration is not part of an upgrade but rather called via `automigrate` CLI, the check function should handle the version check.
    */
   versionRange: [from: string, to: string];
-=======
-  promptType?: Prompt | ((result: ResultType) => Promise<Prompt> | Prompt);
->>>>>>> 21ed4a32
   check: (options: CheckOptions) => Promise<ResultType | null>;
   prompt: (result: ResultType) => string;
   run?: (options: RunOptions<ResultType>) => Promise<void>;
