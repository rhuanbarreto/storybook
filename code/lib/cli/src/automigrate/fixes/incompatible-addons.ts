import chalk from 'chalk';
import dedent from 'ts-dedent';
import type { Fix } from '../types';
import { getIncompatibleAddons } from '../../doctor/getIncompatibleAddons';

interface IncompatibleAddonsOptions {
  incompatibleAddonList: { name: string; version: string }[];
}

export const incompatibleAddons: Fix<IncompatibleAddonsOptions> = {
  id: 'incompatible-addons',
<<<<<<< HEAD
  promptOnly: true,
  versionRange: ['*', '*'],
=======
  promptType: 'manual',
>>>>>>> 21ed4a32

  async check({ mainConfig, packageManager }) {
    const incompatibleAddonList = await getIncompatibleAddons(mainConfig, packageManager);

    return incompatibleAddonList.length > 0 ? { incompatibleAddonList } : null;
  },
  prompt({ incompatibleAddonList }) {
    return dedent`
      ${chalk.bold(
        'Attention'
      )}: We've detected that you're using the following addons in versions which are known to be incompatible with Storybook 8:

      ${incompatibleAddonList
        .map(({ name, version }) => `- ${chalk.cyan(`${name}@${version}`)}`)
        .join('\n')}

      Please be aware they might not work in Storybook 8. Reach out to their maintainers for updates and check the following Github issue for more information:
      ${chalk.yellow('https://github.com/storybookjs/storybook/issues/26031')}
    `;
  },
};<|MERGE_RESOLUTION|>--- conflicted
+++ resolved
@@ -9,12 +9,8 @@
 
 export const incompatibleAddons: Fix<IncompatibleAddonsOptions> = {
   id: 'incompatible-addons',
-<<<<<<< HEAD
-  promptOnly: true,
+  promptType: 'manual',
   versionRange: ['*', '*'],
-=======
-  promptType: 'manual',
->>>>>>> 21ed4a32
 
   async check({ mainConfig, packageManager }) {
     const incompatibleAddonList = await getIncompatibleAddons(mainConfig, packageManager);
