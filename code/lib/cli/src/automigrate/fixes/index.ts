import type { Fix } from '../types';

import { cra5 } from './cra5';
import { webpack5 } from './webpack5';
import { vue3 } from './vue3';
import { mdxgfm } from './mdx-gfm';
import { eslintPlugin } from './eslint-plugin';
import { builderVite } from './builder-vite';
import { sbScripts } from './sb-scripts';
import { sbBinary } from './sb-binary';
import { newFrameworks } from './new-frameworks';
import { removedGlobalClientAPIs } from './remove-global-client-apis';
import { mdx1to2 } from './mdx-1-to-2';
import { autodocsTrue } from './autodocs-true';
import { nodeJsRequirement } from './nodejs-requirement';
import { angularBuilders } from './angular-builders';
import { incompatibleAddons } from './incompatible-addons';
import { angularBuildersMultiproject } from './angular-builders-multiproject';
import { wrapRequire } from './wrap-require';
import { reactDocgen } from './react-docgen';
import { removeReactDependency } from './prompt-remove-react';
import { storyshotsMigration } from './storyshots-migration';
<<<<<<< HEAD
import { removeArgtypesRegex } from './remove-argtypes-regex';
=======
import { removeJestTestingLibrary } from './remove-jest-testing-library';
>>>>>>> c73de4b5

export * from '../types';

export const allFixes: Fix[] = [
  nodeJsRequirement,
  newFrameworks,
  cra5,
  webpack5,
  vue3,
  eslintPlugin,
  builderVite,
  sbBinary,
  sbScripts,
  incompatibleAddons,
<<<<<<< HEAD
  removeArgtypesRegex,
=======
  removeJestTestingLibrary,
>>>>>>> c73de4b5
  removedGlobalClientAPIs,
  mdx1to2,
  mdxgfm,
  autodocsTrue,
  angularBuildersMultiproject,
  angularBuilders,
  wrapRequire,
  reactDocgen,
  storyshotsMigration,
  removeReactDependency,
];

export const initFixes: Fix[] = [eslintPlugin];<|MERGE_RESOLUTION|>--- conflicted
+++ resolved
@@ -20,11 +20,8 @@
 import { reactDocgen } from './react-docgen';
 import { removeReactDependency } from './prompt-remove-react';
 import { storyshotsMigration } from './storyshots-migration';
-<<<<<<< HEAD
 import { removeArgtypesRegex } from './remove-argtypes-regex';
-=======
 import { removeJestTestingLibrary } from './remove-jest-testing-library';
->>>>>>> c73de4b5
 
 export * from '../types';
 
@@ -39,11 +36,8 @@
   sbBinary,
   sbScripts,
   incompatibleAddons,
-<<<<<<< HEAD
   removeArgtypesRegex,
-=======
   removeJestTestingLibrary,
->>>>>>> c73de4b5
   removedGlobalClientAPIs,
   mdx1to2,
   mdxgfm,
