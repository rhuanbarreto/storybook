--- conflicted
+++ resolved
@@ -118,10 +118,6 @@
       builder: '@storybook/builder-webpack5',
     },
   },
-<<<<<<< HEAD
-};
-
-const htmlViteTemplates = {
   'html-vite/default-js': {
     name: 'HTML Vite JS',
     script: 'yarn create vite . --template vanilla && echo "export default {}" > vite.config.js',
@@ -142,11 +138,6 @@
       builder: '@storybook/builder-vite',
     },
   },
-};
-
-const svelteViteTemplates = {
-=======
->>>>>>> d890789a
   'svelte-vite/default-js': {
     name: 'Svelte Vite (JS)',
     script: 'yarn create vite . --template svelte',
@@ -287,24 +278,6 @@
   },
 };
 
-<<<<<<< HEAD
-const reproTemplates = {
-  ...craTemplates,
-  ...reactViteTemplates,
-  ...reactWebpackTemplates,
-  ...vue2ViteTemplates,
-  ...vue3ViteTemplates,
-  ...svelteViteTemplates,
-  ...svelteKitTemplates,
-  ...angularCliTemplates,
-  ...litViteTemplates,
-  ...vueCliTemplates,
-  ...htmlWebpackTemplates,
-  ...preactWebpackTemplates,
-  ...nextjsTemplates,
-  ...htmlViteTemplates,
-};
-=======
 type TemplateKey = keyof typeof allTemplates;
 
 export const ci: TemplateKey[] = ['cra/default-ts', 'react-vite/default-ts'];
@@ -318,6 +291,7 @@
   'svelte-vite/default-ts',
   'svelte-kit/skeleton-ts',
   'nextjs/default-ts',
+  'html-vite/default-ts',
 ];
 export const merged: TemplateKey[] = [
   ...pr,
@@ -340,7 +314,7 @@
   'svelte-vite/default-js',
   'nextjs/default-js',
   'preact-webpack5/default-js',
+  'html-vite/default-js',
 ];
->>>>>>> d890789a
 
 export const templatesByCadence = { ci, pr, merged, daily };