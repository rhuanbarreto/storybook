const craTemplates = {
  'cra/default-js': {
    name: 'Create React App (Javascript)',
    script: 'npx create-react-app {{beforeDir}}',
    cadence: ['ci', 'daily', 'weekly'],
    expected: {
      framework: '@storybook/cra',
      renderer: '@storybook/react',
      builder: '@storybook/builder-webpack5',
    },
  },
  'cra/default-ts': {
    name: 'Create React App (Typescript)',
    script: 'npx create-react-app {{beforeDir}} --template typescript',
    cadence: ['ci', 'daily', 'weekly'],
    // Re-enable once https://github.com/storybookjs/storybook/issues/19351 is fixed.
    skipTasks: ['smoke-test'],
    expected: {
      framework: '@storybook/cra',
      renderer: '@storybook/react',
      builder: '@storybook/builder-webpack5',
    },
  },
};

const reactViteTemplates = {
  'react-vite/default-js': {
    name: 'React Vite (JS)',
    script: 'yarn create vite {{beforeDir}} --template react',
    cadence: ['ci', 'daily', 'weekly'],
    expected: {
      framework: '@storybook/react-vite',
      renderer: '@storybook/react',
      builder: '@storybook/builder-vite',
    },
  },
  'react-vite/default-ts': {
    name: 'React Vite (TS)',
    script: 'yarn create vite {{beforeDir}} --template react-ts',
    cadence: ['ci', 'daily', 'weekly'],
    expected: {
      framework: '@storybook/react-vite',
      renderer: '@storybook/react',
      builder: '@storybook/builder-vite',
    },
  },
};

const reactWebpackTemplates = {
  'react-webpack/18-ts': {
    name: 'React Webpack5 (TS)',
    script: 'yarn create webpack5-react {{beforeDir}}',
    cadence: ['ci', 'daily', 'weekly'],
    expected: {
      framework: '@storybook/react-webpack5',
      renderer: '@storybook/react',
      builder: '@storybook/builder-webpack5',
    },
  },
  'react-webpack/17-ts': {
    name: 'React Webpack5 (TS)',
    script:
      'yarn create webpack5-react {{beforeDir}} --version-react="17" --version-react-dom="17"',
    cadence: ['ci', 'daily', 'weekly'],
    expected: {
      framework: '@storybook/react-webpack5',
      renderer: '@storybook/react',
      builder: '@storybook/builder-webpack5',
    },
  },
};

const vue3ViteTemplates = {
  'vue3-vite/default-js': {
    name: 'Vue3 Vite (JS)',
    script: 'yarn create vite {{beforeDir}} --template vue',
    cadence: ['ci', 'daily', 'weekly'],
    expected: {
      framework: '@storybook/vue3-vite',
      renderer: '@storybook/vue3',
      builder: '@storybook/builder-vite',
    },
  },
  'vue3-vite/default-ts': {
    name: 'Vue3 Vite (TS)',
    script: 'yarn create vite {{beforeDir}} --template vue-ts',
    cadence: ['ci', 'daily', 'weekly'],
    expected: {
      framework: '@storybook/vue3-vite',
      renderer: '@storybook/vue3',
      builder: '@storybook/builder-vite',
    },
  },
};

const vue2ViteTemplates = {
  'vue2-vite/2.7-js': {
    name: 'Vue2 Vite (vue 2.7 JS)',
    // TODO: convert this to an `npm create` script, use that instead.
    // We don't really want to maintain weird custom scripts like this,
    // preferring community bootstrap scripts / generators instead.
    script:
      'yarn create vite {{beforeDir}} --template vanilla && yarn add --dev @vitejs/plugin-vue2 vue-template-compiler vue@2 && echo "import vue2 from \'@vitejs/plugin-vue2\';\n\nexport default {\n\tplugins: [vue2()]\n};" > vite.config.js',
    cadence: ['ci', 'daily', 'weekly'],
    // Re-enable once https://github.com/storybookjs/storybook/issues/19351 is fixed.
    skipTasks: ['smoke-test'],
    expected: {
      framework: '@storybook/vue2-vite',
      renderer: '@storybook/vue',
      builder: '@storybook/builder-vite',
    },
  },
};

const htmlWebpackTemplates = {
  'html-webpack/default': {
    name: 'HTML Webpack5',
    script: 'yarn create webpack5-html {{beforeDir}}',
    cadence: ['ci', 'daily', 'weekly'],
    expected: {
      framework: '@storybook/html-webpack5',
      renderer: '@storybook/html',
      builder: '@storybook/builder-webpack5',
    },
  },
};

const svelteViteTemplates = {
  'svelte-vite/default-js': {
    name: 'Svelte Vite (JS)',
    script: 'yarn create vite {{beforeDir}} --template svelte',
    cadence: ['ci', 'daily', 'weekly'],
    expected: {
      framework: '@storybook/svelte-vite',
      renderer: '@storybook/svelte',
      builder: '@storybook/builder-vite',
    },
  },
  'svelte-vite/default-ts': {
    name: 'Svelte Vite (TS)',
    script: 'yarn create vite {{beforeDir}} --template svelte-ts',
    cadence: ['ci', 'daily', 'weekly'],
    // Re-enable once https://github.com/storybookjs/storybook/issues/19351 is fixed.
    skipTasks: ['smoke-test'],
    expected: {
      framework: '@storybook/svelte-vite',
      renderer: '@storybook/svelte',
      builder: '@storybook/builder-vite',
    },
  },
};

const angularCliTemplates = {
  'angular-cli/default-ts': {
    name: 'Angular CLI (latest)',
    script:
      'npx -p @angular/cli ng new angular-latest --directory . --routing=true --minimal=true --style=scss --strict --skip-git --skip-install --package-manager=yarn',
    cadence: ['ci', 'daily', 'weekly'],
    expected: {
      framework: '@storybook/angular',
      renderer: '@storybook/angular',
      builder: '@storybook/builder-webpack5',
    },
  },
  'angular-cli/13-ts': {
    name: 'Angular CLI (Version 13)',
    script:
      'npx -p @angular/cli@13 ng new angular-latest --directory . --routing=true --minimal=true --style=scss --strict --skip-git --skip-install --package-manager=yarn',
    cadence: ['ci', 'daily', 'weekly'],
    expected: {
      framework: '@storybook/angular',
      renderer: '@storybook/angular',
      builder: '@storybook/builder-webpack5',
    },
  },
};

const litViteTemplates = {
  'lit-vite/default-js': {
    name: 'Lit Vite (JS)',
    script: 'yarn create vite {{beforeDir}} --template lit',
    cadence: ['ci', 'daily', 'weekly'] as any,
    // Re-enable once https://github.com/storybookjs/storybook/issues/19351 is fixed.
    skipTasks: ['smoke-test'],
    expected: {
      framework: '@storybook/web-components-vite',
      renderer: '@storybook/web-components',
      builder: '@storybook/builder-vite',
    },
  },
  'lit-vite/default-ts': {
    name: 'Lit Vite (TS)',
    script: 'yarn create vite {{beforeDir}} --template lit-ts',
    cadence: ['ci', 'daily', 'weekly'] as any,
    // Re-enable once https://github.com/storybookjs/storybook/issues/19351 is fixed.
    skipTasks: ['smoke-test'],
    expected: {
      framework: '@storybook/web-components-vite',
      renderer: '@storybook/web-components',
      builder: '@storybook/builder-vite',
    },
  },
};

const vueCliTemplates = {
  'vue-cli/default-js': {
    name: 'Vue-CLI (Default JS)',
    script:
      'npx -p @vue/cli vue create {{beforeDir}} --default --packageManager=yarn --force --merge',
    cadence: ['ci', 'daily', 'weekly'],
    skipTasks: [
      // Re-enable once https://github.com/storybookjs/storybook/issues/19351 is fixed.
      'smoke-test',
      // Re-enable once https://github.com/storybookjs/storybook/issues/19453 is fixed.
      'test-runner',
    ],
    expected: {
      framework: '@storybook/vue3-webpack5',
      renderer: '@storybook/vue3',
      builder: '@storybook/builder-webpack5',
    },
  },
  'vue-cli/vue2-default-js': {
    name: 'Vue-CLI (Vue2 JS)',
    script:
      'npx -p @vue/cli vue create {{beforeDir}} --default --packageManager=yarn --force --merge --preset=Default\\ (Vue\\ 2)',
    cadence: ['ci', 'daily', 'weekly'],
    skipTasks: [
      // Re-enable once https://github.com/storybookjs/storybook/issues/19351 is fixed.
      'smoke-test',
      // Re-enable once https://github.com/storybookjs/storybook/issues/19453 is fixed.
      'test-runner',
    ],
    expected: {
      framework: '@storybook/vue-webpack5',
      renderer: '@storybook/vue',
      builder: '@storybook/builder-webpack5',
    },
  },
};

const preactWebpackTemplates = {
  'preact-webpack5/default-js': {
    name: 'Preact CLI (Default JS)',
    script: 'npx preact-cli create default {{beforeDir}} --name preact-app --yarn --no-install',
    // cadence: ['ci', 'daily', 'weekly'],
    cadence: [] as string[],
    expected: {
      framework: '@storybook/preact-webpack5',
      renderer: '@storybook/preact',
      builder: '@storybook/builder-webpack5',
    },
  },
  'preact-webpack5/default-ts': {
    name: 'Preact CLI (Default TS)',
    script: 'npx preact-cli create typescript {{beforeDir}} --name preact-app --yarn --no-install',
    // cadence: ['ci', 'daily', 'weekly'],
    cadence: [] as string[],
    expected: {
      framework: '@storybook/preact-webpack5',
      renderer: '@storybook/preact',
      builder: '@storybook/builder-webpack5',
    },
  },
};

export default {
  ...craTemplates,
  ...reactWebpackTemplates,
  ...reactViteTemplates,
  ...vue2ViteTemplates,
  ...vue3ViteTemplates,
  ...svelteViteTemplates,
  ...angularCliTemplates,
  ...litViteTemplates,
  ...vueCliTemplates,
  ...htmlWebpackTemplates,
<<<<<<< HEAD
=======
  ...preactWebpackTemplates,
  // FIXME: missing documentation.json
  // 'angular/latest': {
  //   name: 'Angular (latest)',
  //   script:
  //     'npx -p @angular/cli ng new angular-latest --directory . --routing=true --minimal=true --style=scss --skip-install=true --strict',
  //   cadence: ['ci', 'daily', 'weekly'],
  //   expected: {
  //     framework: '@storybook/angular',
  //     renderer: '@storybook/angular',
  //     builder: '@storybook/builder-webpack5',
  //   },
  // },
>>>>>>> 93570f56
} as const;<|MERGE_RESOLUTION|>--- conflicted
+++ resolved
@@ -275,8 +275,6 @@
   ...litViteTemplates,
   ...vueCliTemplates,
   ...htmlWebpackTemplates,
-<<<<<<< HEAD
-=======
   ...preactWebpackTemplates,
   // FIXME: missing documentation.json
   // 'angular/latest': {
@@ -290,5 +288,4 @@
   //     builder: '@storybook/builder-webpack5',
   //   },
   // },
->>>>>>> 93570f56
 } as const;