--- conflicted
+++ resolved
@@ -6,12 +6,8 @@
 import fs from 'fs';
 
 import dedent from 'ts-dedent';
-<<<<<<< HEAD
-import { readFile, writeFile } from 'fs-extra';
+import { readFile, writeFile, readFileSync } from 'fs-extra';
 import invariant from 'tiny-invariant';
-=======
-import { readFile, readFileSync, writeFile } from 'fs-extra';
->>>>>>> 06fb59fc
 import { commandLog } from '../helpers';
 import type { PackageJson, PackageJsonWithDepsAndDevDeps } from './PackageJson';
 import storybookPackagesVersions from '../versions';
