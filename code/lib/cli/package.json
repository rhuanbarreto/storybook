{
  "name": "@storybook/cli",
  "version": "7.1.0-beta.1",
  "description": "Storybook's CLI - easiest method of adding storybook to your projects",
  "keywords": [
    "cli",
    "generator",
    "storybook"
  ],
  "homepage": "https://github.com/storybookjs/storybook/tree/next/code/lib/cli",
  "bugs": {
    "url": "https://github.com/storybookjs/storybook/issues"
  },
  "repository": {
    "type": "git",
    "url": "https://github.com/storybookjs/storybook.git",
    "directory": "code/lib/cli"
  },
  "funding": {
    "type": "opencollective",
    "url": "https://opencollective.com/storybook"
  },
  "license": "MIT",
  "author": "Storybook Team",
  "exports": {
    ".": {
      "types": "./dist/index.d.ts",
      "node": "./dist/index.js",
      "require": "./dist/index.js",
      "import": "./dist/index.mjs"
    },
    "./package.json": "./package.json",
    "./bin/index": "./bin/index.js"
  },
  "main": "dist/index.js",
  "module": "dist/index.mjs",
  "types": "dist/index.d.ts",
  "bin": {
    "getstorybook": "./bin/index.js",
    "sb": "./bin/index.js"
  },
  "files": [
    "bin/**/*",
    "dist/**/*",
    "rendererAssets/**/*",
    "templates/**/*",
    "README.md",
    "*.js",
    "*.d.ts"
  ],
  "scripts": {
    "check": "../../../scripts/node_modules/.bin/tsc --noEmit",
    "prep": "../../../scripts/prepare/bundle.ts",
    "test": "jest test/**/*.test.js"
  },
  "dependencies": {
    "@babel/core": "^7.22.0",
    "@babel/preset-env": "^7.22.0",
    "@ndelangen/get-tarball": "^3.0.7",
    "@storybook/codemod": "7.1.0-beta.1",
    "@storybook/core-common": "7.1.0-beta.1",
    "@storybook/core-server": "7.1.0-beta.1",
    "@storybook/csf-tools": "7.1.0-beta.1",
    "@storybook/node-logger": "7.1.0-beta.1",
    "@storybook/telemetry": "7.1.0-beta.1",
    "@storybook/types": "7.1.0-beta.1",
    "@types/semver": "^7.3.4",
<<<<<<< HEAD
    "@yarnpkg/fslib": "3.0.0-rc.46",
    "@yarnpkg/libzip": "3.0.0-rc.46",
=======
    "@yarnpkg/fslib": "2.10.3",
    "@yarnpkg/libzip": "2.3.0",
>>>>>>> 8704b362
    "chalk": "^4.1.0",
    "commander": "^6.2.1",
    "cross-spawn": "^7.0.3",
    "detect-indent": "^6.1.0",
    "envinfo": "^7.7.3",
    "execa": "^5.0.0",
    "express": "^4.17.3",
    "find-up": "^5.0.0",
    "fs-extra": "^11.1.0",
    "get-npm-tarball-url": "^2.0.3",
    "get-port": "^5.1.1",
    "giget": "^1.0.0",
    "globby": "^11.0.2",
    "jscodeshift": "^0.14.0",
    "leven": "^3.1.0",
    "ora": "^5.4.1",
    "prettier": "^2.8.0",
    "prompts": "^2.4.0",
    "puppeteer-core": "^2.1.1",
    "read-pkg-up": "^7.0.1",
    "semver": "^7.3.7",
    "simple-update-notifier": "^1.0.0",
    "strip-json-comments": "^3.0.1",
    "tempy": "^1.0.1",
    "ts-dedent": "^2.0.0",
    "util-deprecate": "^1.0.2"
  },
  "devDependencies": {
    "@storybook/client-api": "7.1.0-beta.1",
    "@types/cross-spawn": "^6.0.2",
    "@types/prompts": "^2.0.9",
    "@types/puppeteer-core": "^2.1.0",
    "@types/semver": "^7.3.4",
    "@types/util-deprecate": "^1.0.0",
    "boxen": "^5.1.2",
    "slash": "^5.0.0",
    "strip-json-comments": "^3.1.1",
    "typescript": "~4.9.3"
  },
  "publishConfig": {
    "access": "public"
  },
  "bundler": {
    "entries": [
      "./src/generate.ts",
      "./src/index.ts"
    ],
    "platform": "node"
  },
  "gitHead": "e6a7fd8a655c69780bc20b9749c2699e44beae17"
}<|MERGE_RESOLUTION|>--- conflicted
+++ resolved
@@ -65,13 +65,8 @@
     "@storybook/telemetry": "7.1.0-beta.1",
     "@storybook/types": "7.1.0-beta.1",
     "@types/semver": "^7.3.4",
-<<<<<<< HEAD
-    "@yarnpkg/fslib": "3.0.0-rc.46",
-    "@yarnpkg/libzip": "3.0.0-rc.46",
-=======
     "@yarnpkg/fslib": "2.10.3",
     "@yarnpkg/libzip": "2.3.0",
->>>>>>> 8704b362
     "chalk": "^4.1.0",
     "commander": "^6.2.1",
     "cross-spawn": "^7.0.3",
