{
  "name": "@storybook/cli",
  "version": "7.6.0-alpha.6",
  "description": "Storybook's CLI - easiest method of adding storybook to your projects",
  "keywords": [
    "cli",
    "generator",
    "storybook"
  ],
  "homepage": "https://github.com/storybookjs/storybook/tree/next/code/lib/cli",
  "bugs": {
    "url": "https://github.com/storybookjs/storybook/issues"
  },
  "repository": {
    "type": "git",
    "url": "https://github.com/storybookjs/storybook.git",
    "directory": "code/lib/cli"
  },
  "funding": {
    "type": "opencollective",
    "url": "https://opencollective.com/storybook"
  },
  "license": "MIT",
  "author": "Storybook Team",
  "exports": {
    ".": {
      "types": "./dist/index.d.ts",
      "node": "./dist/index.js",
      "require": "./dist/index.js",
      "import": "./dist/index.mjs"
    },
    "./package.json": "./package.json",
    "./bin/index": "./bin/index.js"
  },
  "main": "dist/index.js",
  "module": "dist/index.mjs",
  "types": "dist/index.d.ts",
  "bin": {
    "getstorybook": "./bin/index.js",
    "sb": "./bin/index.js"
  },
  "files": [
    "bin/**/*",
    "dist/**/*",
    "rendererAssets/**/*",
    "templates/**/*",
    "README.md",
    "*.js",
    "*.d.ts",
    "!src/**/*"
  ],
  "scripts": {
<<<<<<< HEAD
    "check": "../../../scripts/prepare/check.ts",
    "prep": "../../../scripts/prepare/bundle.ts",
    "test": "vitest test/**/*.test.js"
=======
    "check": "node --loader ../../../scripts/node_modules/esbuild-register/loader.js -r ../../../scripts/node_modules/esbuild-register/register.js ../../../scripts/prepare/check.ts",
    "prep": "node --loader ../../../scripts/node_modules/esbuild-register/loader.js -r ../../../scripts/node_modules/esbuild-register/register.js ../../../scripts/prepare/bundle.ts",
    "test": "jest test/**/*.test.js"
>>>>>>> aa93eb44
  },
  "dependencies": {
    "@babel/core": "^7.23.2",
    "@babel/preset-env": "^7.23.2",
    "@babel/types": "^7.23.0",
    "@ndelangen/get-tarball": "^3.0.7",
    "@storybook/codemod": "workspace:*",
    "@storybook/core-common": "workspace:*",
    "@storybook/core-events": "workspace:*",
    "@storybook/core-server": "workspace:*",
    "@storybook/csf-tools": "workspace:*",
    "@storybook/node-logger": "workspace:*",
    "@storybook/telemetry": "workspace:*",
    "@storybook/types": "workspace:*",
    "@types/semver": "^7.3.4",
    "@yarnpkg/fslib": "2.10.3",
    "@yarnpkg/libzip": "2.3.0",
    "chalk": "^4.1.0",
    "commander": "^6.2.1",
    "cross-spawn": "^7.0.3",
    "detect-indent": "^6.1.0",
    "envinfo": "^7.7.3",
    "execa": "^5.0.0",
    "express": "^4.17.3",
    "find-up": "^5.0.0",
    "fs-extra": "^11.1.0",
    "get-npm-tarball-url": "^2.0.3",
    "get-port": "^5.1.1",
    "giget": "^1.0.0",
    "globby": "^11.0.2",
    "jscodeshift": "^0.15.1",
    "leven": "^3.1.0",
    "ora": "^5.4.1",
    "prettier": "^2.8.0",
    "prompts": "^2.4.0",
    "read-pkg-up": "^7.0.1",
    "semver": "^7.3.7",
    "simple-update-notifier": "^2.0.0",
    "strip-json-comments": "^3.0.1",
    "tempy": "^1.0.1",
    "ts-dedent": "^2.0.0",
    "util-deprecate": "^1.0.2"
  },
  "devDependencies": {
    "@types/cross-spawn": "^6.0.2",
    "@types/prompts": "^2.0.9",
    "@types/semver": "^7.3.4",
    "@types/util-deprecate": "^1.0.0",
    "boxen": "^5.1.2",
    "slash": "^5.0.0",
    "strip-json-comments": "^3.1.1",
    "typescript": "~5.2.2"
  },
  "publishConfig": {
    "access": "public"
  },
  "bundler": {
    "pre": "./scripts/generate-sb-packages-versions.js",
    "entries": [
      "./src/generate.ts",
      "./src/index.ts"
    ],
    "platform": "node"
  },
  "gitHead": "e6a7fd8a655c69780bc20b9749c2699e44beae17"
}<|MERGE_RESOLUTION|>--- conflicted
+++ resolved
@@ -50,15 +50,9 @@
     "!src/**/*"
   ],
   "scripts": {
-<<<<<<< HEAD
-    "check": "../../../scripts/prepare/check.ts",
-    "prep": "../../../scripts/prepare/bundle.ts",
-    "test": "vitest test/**/*.test.js"
-=======
     "check": "node --loader ../../../scripts/node_modules/esbuild-register/loader.js -r ../../../scripts/node_modules/esbuild-register/register.js ../../../scripts/prepare/check.ts",
     "prep": "node --loader ../../../scripts/node_modules/esbuild-register/loader.js -r ../../../scripts/node_modules/esbuild-register/register.js ../../../scripts/prepare/bundle.ts",
-    "test": "jest test/**/*.test.js"
->>>>>>> aa93eb44
+    "test": "vitest test/**/*.test.js"
   },
   "dependencies": {
     "@babel/core": "^7.23.2",
