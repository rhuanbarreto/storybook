{
  "name": "@storybook/cli",
<<<<<<< HEAD
  "version": "7.0.0-alpha.21",
=======
  "version": "7.0.0-alpha.23",
>>>>>>> 9b71ead5
  "description": "Storybook's CLI - easiest method of adding storybook to your projects",
  "keywords": [
    "cli",
    "generator",
    "storybook"
  ],
  "homepage": "https://github.com/storybookjs/storybook/tree/main/lib/cli",
  "bugs": {
    "url": "https://github.com/storybookjs/storybook/issues"
  },
  "repository": {
    "type": "git",
    "url": "https://github.com/storybookjs/storybook.git",
    "directory": "lib/cli"
  },
  "funding": {
    "type": "opencollective",
    "url": "https://opencollective.com/storybook"
  },
  "license": "MIT",
  "author": "Storybook Team",
  "bin": {
    "getstorybook": "./bin/index.js",
    "sb": "./bin/index.js"
  },
  "files": [
    "bin/**/*",
    "dist/**/*",
    "README.md",
    "*.js",
    "*.d.ts"
  ],
  "scripts": {
    "check": "tsc --noEmit",
    "prepare": "node ../../../scripts/prepare.js",
    "test": "jest test/**/*.test.js"
  },
  "dependencies": {
    "@babel/core": "^7.12.10",
    "@babel/preset-env": "^7.12.11",
<<<<<<< HEAD
    "@storybook/codemod": "7.0.0-alpha.21",
    "@storybook/core-common": "7.0.0-alpha.21",
    "@storybook/core-server": "7.0.0-alpha.21",
    "@storybook/csf-tools": "7.0.0-alpha.21",
    "@storybook/node-logger": "7.0.0-alpha.21",
    "@storybook/semver": "^7.3.2",
    "@storybook/telemetry": "7.0.0-alpha.21",
=======
    "@storybook/codemod": "7.0.0-alpha.23",
    "@storybook/core-common": "7.0.0-alpha.23",
    "@storybook/core-server": "7.0.0-alpha.23",
    "@storybook/csf-tools": "7.0.0-alpha.23",
    "@storybook/node-logger": "7.0.0-alpha.23",
    "@storybook/semver": "^7.3.2",
    "@storybook/telemetry": "7.0.0-alpha.23",
>>>>>>> 9b71ead5
    "boxen": "^5.1.2",
    "chalk": "^4.1.0",
    "commander": "^6.2.1",
    "core-js": "^3.8.2",
    "cross-spawn": "^7.0.3",
    "degit": "^2.8.4",
    "envinfo": "^7.7.3",
    "execa": "^5.0.0",
    "express": "^4.17.1",
    "find-up": "^5.0.0",
    "fs-extra": "^9.0.1",
    "get-port": "^5.1.1",
    "globby": "^11.0.2",
    "js-yaml": "^3.14.1",
    "jscodeshift": "^0.13.1",
    "json5": "^2.1.3",
    "leven": "^3.1.0",
    "prompts": "^2.4.0",
    "puppeteer-core": "^2.1.1",
    "read-pkg-up": "^7.0.1",
    "shelljs": "^0.8.5",
    "strip-json-comments": "^3.0.1",
    "ts-dedent": "^2.0.0",
    "update-notifier": "^5.0.1"
  },
  "devDependencies": {
<<<<<<< HEAD
    "@storybook/client-api": "7.0.0-alpha.21",
=======
    "@storybook/client-api": "7.0.0-alpha.23",
>>>>>>> 9b71ead5
    "@types/cross-spawn": "^6.0.2",
    "@types/degit": "^2.8.3",
    "@types/prompts": "^2.0.9",
    "@types/puppeteer-core": "^2.1.0",
    "@types/semver": "^7.3.4",
    "@types/shelljs": "^0.8.7",
    "@types/update-notifier": "^5.0.0",
    "strip-json-comments": "^3.1.1",
    "typescript": "~4.6.3",
    "update-notifier": "^5.0.1"
  },
  "publishConfig": {
    "access": "public"
  },
<<<<<<< HEAD
  "gitHead": "d8cdc5b21af68e69c6eefeaae0e1efadd06947ea"
=======
  "gitHead": "0900e20acfbc12551c6a3f788b8de5dd6af5f80a"
>>>>>>> 9b71ead5
}<|MERGE_RESOLUTION|>--- conflicted
+++ resolved
@@ -1,10 +1,6 @@
 {
   "name": "@storybook/cli",
-<<<<<<< HEAD
-  "version": "7.0.0-alpha.21",
-=======
   "version": "7.0.0-alpha.23",
->>>>>>> 9b71ead5
   "description": "Storybook's CLI - easiest method of adding storybook to your projects",
   "keywords": [
     "cli",
@@ -45,15 +41,6 @@
   "dependencies": {
     "@babel/core": "^7.12.10",
     "@babel/preset-env": "^7.12.11",
-<<<<<<< HEAD
-    "@storybook/codemod": "7.0.0-alpha.21",
-    "@storybook/core-common": "7.0.0-alpha.21",
-    "@storybook/core-server": "7.0.0-alpha.21",
-    "@storybook/csf-tools": "7.0.0-alpha.21",
-    "@storybook/node-logger": "7.0.0-alpha.21",
-    "@storybook/semver": "^7.3.2",
-    "@storybook/telemetry": "7.0.0-alpha.21",
-=======
     "@storybook/codemod": "7.0.0-alpha.23",
     "@storybook/core-common": "7.0.0-alpha.23",
     "@storybook/core-server": "7.0.0-alpha.23",
@@ -61,7 +48,6 @@
     "@storybook/node-logger": "7.0.0-alpha.23",
     "@storybook/semver": "^7.3.2",
     "@storybook/telemetry": "7.0.0-alpha.23",
->>>>>>> 9b71ead5
     "boxen": "^5.1.2",
     "chalk": "^4.1.0",
     "commander": "^6.2.1",
@@ -88,11 +74,7 @@
     "update-notifier": "^5.0.1"
   },
   "devDependencies": {
-<<<<<<< HEAD
-    "@storybook/client-api": "7.0.0-alpha.21",
-=======
     "@storybook/client-api": "7.0.0-alpha.23",
->>>>>>> 9b71ead5
     "@types/cross-spawn": "^6.0.2",
     "@types/degit": "^2.8.3",
     "@types/prompts": "^2.0.9",
@@ -107,9 +89,5 @@
   "publishConfig": {
     "access": "public"
   },
-<<<<<<< HEAD
-  "gitHead": "d8cdc5b21af68e69c6eefeaae0e1efadd06947ea"
-=======
   "gitHead": "0900e20acfbc12551c6a3f788b8de5dd6af5f80a"
->>>>>>> 9b71ead5
 }