--- conflicted
+++ resolved
@@ -1,13 +1,8 @@
 {
   "extends": "../../tsconfig.json",
   "compilerOptions": {
-<<<<<<< HEAD
     "types": ["node"],
-    "strict": false,
-=======
-    "types": ["node", "jest"],
     "strict": true,
->>>>>>> 8097dc7f
     "skipLibCheck": true,
     "resolveJsonModule": true,
     "noEmit": true
