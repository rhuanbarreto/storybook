{
  "name": "@storybook/types",
  "version": "7.0.0-alpha.50",
  "description": "Core Storybook Types",
  "keywords": [
    "storybook"
  ],
  "homepage": "https://github.com/storybookjs/storybook/tree/main/code/lib/types",
  "bugs": {
    "url": "https://github.com/storybookjs/storybook/issues"
  },
  "repository": {
    "type": "git",
    "url": "https://github.com/storybookjs/storybook.git",
    "directory": "code/lib/types"
  },
  "funding": {
    "type": "opencollective",
    "url": "https://opencollective.com/storybook"
  },
  "license": "MIT",
  "sideEffects": false,
  "exports": {
    ".": {
      "require": "./dist/index.js",
      "import": "./dist/index.mjs",
      "types": "./dist/index.d.ts"
    },
    "./package.json": "./package.json"
  },
  "main": "dist/index.js",
  "module": "dist/index.mjs",
  "types": "dist/index.d.ts",
  "files": [
    "dist/**/*",
    "README.md"
  ],
  "scripts": {
    "check": "../../../scripts/node_modules/.bin/tsc --noEmit",
    "prep": "../../../scripts/prepare/bundle.ts"
  },
  "dependencies": {
    "@babel/core": "^7.20.2",
    "@types/babel__core": "^7.1.20",
    "@types/express": "^4.7.0",
    "express": "^4.17.1",
    "file-system-cache": "^2.0.0"
  },
  "devDependencies": {
<<<<<<< HEAD
    "@storybook/csf": "next",
    "@types/node": "^18.11.9",
=======
    "@storybook/csf": "0.0.2-next.7",
    "@types/node": "^16.18.3",
>>>>>>> eaaa0ab2
    "synchronous-promise": "^2.0.15",
    "typescript": "^4.9.3"
  },
  "publishConfig": {
    "access": "public"
  },
  "bundler": {
    "entries": [
      "./src/index.ts"
    ]
  },
  "gitHead": "77184d039091f4782dc4540df6d271a24fb3e242"
}<|MERGE_RESOLUTION|>--- conflicted
+++ resolved
@@ -47,13 +47,8 @@
     "file-system-cache": "^2.0.0"
   },
   "devDependencies": {
-<<<<<<< HEAD
     "@storybook/csf": "next",
-    "@types/node": "^18.11.9",
-=======
-    "@storybook/csf": "0.0.2-next.7",
     "@types/node": "^16.18.3",
->>>>>>> eaaa0ab2
     "synchronous-promise": "^2.0.15",
     "typescript": "^4.9.3"
   },
