/* eslint-disable @typescript-eslint/naming-convention */
<<<<<<< HEAD
/* eslint-disable import/no-cycle */
=======

>>>>>>> cf7d54b8
import type { API_ViewMode } from './api';
import type { DocsOptions } from './core-common';
import type {
  Args,
  ArgTypes,
  ComponentId,
  Parameters,
  ComponentTitle,
  StoryId,
  StoryKind,
  StoryName,
  Conditional,
  Globals,
  GlobalTypes,
  Path,
  Tag,
} from './csf';

export interface API_BaseEntry {
  id: StoryId;
  depth: number;
  name: string;
  refId?: string;
  renderLabel?: (item: API_BaseEntry) => any;

  /** @deprecated */
  isRoot: boolean;
  /** @deprecated */
  isComponent: boolean;
  /** @deprecated */
  isLeaf: boolean;
}

export interface API_RootEntry extends API_BaseEntry {
  type: 'root';
  startCollapsed?: boolean;
  children: StoryId[];

  /** @deprecated */
  isRoot: true;
  /** @deprecated */
  isComponent: false;
  /** @deprecated */
  isLeaf: false;
}

export interface API_GroupEntry extends API_BaseEntry {
  type: 'group';
  parent?: StoryId;
  children: StoryId[];

  /** @deprecated */
  isRoot: false;
  /** @deprecated */
  isComponent: false;
  /** @deprecated */
  isLeaf: false;
}

export interface API_ComponentEntry extends API_BaseEntry {
  type: 'component';
  parent?: StoryId;
  children: StoryId[];

  /** @deprecated */
  isRoot: false;
  /** @deprecated */
  isComponent: true;
  /** @deprecated */
  isLeaf: false;
}

export interface API_DocsEntry extends API_BaseEntry {
  type: 'docs';
  parent: StoryId;
  title: ComponentTitle;
  /** @deprecated */
  kind: ComponentTitle;
  importPath: Path;

  /** @deprecated */
  isRoot: false;
  /** @deprecated */
  isComponent: false;
  /** @deprecated */
  isLeaf: true;
}

export interface API_StoryEntry extends API_BaseEntry {
  type: 'story';
  parent: StoryId;
  title: ComponentTitle;
  /** @deprecated */
  kind: ComponentTitle;
  importPath: Path;
  tags: Tag[];
  prepared: boolean;
  parameters?: {
    [parameterName: string]: any;
  };
  args?: Args;
  argTypes?: ArgTypes;
  initialArgs?: Args;

  /** @deprecated */
  isRoot: false;
  /** @deprecated */
  isComponent: false;
  /** @deprecated */
  isLeaf: true;
}

export type API_LeafEntry = API_DocsEntry | API_StoryEntry;
export type API_HashEntry =
  | API_RootEntry
  | API_GroupEntry
  | API_ComponentEntry
  | API_DocsEntry
  | API_StoryEntry;

/** @deprecated */
export type API_Root = API_RootEntry;

/** @deprecated */
export type API_Group = API_GroupEntry | API_ComponentEntry;

/** @deprecated */
export type API_Story = API_LeafEntry;

/**
 * The `StoriesHash` is our manager-side representation of the `StoryIndex`.
 * We create entries in the hash not only for each story or docs entry, but
 * also for each "group" of the component (split on '/'), as that's how things
 * are manipulated in the manager (i.e. in the sidebar)
 */
export interface API_StoriesHash {
  [id: string]: API_HashEntry;
}

// The data received on the (legacy) `setStories` event
export interface API_SetStoriesStory {
  id: StoryId;
  name: string;
  refId?: string;
  componentId?: ComponentId;
  kind: StoryKind;
  parameters: {
    fileName: string;
    options: {
      [optionName: string]: any;
    };
    docsOnly?: boolean;
    viewMode?: API_ViewMode;
    [parameterName: string]: any;
  };
  argTypes?: ArgTypes;
  args?: Args;
  initialArgs?: Args;
}

export interface API_SetStoriesStoryData {
  [id: string]: API_SetStoriesStory;
}

export interface API_StoryKey {
  id: StoryId;
  refId?: string;
}

export type API_SetStoriesPayload =
  | {
      v: 2;
      error?: Error;
      globals: Args;
      globalParameters: Parameters;
      stories: API_SetStoriesStoryData;
      kindParameters: {
        [kind: string]: Parameters;
      };
    }
  | ({
      v?: number;
      stories: API_SetStoriesStoryData;
    } & Record<string, never>);

interface API_BaseIndexEntry {
  id: StoryId;
  name: StoryName;
  title: ComponentTitle;
  importPath: Path;
}

export type API_StoryIndexEntry = API_BaseIndexEntry & {
  type?: 'story';
};

interface API_V3IndexEntry extends API_BaseIndexEntry {
  parameters?: Parameters;
}

export interface API_StoryIndexV3 {
  v: 3;
  stories: Record<StoryId, API_V3IndexEntry>;
}

export type API_DocsIndexEntry = API_BaseIndexEntry & {
  storiesImports: Path[];
  type: 'docs';
};

export type API_IndexEntry = API_StoryIndexEntry | API_DocsIndexEntry;
export interface StoryIndex {
  v: number;
  entries: Record<StoryId, API_IndexEntry>;
}

// We used to received a bit more data over the channel on the SET_STORIES event, including
// the full parameters for each story.
type API_PreparedIndexEntry = API_IndexEntry & {
  parameters?: Parameters;
  argTypes?: ArgTypes;
  args?: Args;
  initialArgs?: Args;
};
export interface API_PreparedStoryIndex {
  v: number;
  entries: Record<StoryId, API_PreparedIndexEntry>;
}

export interface API_StoryIndex {
  v: number;
  entries: Record<StoryId, API_IndexEntry>;
}

export type API_OptionsData = {
  docsOptions: DocsOptions;
};

export interface API_Args {
  [key: string]: any;
}

export interface API_ArgType {
  name?: string;
  description?: string;
  defaultValue?: any;
  if?: Conditional;
  [key: string]: any;
}

export interface API_ArgTypes {
  [key: string]: API_ArgType;
}

export interface API_ReleaseNotes {
  success?: boolean;
  currentVersion?: string;
  showOnFirstLaunch?: boolean;
}

export interface API_Settings {
  lastTrackedStoryId: string;
}

export interface API_SetGlobalsPayload {
  globals: Globals;
  globalTypes: GlobalTypes;
}

export interface API_Version {
  version: string;
  info?: { plain: string };
  [key: string]: any;
}

export interface API_UnknownEntries {
  [key: string]: {
    [key: string]: any;
  };
}

export interface API_Versions {
  latest?: API_Version;
  next?: API_Version;
  current?: API_Version;
}<|MERGE_RESOLUTION|>--- conflicted
+++ resolved
@@ -1,9 +1,4 @@
 /* eslint-disable @typescript-eslint/naming-convention */
-<<<<<<< HEAD
-/* eslint-disable import/no-cycle */
-=======
-
->>>>>>> cf7d54b8
 import type { API_ViewMode } from './api';
 import type { DocsOptions } from './core-common';
 import type {
