/* eslint-disable @typescript-eslint/naming-convention */

import type { PlayFunction, Renderer, StoryId, StrictArgTypes } from '@storybook/csf';

import type {
  AnnotatedStoryFn,
  Args,
  ComponentAnnotations,
  Parameters,
  StoryAnnotations,
  StoryAnnotationsOrFn,
} from './csf';

import type { ProjectAnnotations } from './story';

// TODO -- I think the name "CSFExports" overlaps here a bit with the types in csfFile.ts
// we might want to reconcile @yannbf
export type Store_CSFExports<TRenderer extends Renderer = Renderer, TArgs extends Args = Args> = {
  default: ComponentAnnotations<TRenderer, TArgs>;
  __esModule?: boolean;
  __namedExportsOrder?: string[];
};

/**
 * A story function with partial args, used internally by composeStory
 */
export type PartialArgsStoryFn<TRenderer extends Renderer = Renderer, TArgs = Args> = (
  args?: TArgs
) => (TRenderer & {
  T: TArgs;
})['storyResult'];

type MakeAllParametersOptional<T> = T extends (...args: infer P) => infer R
  ? (...args: { [K in keyof P]?: Partial<P[K]> }) => R
  : never;

export type ComposedStoryPlayFn<
  TRenderer extends Renderer = Renderer,
  TArgs = Args,
> = MakeAllParametersOptional<PlayFunction<TRenderer, Partial<TArgs>>>;
/**
 * A story that got recomposed for portable stories, containing all the necessary data to be rendered in external environments
 */
export type ComposedStoryFn<
  TRenderer extends Renderer = Renderer,
  TArgs = Args,
> = PartialArgsStoryFn<TRenderer, TArgs> & {
<<<<<<< HEAD
  load: () => Promise<void>;
  play: ComposedStoryPlayFn<TRenderer, TArgs> | undefined;
=======
>>>>>>> d7900adb
  args: TArgs;
  id: StoryId;
  play?: ComposedStoryPlayFn<TRenderer, TArgs>;
  load: () => Promise<void>;
  storyName: string;
  parameters: Parameters;
  argTypes: StrictArgTypes<TArgs>;
};
/**
 * Based on a module of stories, it returns all stories within it, filtering non-stories
 * Each story will have partial props, as their props should be handled when composing stories
 */
export type StoriesWithPartialProps<TRenderer extends Renderer, TModule> = {
  // T represents the whole ES module of a stories file. K of T means named exports (basically the Story type)
  // 1. pick the keys K of T that have properties that are Story<AnyProps>
  // 2. infer the actual prop type for each Story
  // 3. reconstruct Story with Partial. Story<Props> -> Story<Partial<Props>>
  [K in keyof TModule as TModule[K] extends StoryAnnotationsOrFn<infer _, infer _TProps>
    ? K
    : never]: TModule[K] extends StoryAnnotationsOrFn<infer _, infer TProps>
    ? ComposedStoryFn<TRenderer, Partial<TProps>>
    : unknown;
};

/**
 * Type used for integrators of portable stories, as reference when creating their own composeStory function
 */
export interface ComposeStoryFn<TRenderer extends Renderer = Renderer, TArgs extends Args = Args> {
  (
    storyAnnotations: AnnotatedStoryFn<TRenderer, TArgs> | StoryAnnotations<TRenderer, TArgs>,
    componentAnnotations: ComponentAnnotations<TRenderer, TArgs>,
    projectAnnotations: ProjectAnnotations<TRenderer>,
    exportsName?: string
  ): ComposedStoryFn;
}<|MERGE_RESOLUTION|>--- conflicted
+++ resolved
@@ -45,11 +45,6 @@
   TRenderer extends Renderer = Renderer,
   TArgs = Args,
 > = PartialArgsStoryFn<TRenderer, TArgs> & {
-<<<<<<< HEAD
-  load: () => Promise<void>;
-  play: ComposedStoryPlayFn<TRenderer, TArgs> | undefined;
-=======
->>>>>>> d7900adb
   args: TArgs;
   id: StoryId;
   play?: ComposedStoryPlayFn<TRenderer, TArgs>;
