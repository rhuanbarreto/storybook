--- conflicted
+++ resolved
@@ -47,12 +47,8 @@
   id: StoryId;
   name: StoryName;
   title: ComponentTitle;
-<<<<<<< HEAD
   tags?: Tag[];
-  importPath: Addon_Path;
-=======
   importPath: Path;
->>>>>>> 9bb5d45e
 }
 export type Addon_StoryIndexEntry = Addon_BaseIndexEntry & {
   type: 'story';
