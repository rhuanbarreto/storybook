{
  "name": "@storybook/csf-tools",
  "version": "7.0.0-alpha.41",
  "description": "",
  "keywords": [
    "storybook"
  ],
  "homepage": "https://github.com/storybookjs/storybook/tree/main/lib/csf-tools",
  "bugs": {
    "url": "https://github.com/storybookjs/storybook/issues"
  },
  "repository": {
    "type": "git",
    "url": "https://github.com/storybookjs/storybook.git",
    "directory": "lib/csf-tools"
  },
  "funding": {
    "type": "opencollective",
    "url": "https://opencollective.com/storybook"
  },
  "license": "MIT",
  "sideEffects": false,
  "exports": {
    ".": {
      "require": "./dist/index.js",
      "import": "./dist/index.mjs",
      "types": "./dist/index.d.ts"
    },
    "./package.json": "./package.json"
  },
  "main": "dist/index.js",
  "module": "dist/index.mjs",
  "types": "dist/index.d.ts",
  "files": [
    "dist/**/*",
    "README.md",
    "*.js",
    "*.d.ts"
  ],
  "scripts": {
    "check": "../../../scripts/node_modules/.bin/tsc --noEmit",
    "prep": "../../../scripts/prepare/bundle.ts"
  },
  "dependencies": {
    "@babel/generator": "^7.12.11",
    "@babel/parser": "^7.12.11",
    "@babel/traverse": "^7.12.11",
    "@babel/types": "^7.12.11",
<<<<<<< HEAD
    "@storybook/csf": "0.0.2--canary.49.258942b.0",
    "@storybook/types": "7.0.0-alpha.41",
=======
    "@storybook/csf": "next",
>>>>>>> 31c93aa1
    "fs-extra": "^9.0.1",
    "ts-dedent": "^2.0.0"
  },
  "devDependencies": {
    "@types/fs-extra": "^9.0.6",
    "js-yaml": "^3.14.1",
    "typescript": "~4.6.3"
  },
  "publishConfig": {
    "access": "public"
  },
  "bundler": {
    "entries": [
      "./src/index.ts"
    ]
  },
  "gitHead": "7ec6f916eb875bd2e3cf3aa6b1afcd1fe25d1637"
}<|MERGE_RESOLUTION|>--- conflicted
+++ resolved
@@ -46,12 +46,8 @@
     "@babel/parser": "^7.12.11",
     "@babel/traverse": "^7.12.11",
     "@babel/types": "^7.12.11",
-<<<<<<< HEAD
-    "@storybook/csf": "0.0.2--canary.49.258942b.0",
+    "@storybook/csf": "next",
     "@storybook/types": "7.0.0-alpha.41",
-=======
-    "@storybook/csf": "next",
->>>>>>> 31c93aa1
     "fs-extra": "^9.0.1",
     "ts-dedent": "^2.0.0"
   },
