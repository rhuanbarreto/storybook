--- conflicted
+++ resolved
@@ -1,10 +1,6 @@
 {
   "name": "@storybook/csf-tools",
-<<<<<<< HEAD
-  "version": "7.4.0-alpha.1",
-=======
   "version": "7.3.2",
->>>>>>> da3a4208
   "description": "Parse and manipulate CSF and Storybook config files",
   "keywords": [
     "storybook"
@@ -38,8 +34,7 @@
     "dist/**/*",
     "README.md",
     "*.js",
-    "*.d.ts",
-    "!src/**/*"
+    "*.d.ts"
   ],
   "scripts": {
     "check": "../../../scripts/prepare/check.ts",
