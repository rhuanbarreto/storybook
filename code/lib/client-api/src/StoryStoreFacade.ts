--- conflicted
+++ resolved
@@ -185,37 +185,6 @@
       });
     }
 
-<<<<<<< HEAD
-    const docsOptions = (global.DOCS_OPTIONS || {}) as DocsOptions;
-    const seenTitles = new Set<ComponentTitle>();
-    Object.entries(sortedExports)
-      .filter(([key]) => isExportStory(key, defaultExport))
-      .forEach(([key, storyExport]: [string, any]) => {
-        const exportName = storyNameFromExport(key);
-        const id = storyExport.parameters?.__id || toId(componentId || title, exportName);
-        const name =
-          (typeof storyExport !== 'function' && storyExport.name) ||
-          storyExport.storyName ||
-          storyExport.story?.name ||
-          exportName;
-
-        if (!seenTitles.has(title) && docsOptions.docsPage) {
-          // eslint-disable-next-line @typescript-eslint/no-shadow
-          const name = docsOptions.defaultName;
-          const docsId = toId(componentId || title, name);
-          seenTitles.add(title);
-          this.entries[docsId] = {
-            type: 'docs',
-            standalone: false,
-            id: docsId,
-            title,
-            name,
-            importPath: fileName,
-            storiesImports: [],
-            componentId,
-          };
-        }
-=======
     const storyExports = Object.entries(sortedExports).filter(([key]) =>
       isExportStory(key, defaultExport)
     );
@@ -228,7 +197,6 @@
         storyExport.storyName ||
         storyExport.story?.name ||
         exportName;
->>>>>>> 9bb5d45e
 
       if (!storyExport.parameters?.docsOnly) {
         this.entries[id] = {
