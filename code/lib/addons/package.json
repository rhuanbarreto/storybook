--- conflicted
+++ resolved
@@ -42,15 +42,6 @@
     "prep": "../../../scripts/prepare/bundle.ts"
   },
   "dependencies": {
-<<<<<<< HEAD
-    "@storybook/api": "7.0.0-alpha.40",
-    "@storybook/channels": "7.0.0-alpha.40",
-    "@storybook/client-logger": "7.0.0-alpha.40",
-    "@storybook/core-events": "7.0.0-alpha.40",
-    "@storybook/csf": "0.0.2--canary.51.26e6539.0",
-    "@storybook/router": "7.0.0-alpha.40",
-    "@storybook/theming": "7.0.0-alpha.40",
-=======
     "@storybook/api": "7.0.0-alpha.41",
     "@storybook/channels": "7.0.0-alpha.41",
     "@storybook/client-logger": "7.0.0-alpha.41",
@@ -58,7 +49,6 @@
     "@storybook/csf": "next",
     "@storybook/router": "7.0.0-alpha.41",
     "@storybook/theming": "7.0.0-alpha.41",
->>>>>>> 8d95548a
     "global": "^4.4.0"
   },
   "peerDependencies": {
