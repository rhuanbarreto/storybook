--- conflicted
+++ resolved
@@ -237,16 +237,27 @@
   }
 }
 
-<<<<<<< HEAD
+export class NextJsSharpError extends StorybookError {
+  readonly category = Category.FRAMEWORK_NEXTJS;
+
+  readonly code = 1;
+
+  readonly documentation = 'https://storybook.js.org/docs/get-started/nextjs#faq';
+
+  template() {
+    return dedent`
+    You are importing avif images, but you don't have sharp installed.
+
+    You have to install sharp in order to use image optimization features in Next.js.
+    `;
+  }
+}
+
 export class NextjsRouterMocksNotAvailable extends StorybookError {
-=======
-export class NextJsSharpError extends StorybookError {
->>>>>>> 3b8495b2
   readonly category = Category.FRAMEWORK_NEXTJS;
 
-  readonly code = 1;
-
-<<<<<<< HEAD
+  readonly code = 2;
+
   constructor(public data: { importType: string }) {
     super();
   }
@@ -254,15 +265,6 @@
   template() {
     return dedent`
       Tried to access router mocks from "${this.data.importType}" but they were not created yet. You might be running code in an unsupported environment.
-=======
-  readonly documentation = 'https://storybook.js.org/docs/get-started/nextjs#faq';
-
-  template() {
-    return dedent`
-    You are importing avif images, but you don't have sharp installed.
-
-    You have to install sharp in order to use image optimization features in Next.js.
->>>>>>> 3b8495b2
     `;
   }
 }