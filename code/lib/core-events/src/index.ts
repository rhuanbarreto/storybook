--- conflicted
+++ resolved
@@ -73,14 +73,11 @@
   SET_WHATS_NEW_CACHE = 'setWhatsNewCache',
   TOGGLE_WHATS_NEW_NOTIFICATIONS = 'toggleWhatsNewNotifications',
   TELEMETRY_ERROR = 'telemetryError',
-<<<<<<< HEAD
 
   SAVE_STORY_REQUEST = 'saveStoryRequest',
   SAVE_STORY_RESULT = 'saveStoryResult',
-=======
   FILE_COMPONENT_SEARCH = 'fileComponentSearch',
   FILE_COMPONENT_SEARCH_RESULT = 'fileComponentSearchResult',
->>>>>>> ee97674c
 }
 
 // Enables: `import Events from ...`
