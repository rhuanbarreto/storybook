// eslint-disable-next-line @typescript-eslint/naming-convention
enum events {
  CHANNEL_WS_DISCONNECT = 'channelWSDisconnect',
  CHANNEL_CREATED = 'channelCreated',
  // There was an error executing the config, likely an bug in the user's preview.js
  CONFIG_ERROR = 'configError',
  // The (v7 store) story index has changed, needs to refetch
  STORY_INDEX_INVALIDATED = 'storyIndexInvalidated',
  // When the preview boots, the first story is chosen via a selection specifier
  STORY_SPECIFIED = 'storySpecified',
  // Emitted by Provider.setOptions is called from an manager-addon or manager.js file
  SET_CONFIG = 'setConfig',
  // Emitted by the preview whenever the list of stories changes (in batches) - legacy pre-7.0 event
  SET_STORIES = 'setStories',
  // Emitted by the preview whenever the list of entries changes - legacy event for v6 store
  SET_INDEX = 'setIndex',
  // Set the current story selection in the preview
  SET_CURRENT_STORY = 'setCurrentStory',
  // The current story changed due to the above
  CURRENT_STORY_WAS_SET = 'currentStoryWasSet',
  // Force the current story to re-render, without changing args
  FORCE_RE_RENDER = 'forceReRender',
  // Force the current story to re-render from scratch, with its initial args
  FORCE_REMOUNT = 'forceRemount',
  // Request the story has been loaded into the store, ahead of time, before it's actually
  PRELOAD_ENTRIES = 'preloadStories',
  // The story has been loaded into the store, we have parameters/args/etc
  STORY_PREPARED = 'storyPrepared',
  // The a docs entry has been loaded into the store, we have parameters
  DOCS_PREPARED = 'docsPrepared',
  // The next 6 events are emitted by the StoryRenderer when rendering the current story
  STORY_CHANGED = 'storyChanged',
  STORY_UNCHANGED = 'storyUnchanged',
  STORY_RENDERED = 'storyRendered',
  STORY_MISSING = 'storyMissing',
  STORY_ERRORED = 'storyErrored',
  STORY_THREW_EXCEPTION = 'storyThrewException',
  // Emitted at various times during rendering
  STORY_RENDER_PHASE_CHANGED = 'storyRenderPhaseChanged',
  // Emitted when the play function throws
  PLAY_FUNCTION_THREW_EXCEPTION = 'playFunctionThrewException',
  // Emitted when there were unhandled errors while playing the story
  UNHANDLED_ERRORS_WHILE_PLAYING = 'unhandledErrorsWhilePlaying',
  // Tell the story store to update (a subset of) a stories arg values
  UPDATE_STORY_ARGS = 'updateStoryArgs',
  // The values of a stories args just changed
  STORY_ARGS_UPDATED = 'storyArgsUpdated',
  // Reset either a single arg of a story all args of a story
  RESET_STORY_ARGS = 'resetStoryArgs',
  // Emitted by the preview at startup once it knows the initial set of globals+globalTypes
  SET_GLOBALS = 'setGlobals',
  // Tell the preview to update the value of a global
  UPDATE_GLOBALS = 'updateGlobals',
  // A global was just updated
  GLOBALS_UPDATED = 'globalsUpdated',
  REGISTER_SUBSCRIPTION = 'registerSubscription',
  // Tell the manager that the user pressed a key in the preview
  PREVIEW_KEYDOWN = 'previewKeydown',
  // Tell the preview that the builder is in progress
  PREVIEW_BUILDER_PROGRESS = 'preview_builder_progress',
  // Used in the manager to change the story selection
  SELECT_STORY = 'selectStory',
  STORIES_COLLAPSE_ALL = 'storiesCollapseAll',
  STORIES_EXPAND_ALL = 'storiesExpandAll',
  DOCS_RENDERED = 'docsRendered',
  SHARED_STATE_CHANGED = 'sharedStateChanged',
  SHARED_STATE_SET = 'sharedStateSet',
  NAVIGATE_URL = 'navigateUrl',
  UPDATE_QUERY_PARAMS = 'updateQueryParams',

  REQUEST_WHATS_NEW_DATA = 'requestWhatsNewData',
  RESULT_WHATS_NEW_DATA = 'resultWhatsNewData',
  SET_WHATS_NEW_CACHE = 'setWhatsNewCache',
  TOGGLE_WHATS_NEW_NOTIFICATIONS = 'toggleWhatsNewNotifications',
  TELEMETRY_ERROR = 'telemetryError',
<<<<<<< HEAD

=======
  FILE_COMPONENT_SEARCH = 'fileComponentSearch',
  FILE_COMPONENT_SEARCH_RESULT = 'fileComponentSearchResult',
>>>>>>> 4515e78c
  SAVE_STORY_REQUEST = 'saveStoryRequest',
  SAVE_STORY_RESULT = 'saveStoryResult',
}

// Enables: `import Events from ...`
export default events;

// Enables: `import * as Events from ...` or `import { CHANNEL_CREATED } as Events from ...`
// This is the preferred method
export const {
  CHANNEL_WS_DISCONNECT,
  CHANNEL_CREATED,
  CONFIG_ERROR,
  CURRENT_STORY_WAS_SET,
  DOCS_PREPARED,
  DOCS_RENDERED,
  FILE_COMPONENT_SEARCH,
  FILE_COMPONENT_SEARCH_RESULT,
  FORCE_RE_RENDER,
  FORCE_REMOUNT,
  GLOBALS_UPDATED,
  NAVIGATE_URL,
  PLAY_FUNCTION_THREW_EXCEPTION,
  UNHANDLED_ERRORS_WHILE_PLAYING,
  PRELOAD_ENTRIES,
  PREVIEW_BUILDER_PROGRESS,
  PREVIEW_KEYDOWN,
  REGISTER_SUBSCRIPTION,
  RESET_STORY_ARGS,
  SELECT_STORY,
  SET_CONFIG,
  SET_CURRENT_STORY,
  SET_GLOBALS,
  SET_INDEX,
  SET_STORIES,
  SHARED_STATE_CHANGED,
  SHARED_STATE_SET,
  STORIES_COLLAPSE_ALL,
  STORIES_EXPAND_ALL,
  STORY_ARGS_UPDATED,
  STORY_CHANGED,
  STORY_ERRORED,
  STORY_INDEX_INVALIDATED,
  STORY_MISSING,
  STORY_PREPARED,
  STORY_RENDER_PHASE_CHANGED,
  STORY_RENDERED,
  STORY_SPECIFIED,
  STORY_THREW_EXCEPTION,
  STORY_UNCHANGED,
  UPDATE_GLOBALS,
  UPDATE_QUERY_PARAMS,
  UPDATE_STORY_ARGS,
  REQUEST_WHATS_NEW_DATA,
  RESULT_WHATS_NEW_DATA,
  SET_WHATS_NEW_CACHE,
  TOGGLE_WHATS_NEW_NOTIFICATIONS,
  TELEMETRY_ERROR,
} = events;

export interface WhatsNewCache {
  lastDismissedPost?: string;
  lastReadPost?: string;
}

export type WhatsNewData =
  | {
      status: 'SUCCESS';
      title: string;
      url: string;
      blogUrl?: string;
      publishedAt: string;
      excerpt: string;
      postIsRead: boolean;
      showNotification: boolean;
      disableWhatsNewNotifications: boolean;
    }
  | {
      status: 'ERROR';
    };<|MERGE_RESOLUTION|>--- conflicted
+++ resolved
@@ -73,12 +73,9 @@
   SET_WHATS_NEW_CACHE = 'setWhatsNewCache',
   TOGGLE_WHATS_NEW_NOTIFICATIONS = 'toggleWhatsNewNotifications',
   TELEMETRY_ERROR = 'telemetryError',
-<<<<<<< HEAD
 
-=======
   FILE_COMPONENT_SEARCH = 'fileComponentSearch',
   FILE_COMPONENT_SEARCH_RESULT = 'fileComponentSearchResult',
->>>>>>> 4515e78c
   SAVE_STORY_REQUEST = 'saveStoryRequest',
   SAVE_STORY_RESULT = 'saveStoryResult',
 }
