--- conflicted
+++ resolved
@@ -62,11 +62,7 @@
     "@storybook/channels": "workspace:*",
     "@storybook/core-common": "workspace:*",
     "@storybook/core-events": "workspace:*",
-<<<<<<< HEAD
-    "@storybook/csf": "0.1.4--canary.82.934057e.0",
-=======
     "@storybook/csf": "^0.1.4",
->>>>>>> cf2e5b98
     "@storybook/csf-tools": "workspace:*",
     "@storybook/docs-mdx": "3.0.0",
     "@storybook/global": "^5.0.0",
