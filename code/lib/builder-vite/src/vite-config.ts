import * as path from 'path';
import fs from 'fs';
import { loadConfigFromFile, mergeConfig } from 'vite';
import type {
  ConfigEnv,
  InlineConfig as ViteInlineConfig,
  PluginOption,
  UserConfig as ViteConfig,
} from 'vite';
import viteReact from '@vitejs/plugin-react';
<<<<<<< HEAD
import { isPreservingSymlinks } from '@storybook/core-common';
=======
import type { UserConfig } from 'vite';
import { isPreservingSymlinks, getFrameworkName } from '@storybook/core-common';
import { allowedEnvPrefix as envPrefix } from './envs';
>>>>>>> fb4b7832
import { codeGeneratorPlugin } from './code-generator-plugin';
import { stringifyProcessEnvs } from './envs';
import { injectExportOrderPlugin } from './inject-export-order-plugin';
import { mdxPlugin } from './plugins/mdx-plugin';
import { noFouc } from './plugins/no-fouc';
import { stripStoryHMRBoundary } from './plugins/strip-story-hmr-boundaries';
import type { ExtendedOptions, EnvsRaw } from './types';

export type PluginConfigType = 'build' | 'development';

export function readPackageJson(): Record<string, any> | false {
  const packageJsonPath = path.resolve('package.json');
  if (!fs.existsSync(packageJsonPath)) {
    return false;
  }

  const jsonContent = fs.readFileSync(packageJsonPath, 'utf8');
  return JSON.parse(jsonContent);
}

const configEnvServe: ConfigEnv = {
  mode: 'development',
  command: 'serve',
  ssrBuild: false,
};

const configEnvBuild: ConfigEnv = {
  mode: 'production',
  command: 'build',
  ssrBuild: false,
};

// Vite config that is common to development and production mode
export async function commonConfig(
  options: ExtendedOptions,
  _type: PluginConfigType
): Promise<ViteInlineConfig> {
  const { presets } = options;
  const configEnv = _type === 'development' ? configEnvServe : configEnvBuild;

  const { config: userConfig = {} } = (await loadConfigFromFile(configEnv)) ?? {};

  const sbConfig = {
    configFile: false,
    cacheDir: 'node_modules/.vite-storybook',
    root: path.resolve(options.configDir, '..'),
    plugins: await pluginConfig(options),
    resolve: { preserveSymlinks: isPreservingSymlinks() },
    // If an envPrefix is specified in the vite config, add STORYBOOK_ to it,
    // otherwise, add VITE_ and STORYBOOK_ so that vite doesn't lose its default.
    envPrefix: userConfig.envPrefix ? 'STORYBOOK_' : ['VITE_', 'STORYBOOK_'],
  };

  const config: ViteConfig = mergeConfig(userConfig, sbConfig);

  // Sanitize environment variables if needed
  const envsRaw = await presets.apply<Promise<EnvsRaw>>('env');
  if (Object.keys(envsRaw).length) {
    // Stringify env variables after getting `envPrefix` from the  config
    const envs = stringifyProcessEnvs(envsRaw, config.envPrefix);
    config.define = {
      ...config.define,
      ...envs,
    };
  }

  return config;
}

<<<<<<< HEAD
export async function pluginConfig(options: ExtendedOptions) {
  const { presets } = options;
  const framework = await presets.apply('framework', '', options);
  const frameworkName: string = typeof framework === 'object' ? framework.name : framework;
=======
export async function pluginConfig(options: ExtendedOptions, _type: PluginConfigType) {
  const frameworkName = await getFrameworkName(options);
>>>>>>> fb4b7832

  const plugins = [
    codeGeneratorPlugin(options),
    // sourceLoaderPlugin(options),
    mdxPlugin(options),
    noFouc(),
    injectExportOrderPlugin,
<<<<<<< HEAD
    stripStoryHMRBoundary(),
  ] as PluginOption[];

  // We need the react plugin here to support MDX in non-react projects.
  if (frameworkName !== '@storybook/react-vite') {
    plugins.push(viteReact({ exclude: [/\.stories\.([tj])sx?$/, /node_modules/, /\.([tj])sx?$/] }));
  }

  if (frameworkName === 'preact') {
=======
    // We need the react plugin here to support MDX.
    viteReact({
      // Do not treat story files as HMR boundaries, storybook itself needs to handle them.
      exclude: [/\.stories\.([tj])sx?$/, /node_modules/].concat(
        frameworkName === '@storybook/react-vite' ? [] : [/\.([tj])sx?$/]
      ),
    }),
    {
      name: 'vite-plugin-storybook-allow',
      enforce: 'post',
      config(config) {
        // if there is no allow list then Vite allows anything in the root directory
        // if there is an allow list then Vite allows anything in the listed directories
        // add the .storybook directory only if there's an allow list so that we don't end up
        // disallowing the root directory unless it's already disallowed
        if (config?.server?.fs?.allow) {
          config.server.fs.allow.push('.storybook');
        }
      },
    },
  ] as Plugin[];

  // TODO: framework doesn't exist, should move into framework when/if built
  if (frameworkName === '@storybook/preact-vite') {
>>>>>>> fb4b7832
    // eslint-disable-next-line global-require
    plugins.push(require('@preact/preset-vite').default());
  }

<<<<<<< HEAD
  if (frameworkName === 'glimmerx') {
=======
  // TODO: framework doesn't exist, should move into framework when/if built
  if (frameworkName === '@storybook/glimmerx-vite') {
>>>>>>> fb4b7832
    // eslint-disable-next-line global-require, import/extensions
    const plugin = require('vite-plugin-glimmerx/index.cjs');
    plugins.push(plugin.default());
  }

  return plugins;
}<|MERGE_RESOLUTION|>--- conflicted
+++ resolved
@@ -8,13 +8,7 @@
   UserConfig as ViteConfig,
 } from 'vite';
 import viteReact from '@vitejs/plugin-react';
-<<<<<<< HEAD
-import { isPreservingSymlinks } from '@storybook/core-common';
-=======
-import type { UserConfig } from 'vite';
 import { isPreservingSymlinks, getFrameworkName } from '@storybook/core-common';
-import { allowedEnvPrefix as envPrefix } from './envs';
->>>>>>> fb4b7832
 import { codeGeneratorPlugin } from './code-generator-plugin';
 import { stringifyProcessEnvs } from './envs';
 import { injectExportOrderPlugin } from './inject-export-order-plugin';
@@ -84,15 +78,8 @@
   return config;
 }
 
-<<<<<<< HEAD
 export async function pluginConfig(options: ExtendedOptions) {
-  const { presets } = options;
-  const framework = await presets.apply('framework', '', options);
-  const frameworkName: string = typeof framework === 'object' ? framework.name : framework;
-=======
-export async function pluginConfig(options: ExtendedOptions, _type: PluginConfigType) {
   const frameworkName = await getFrameworkName(options);
->>>>>>> fb4b7832
 
   const plugins = [
     codeGeneratorPlugin(options),
@@ -100,7 +87,6 @@
     mdxPlugin(options),
     noFouc(),
     injectExportOrderPlugin,
-<<<<<<< HEAD
     stripStoryHMRBoundary(),
   ] as PluginOption[];
 
@@ -109,43 +95,14 @@
     plugins.push(viteReact({ exclude: [/\.stories\.([tj])sx?$/, /node_modules/, /\.([tj])sx?$/] }));
   }
 
-  if (frameworkName === 'preact') {
-=======
-    // We need the react plugin here to support MDX.
-    viteReact({
-      // Do not treat story files as HMR boundaries, storybook itself needs to handle them.
-      exclude: [/\.stories\.([tj])sx?$/, /node_modules/].concat(
-        frameworkName === '@storybook/react-vite' ? [] : [/\.([tj])sx?$/]
-      ),
-    }),
-    {
-      name: 'vite-plugin-storybook-allow',
-      enforce: 'post',
-      config(config) {
-        // if there is no allow list then Vite allows anything in the root directory
-        // if there is an allow list then Vite allows anything in the listed directories
-        // add the .storybook directory only if there's an allow list so that we don't end up
-        // disallowing the root directory unless it's already disallowed
-        if (config?.server?.fs?.allow) {
-          config.server.fs.allow.push('.storybook');
-        }
-      },
-    },
-  ] as Plugin[];
-
   // TODO: framework doesn't exist, should move into framework when/if built
   if (frameworkName === '@storybook/preact-vite') {
->>>>>>> fb4b7832
     // eslint-disable-next-line global-require
     plugins.push(require('@preact/preset-vite').default());
   }
 
-<<<<<<< HEAD
-  if (frameworkName === 'glimmerx') {
-=======
   // TODO: framework doesn't exist, should move into framework when/if built
   if (frameworkName === '@storybook/glimmerx-vite') {
->>>>>>> fb4b7832
     // eslint-disable-next-line global-require, import/extensions
     const plugin = require('vite-plugin-glimmerx/index.cjs');
     plugins.push(plugin.default());
