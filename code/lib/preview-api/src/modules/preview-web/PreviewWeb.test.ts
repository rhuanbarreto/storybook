--- conflicted
+++ resolved
@@ -69,10 +69,6 @@
         search: '?id=*',
       },
     },
-<<<<<<< HEAD
-    FEATURES: {},
-=======
->>>>>>> fc2236c0
     fetch: async () => mockFetchResult,
   },
 }));
