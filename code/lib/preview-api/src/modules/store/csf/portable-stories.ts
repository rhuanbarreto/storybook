--- conflicted
+++ resolved
@@ -183,9 +183,6 @@
   return baseTest.extend({
     mount: async ({ mount, page }: any, use: any) => {
       await use(async (storyRef: WrappedStoryRef, ...restArgs: any) => {
-<<<<<<< HEAD
-        // load the story in the browser
-=======
         // Playwright CT deals with JSX import references differently than normal imports
         // and we can currently only handle JSX import references
         if (
@@ -207,7 +204,6 @@
             `);
         }
 
->>>>>>> f0dfc2aa
         await page.evaluate(async (wrappedStoryRef: WrappedStoryRef) => {
           const unwrappedStoryRef = await globalThis.__pwUnwrapObject?.(wrappedStoryRef);
           const story =
