--- conflicted
+++ resolved
@@ -26,11 +26,6 @@
 
 let globalProjectAnnotations: NamedOrDefaultProjectAnnotations<any> = {};
 
-<<<<<<< HEAD
-export function getPortableStoryWrapperId(storyId: string) {
-  return `storybook-story-${storyId}`;
-}
-
 function extractAnnotation<TRenderer extends Renderer = Renderer>(
   annotation: NamedOrDefaultProjectAnnotations<TRenderer>
 ) {
@@ -40,8 +35,6 @@
   return 'default' in annotation ? annotation.default : annotation;
 }
 
-=======
->>>>>>> cfb2fbee
 export function setProjectAnnotations<TRenderer extends Renderer = Renderer>(
   projectAnnotations:
     | NamedOrDefaultProjectAnnotations<TRenderer>
