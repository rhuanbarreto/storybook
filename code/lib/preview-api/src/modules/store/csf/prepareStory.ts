--- conflicted
+++ resolved
@@ -21,13 +21,9 @@
   StoryContextForLoaders,
   StrictArgTypes,
 } from '@storybook/types';
-<<<<<<< HEAD
-import { includeConditionalArg, combineTags } from '@storybook/csf';
+import { type CleanupCallback, includeConditionalArg, combineTags } from '@storybook/csf';
 import { global as globalThis } from '@storybook/global';
 import { once } from '@storybook/client-logger';
-=======
-import { type CleanupCallback, includeConditionalArg } from '@storybook/csf';
->>>>>>> 1e0e8220
 
 import { applyHooks } from '../../addons';
 import { combineParameters } from '../parameters';
