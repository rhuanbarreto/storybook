/* eslint-disable no-underscore-dangle */
/**
 * @vitest-environment jsdom
 */
import { describe, beforeEach, afterEach, it, expect, vi } from 'vitest';
import { STORY_RENDERED, STORY_UNCHANGED, SET_INDEX, CONFIG_ERROR } from '@storybook/core-events';

import type { ModuleExports, Path } from '@storybook/types';
import { global } from '@storybook/global';
import { setGlobalRender } from '../../client-api';
import {
  waitForRender,
  waitForEvents,
  waitForQuiescence,
  emitter,
  mockChannel,
} from '../preview-web/PreviewWeb.mockdata';

import { start as realStart } from './start';
import type { Loadable } from './executeLoadable';

vi.mock('@storybook/global', () => ({
  global: {
    ...globalThis,
    window: globalThis,
    history: { replaceState: vi.fn() },
    document: {
      location: {
        pathname: 'pathname',
        search: '?id=*',
      },
    },
    DOCS_OPTIONS: {},
  },
}));

// console.log(global);

vi.mock('@storybook/channels', () => ({
  createBrowserChannel: () => mockChannel,
}));
vi.mock('@storybook/client-logger');
vi.mock('react-dom');

// for the auto-title test
vi.mock('../../store', async (importOriginal) => {
  return {
    ...(await importOriginal<typeof import('../../store')>()),
    userOrAutoTitle: (importPath: Path, specifier: any, userTitle?: string) =>
      userTitle || 'auto-title',
  };
});

vi.mock('../../preview-web', async (importOriginal) => {
  const actualPreviewWeb = await importOriginal<typeof import('../../preview-web')>();

  class OverloadPreviewWeb extends actualPreviewWeb.PreviewWeb<any> {
    constructor() {
      super();

      // @ts-expect-error (incomplete)
      this.view = {
        ...Object.fromEntries(
          Object.getOwnPropertyNames(this.view.constructor.prototype).map((key) => [key, vi.fn()])
        ),
        prepareForDocs: vi.fn().mockReturnValue('docs-root'),
        prepareForStory: vi.fn().mockReturnValue('story-root'),
      };
    }
  }
  return {
    ...actualPreviewWeb,
    PreviewWeb: OverloadPreviewWeb,
  };
});

beforeEach(() => {
  mockChannel.emit.mockClear();
  // Preview doesn't clean itself up as it isn't designed to ever be stopped :shrug:
  emitter.removeAllListeners();
});

const start: typeof realStart = (...args) => {
  const result = realStart(...args);

  const configure: typeof result['configure'] = (
    framework: string,
    loadable: Loadable,
    m?: NodeModule,
    disableBackwardCompatibility = false
  ) => result.configure(framework, loadable, m, disableBackwardCompatibility);

  return {
    ...result,
    configure,
  };
};
afterEach(() => {
  // I'm not sure why this is required (it seems just afterEach is required really)
  mockChannel.emit.mockClear();
});

function makeRequireContext(importMap: Record<Path, ModuleExports>) {
  const req = (path: Path) => importMap[path];
  req.keys = () => Object.keys(importMap);
  return req;
}

describe('start', () => {
  beforeEach(() => {
    global.DOCS_OPTIONS = {};
    // @ts-expect-error (setting this to undefined is indeed what we want to do)
    global.__STORYBOOK_CLIENT_API__ = undefined;
    // @ts-expect-error (setting this to undefined is indeed what we want to do)
    global.__STORYBOOK_PREVIEW__ = undefined;
    // @ts-expect-error (setting this to undefined is indeed what we want to do)
    global.IS_STORYBOOK = undefined;
  });
<<<<<<< HEAD
  describe('when configure is called with storiesOf only', () => {
    it('loads and renders the first story correctly', async () => {
      const renderToCanvas = vi.fn();

      const { configure, clientApi } = start(renderToCanvas);

      configure('test', () => {
        clientApi
          .storiesOf('Component A', { id: 'file1' } as NodeModule)
          .add('Story One', vi.fn<any>())
          .add('Story Two', vi.fn<any>());

        clientApi
          .storiesOf('Component B', { id: 'file2' } as NodeModule)
          .add('Story Three', vi.fn<any>());
      });

      await waitForRender();

      expect(mockChannel.emit.mock.calls.find((call) => call[0] === SET_INDEX)?.[1])
        .toMatchInlineSnapshot(`
          {
            "entries": {
              "component-a--story-one": {
                "argTypes": {},
                "args": {},
                "componentId": "component-a",
                "id": "component-a--story-one",
                "importPath": "file1",
                "initialArgs": {},
                "name": "Story One",
                "parameters": {
                  "__id": "component-a--story-one",
                  "__isArgsStory": false,
                  "fileName": "file1",
                  "renderer": "test",
                },
                "tags": [
                  "story",
                ],
                "title": "Component A",
                "type": "story",
              },
              "component-a--story-two": {
                "argTypes": {},
                "args": {},
                "componentId": "component-a",
                "id": "component-a--story-two",
                "importPath": "file1",
                "initialArgs": {},
                "name": "Story Two",
                "parameters": {
                  "__id": "component-a--story-two",
                  "__isArgsStory": false,
                  "fileName": "file1",
                  "renderer": "test",
                },
                "tags": [
                  "story",
                ],
                "title": "Component A",
                "type": "story",
              },
              "component-b--story-three": {
                "argTypes": {},
                "args": {},
                "componentId": "component-b",
                "id": "component-b--story-three",
                "importPath": "file2",
                "initialArgs": {},
                "name": "Story Three",
                "parameters": {
                  "__id": "component-b--story-three",
                  "__isArgsStory": false,
                  "fileName": "file2",
                  "renderer": "test",
                },
                "tags": [
                  "story",
                ],
                "title": "Component B",
                "type": "story",
              },
            },
            "v": 4,
          }
        `);

      await waitForRender();
      expect(mockChannel.emit).toHaveBeenCalledWith(STORY_RENDERED, 'component-a--story-one');

      expect(renderToCanvas).toHaveBeenCalledWith(
        expect.objectContaining({
          id: 'component-a--story-one',
        }),
        'story-root'
      );
    });

    it('deals with stories with "default" name', async () => {
      const renderToCanvas = vi.fn();

      const { configure, clientApi } = start(renderToCanvas);

      configure('test', () => {
        clientApi
          .storiesOf('Component A', { id: 'file1' } as NodeModule)
          .add('default', vi.fn<any>());
      });

      await waitForRender();

      expect(mockChannel.emit).toHaveBeenCalledWith(STORY_RENDERED, 'component-a--default');
    });

    it('deals with stories with camel-cased names', async () => {
      const renderToCanvas = vi.fn();

      const { configure, clientApi } = start(renderToCanvas);

      configure('test', () => {
        clientApi
          .storiesOf('Component A', { id: 'file1' } as NodeModule)
          .add('storyOne', vi.fn<any>());
      });

      await waitForRender();

      expect(mockChannel.emit).toHaveBeenCalledWith(STORY_RENDERED, 'component-a--storyone');
    });

    it('deals with stories with spaces in the name', async () => {
      const renderToCanvas = vi.fn();

      const { configure, clientApi } = start(renderToCanvas);

      configure('test', () => {
        clientApi
          .storiesOf('Component A', { id: 'file1' } as NodeModule)
          .add('Story One', vi.fn<any>());
      });

      await waitForRender();

      expect(mockChannel.emit).toHaveBeenCalledWith(STORY_RENDERED, 'component-a--story-one');
    });

    // https://github.com/storybookjs/storybook/issues/16303
    it('deals with stories with numeric names', async () => {
      const renderToCanvas = vi.fn();

      const { configure, clientApi } = start(renderToCanvas);

      configure('test', () => {
        clientApi
          .storiesOf('Component A', { id: 'file1' } as NodeModule)
          .add('story0', vi.fn<any>());
      });

      await waitForRender();

      expect(mockChannel.emit).toHaveBeenCalledWith(STORY_RENDERED, 'component-a--story0');
    });

    it('deals with storiesOf from the same file twice', async () => {
      const renderToCanvas = vi.fn();

      const { configure, clientApi } = start(renderToCanvas);

      configure('test', () => {
        clientApi
          .storiesOf('Component A', { id: 'file1' } as NodeModule)
          .add('default', vi.fn<any>());
        clientApi
          .storiesOf('Component B', { id: 'file1' } as NodeModule)
          .add('default', vi.fn<any>());
        clientApi
          .storiesOf('Component C', { id: 'file1' } as NodeModule)
          .add('default', vi.fn<any>());
      });

      await waitForRender();
      expect(mockChannel.emit).toHaveBeenCalledWith(STORY_RENDERED, 'component-a--default');

      const storiesOfData = mockChannel.emit.mock.calls.find((call) => call[0] === SET_INDEX)?.[1];
      expect(Object.values(storiesOfData.entries).map((s: any) => s.parameters.fileName)).toEqual([
        'file1',
        'file1-2',
        'file1-3',
      ]);
    });

    it('allows setting compomnent/args/argTypes via a parameter', async () => {
      const renderToCanvas = vi.fn(({ storyFn }) => storyFn());

      const { configure, clientApi } = start(renderToCanvas);

      const component = {};
      configure('test', () => {
        clientApi
          .storiesOf('Component A', { id: 'file1' } as NodeModule)
          .addParameters({
            component,
            args: { a: 'a' },
            argTypes: { a: { type: 'string' } },
          })
          .add('default', vi.fn<any>(), {
            args: { b: 'b' },
            argTypes: { b: { type: 'string' } },
          });
      });

      await waitForRender();

      expect(renderToCanvas).toHaveBeenCalledWith(
        expect.objectContaining({
          storyContext: expect.objectContaining({
            component,
            args: { a: 'a', b: 'b' },
            argTypes: {
              a: { name: 'a', type: { name: 'string' } },
              b: { name: 'b', type: { name: 'string' } },
            },
          }),
        }),
        'story-root'
      );

      expect(global.IS_STORYBOOK).toBe(true);
    });

    it('supports forceRerender()', async () => {
      const renderToCanvas = vi.fn(({ storyFn }) => storyFn());

      const { configure, clientApi, forceReRender } = start(renderToCanvas);

      configure('test', () => {
        clientApi
          .storiesOf('Component A', { id: 'file1' } as NodeModule)
          .add('default', vi.fn<any>());
      });

      await waitForRender();
      expect(mockChannel.emit).toHaveBeenCalledWith(STORY_RENDERED, 'component-a--default');

      mockChannel.emit.mockClear();
      forceReRender();

      await waitForRender();
      expect(mockChannel.emit).toHaveBeenCalledWith(STORY_RENDERED, 'component-a--default');
    });

    it('supports HMR when a story file changes', async () => {
      const renderToCanvas = vi.fn(({ storyFn }) => storyFn());

      const { configure, clientApi } = start(renderToCanvas);

      let disposeCallback: () => void = () => {};
      const module = {
        id: 'file1',
        hot: {
          accept: vi.fn(),
          dispose(cb: () => void) {
            disposeCallback = cb;
          },
        },
      };
      const firstImplementation = vi.fn();
      configure('test', () => {
        clientApi.storiesOf('Component A', module as any).add('default', firstImplementation);
      });

      await waitForRender();
      expect(mockChannel.emit).toHaveBeenCalledWith(STORY_RENDERED, 'component-a--default');
      expect(firstImplementation).toHaveBeenCalled();
      expect(module.hot.accept).toHaveBeenCalled();
      expect(disposeCallback).toBeDefined();

      mockChannel.emit.mockClear();
      disposeCallback();
      const secondImplementation = vi.fn();
      clientApi.storiesOf('Component A', module as any).add('default', secondImplementation);

      await waitForRender();
      expect(mockChannel.emit).toHaveBeenCalledWith(STORY_RENDERED, 'component-a--default');
      expect(secondImplementation).toHaveBeenCalled();
    });

    it('re-emits SET_INDEX when a story is added', async () => {
      const renderToCanvas = vi.fn(({ storyFn }) => storyFn());

      const { configure, clientApi } = start(renderToCanvas);

      let disposeCallback: () => void = () => {};
      const module = {
        id: 'file1',
        hot: {
          accept: vi.fn(),
          dispose(cb: () => void) {
            disposeCallback = cb;
          },
        },
      };
      configure('test', () => {
        clientApi.storiesOf('Component A', module as any).add('default', vi.fn<any>());
      });

      await waitForRender();

      mockChannel.emit.mockClear();
      disposeCallback();
      clientApi
        .storiesOf('Component A', module as any)
        .add('default', vi.fn<any>())
        .add('new', vi.fn<any>());

      await waitForEvents([SET_INDEX]);
      expect(mockChannel.emit.mock.calls.find((call) => call[0] === SET_INDEX)?.[1])
        .toMatchInlineSnapshot(`
          {
            "entries": {
              "component-a--default": {
                "argTypes": {},
                "args": {},
                "componentId": "component-a",
                "id": "component-a--default",
                "importPath": "file1",
                "initialArgs": {},
                "name": "default",
                "parameters": {
                  "__id": "component-a--default",
                  "__isArgsStory": false,
                  "fileName": "file1",
                  "renderer": "test",
                },
                "tags": [
                  "story",
                ],
                "title": "Component A",
                "type": "story",
              },
              "component-a--new": {
                "argTypes": {},
                "args": {},
                "componentId": "component-a",
                "id": "component-a--new",
                "importPath": "file1",
                "initialArgs": {},
                "name": "new",
                "parameters": {
                  "__id": "component-a--new",
                  "__isArgsStory": false,
                  "fileName": "file1",
                  "renderer": "test",
                },
                "tags": [
                  "story",
                ],
                "title": "Component A",
                "type": "story",
              },
            },
            "v": 4,
          }
        `);
    });

    it('re-emits SET_INDEX when a story file is removed', async () => {
      const renderToCanvas = vi.fn(({ storyFn }) => storyFn());

      const { configure, clientApi } = start(renderToCanvas);

      let disposeCallback: () => void = () => {};
      const moduleB = {
        id: 'file2',
        hot: {
          accept: vi.fn(),
          dispose(cb: () => void) {
            disposeCallback = cb;
          },
        },
      };
      configure('test', () => {
        clientApi.storiesOf('Component A', { id: 'file1' } as any).add('default', vi.fn<any>());
        clientApi.storiesOf('Component B', moduleB as any).add('default', vi.fn<any>());
      });

      await waitForEvents([SET_INDEX]);
      expect(mockChannel.emit.mock.calls.find((call) => call[0] === SET_INDEX)?.[1])
        .toMatchInlineSnapshot(`
          {
            "entries": {
              "component-a--default": {
                "argTypes": {},
                "args": {},
                "componentId": "component-a",
                "id": "component-a--default",
                "importPath": "file1",
                "initialArgs": {},
                "name": "default",
                "parameters": {
                  "__id": "component-a--default",
                  "__isArgsStory": false,
                  "fileName": "file1",
                  "renderer": "test",
                },
                "tags": [
                  "story",
                ],
                "title": "Component A",
                "type": "story",
              },
              "component-b--default": {
                "argTypes": {},
                "args": {},
                "componentId": "component-b",
                "id": "component-b--default",
                "importPath": "file2",
                "initialArgs": {},
                "name": "default",
                "parameters": {
                  "__id": "component-b--default",
                  "__isArgsStory": false,
                  "fileName": "file2",
                  "renderer": "test",
                },
                "tags": [
                  "story",
                ],
                "title": "Component B",
                "type": "story",
              },
            },
            "v": 4,
          }
        `);
      mockChannel.emit.mockClear();
      disposeCallback();

      await waitForEvents([SET_INDEX]);
      expect(mockChannel.emit.mock.calls.find((call) => call[0] === SET_INDEX)?.[1])
        .toMatchInlineSnapshot(`
          {
            "entries": {
              "component-a--default": {
                "argTypes": {},
                "args": {},
                "componentId": "component-a",
                "id": "component-a--default",
                "importPath": "file1",
                "initialArgs": {},
                "name": "default",
                "parameters": {
                  "__id": "component-a--default",
                  "__isArgsStory": false,
                  "fileName": "file1",
                  "renderer": "test",
                },
                "tags": [
                  "story",
                ],
                "title": "Component A",
                "type": "story",
              },
            },
            "v": 4,
          }
        `);
    });
  });
=======
>>>>>>> 8097dc7f

  const componentCExports = {
    default: {
      title: 'Component C',
      tags: ['component-tag', 'autodocs'],
    },
    StoryOne: {
      render: vi.fn(),
      tags: ['story-tag'],
    },
    StoryTwo: vi.fn(),
  };

  describe('when configure is called with CSF only', () => {
    it('loads and renders the first story correctly', async () => {
      const renderToCanvas = vi.fn();

      const { configure } = start(renderToCanvas);
      configure('test', () => [componentCExports]);

      await waitForRender();
      expect(mockChannel.emit.mock.calls.find((call) => call[0] === SET_INDEX)?.[1])
        .toMatchInlineSnapshot(`
          {
            "entries": {
              "component-c--story-one": {
                "argTypes": {},
                "args": {},
                "id": "component-c--story-one",
                "importPath": "exports-map-0",
                "initialArgs": {},
                "name": "Story One",
                "parameters": {
                  "__isArgsStory": false,
                  "fileName": "exports-map-0",
                  "renderer": "test",
                },
                "tags": [
                  "story-tag",
                  "story",
                ],
                "title": "Component C",
                "type": "story",
              },
              "component-c--story-two": {
                "argTypes": {},
                "args": {},
                "id": "component-c--story-two",
                "importPath": "exports-map-0",
                "initialArgs": {},
                "name": "Story Two",
                "parameters": {
                  "__isArgsStory": false,
                  "fileName": "exports-map-0",
                  "renderer": "test",
                },
                "tags": [
                  "component-tag",
                  "autodocs",
                  "story",
                ],
                "title": "Component C",
                "type": "story",
              },
            },
            "v": 4,
          }
        `);

      await waitForRender();
      expect(mockChannel.emit).toHaveBeenCalledWith(STORY_RENDERED, 'component-c--story-one');

      expect(renderToCanvas).toHaveBeenCalledWith(
        expect.objectContaining({
          id: 'component-c--story-one',
        }),
        'story-root'
      );
    });

    it('supports HMR when a story file changes', async () => {
      const renderToCanvas = vi.fn(({ storyFn }) => storyFn());

      let disposeCallback: (data: object) => void = () => {};
      const module = {
        id: 'file1',
        hot: {
          data: {},
          accept: vi.fn(),
          dispose(cb: () => void) {
            disposeCallback = cb;
          },
        },
      };

      const { configure } = start(renderToCanvas);
      configure('test', () => [componentCExports], module as any);

      await waitForRender();
      expect(mockChannel.emit).toHaveBeenCalledWith(STORY_RENDERED, 'component-c--story-one');
      expect(componentCExports.StoryOne.render).toHaveBeenCalled();
      expect(module.hot.accept).toHaveBeenCalled();
      expect(disposeCallback).toBeDefined();

      mockChannel.emit.mockClear();
      disposeCallback(module.hot.data);
      const secondImplementation = vi.fn();
      configure(
        'test',
        () => [{ ...componentCExports, StoryOne: secondImplementation }],
        module as any
      );

      await waitForRender();
      expect(mockChannel.emit).toHaveBeenCalledWith(STORY_RENDERED, 'component-c--story-one');
      expect(secondImplementation).toHaveBeenCalled();
    });

    it('re-emits SET_INDEX when a story is added', async () => {
      const renderToCanvas = vi.fn(({ storyFn }) => storyFn());

      let disposeCallback: (data: object) => void = () => {};
      const module = {
        id: 'file1',
        hot: {
          data: {},
          accept: vi.fn(),
          dispose(cb: () => void) {
            disposeCallback = cb;
          },
        },
      };
      const { configure } = start(renderToCanvas);
      configure('test', () => [componentCExports], module as any);

      await waitForRender();

      mockChannel.emit.mockClear();
      disposeCallback(module.hot.data);
      configure('test', () => [{ ...componentCExports, StoryThree: vi.fn() }], module as any);

      await waitForEvents([SET_INDEX]);
      expect(mockChannel.emit.mock.calls.find((call) => call[0] === SET_INDEX)?.[1])
        .toMatchInlineSnapshot(`
          {
            "entries": {
              "component-c--story-one": {
                "argTypes": {},
                "args": {},
                "id": "component-c--story-one",
                "importPath": "exports-map-0",
                "initialArgs": {},
                "name": "Story One",
                "parameters": {
                  "__isArgsStory": false,
                  "fileName": "exports-map-0",
                  "renderer": "test",
                },
                "tags": [
                  "story-tag",
                  "story",
                ],
                "title": "Component C",
                "type": "story",
              },
              "component-c--story-three": {
                "argTypes": {},
                "args": {},
                "id": "component-c--story-three",
                "importPath": "exports-map-0",
                "initialArgs": {},
                "name": "Story Three",
                "parameters": {
                  "__isArgsStory": false,
                  "fileName": "exports-map-0",
                  "renderer": "test",
                },
                "tags": [
                  "component-tag",
                  "autodocs",
                  "story",
                ],
                "title": "Component C",
                "type": "story",
              },
              "component-c--story-two": {
                "argTypes": {},
                "args": {},
                "id": "component-c--story-two",
                "importPath": "exports-map-0",
                "initialArgs": {},
                "name": "Story Two",
                "parameters": {
                  "__isArgsStory": false,
                  "fileName": "exports-map-0",
                  "renderer": "test",
                },
                "tags": [
                  "component-tag",
                  "autodocs",
                  "story",
                ],
                "title": "Component C",
                "type": "story",
              },
            },
            "v": 4,
          }
        `);
    });

    it('re-emits SET_INDEX when a story file is removed', async () => {
      const renderToCanvas = vi.fn(({ storyFn }) => storyFn());

      let disposeCallback: (data: object) => void = () => {};
      const module = {
        id: 'file1',
        hot: {
          data: {},
          accept: vi.fn(),
          dispose(cb: () => void) {
            disposeCallback = cb;
          },
        },
      };
      const { configure } = start(renderToCanvas);
      configure(
        'test',
        () => [componentCExports, { default: { title: 'Component D' }, StoryFour: vi.fn() }],
        module as any
      );

      await waitForEvents([SET_INDEX]);
      expect(mockChannel.emit.mock.calls.find((call) => call[0] === SET_INDEX)?.[1])
        .toMatchInlineSnapshot(`
          {
            "entries": {
              "component-c--story-one": {
                "argTypes": {},
                "args": {},
                "id": "component-c--story-one",
                "importPath": "exports-map-0",
                "initialArgs": {},
                "name": "Story One",
                "parameters": {
                  "__isArgsStory": false,
                  "fileName": "exports-map-0",
                  "renderer": "test",
                },
                "tags": [
                  "story-tag",
                  "story",
                ],
                "title": "Component C",
                "type": "story",
              },
              "component-c--story-two": {
                "argTypes": {},
                "args": {},
                "id": "component-c--story-two",
                "importPath": "exports-map-0",
                "initialArgs": {},
                "name": "Story Two",
                "parameters": {
                  "__isArgsStory": false,
                  "fileName": "exports-map-0",
                  "renderer": "test",
                },
                "tags": [
                  "component-tag",
                  "autodocs",
                  "story",
                ],
                "title": "Component C",
                "type": "story",
              },
              "component-d--story-four": {
                "argTypes": {},
                "args": {},
                "id": "component-d--story-four",
                "importPath": "exports-map-1",
                "initialArgs": {},
                "name": "Story Four",
                "parameters": {
                  "__isArgsStory": false,
                  "fileName": "exports-map-1",
                  "renderer": "test",
                },
                "tags": [
                  "story",
                ],
                "title": "Component D",
                "type": "story",
              },
            },
            "v": 4,
          }
        `);
      await waitForRender();

      mockChannel.emit.mockClear();
      disposeCallback(module.hot.data);
      configure('test', () => [componentCExports], module as any);

      await waitForEvents([SET_INDEX]);
      expect(mockChannel.emit.mock.calls.find((call) => call[0] === SET_INDEX)?.[1])
        .toMatchInlineSnapshot(`
          {
            "entries": {
              "component-c--story-one": {
                "argTypes": {},
                "args": {},
                "id": "component-c--story-one",
                "importPath": "exports-map-0",
                "initialArgs": {},
                "name": "Story One",
                "parameters": {
                  "__isArgsStory": false,
                  "fileName": "exports-map-0",
                  "renderer": "test",
                },
                "tags": [
                  "story-tag",
                  "story",
                ],
                "title": "Component C",
                "type": "story",
              },
              "component-c--story-two": {
                "argTypes": {},
                "args": {},
                "id": "component-c--story-two",
                "importPath": "exports-map-0",
                "initialArgs": {},
                "name": "Story Two",
                "parameters": {
                  "__isArgsStory": false,
                  "fileName": "exports-map-0",
                  "renderer": "test",
                },
                "tags": [
                  "component-tag",
                  "autodocs",
                  "story",
                ],
                "title": "Component C",
                "type": "story",
              },
            },
            "v": 4,
          }
        `);

      await waitForEvents([STORY_UNCHANGED]);
    });

    it('allows you to override the render function in project annotations', async () => {
      const renderToCanvas = vi.fn(({ storyFn }) => storyFn());
      const frameworkRender = vi.fn();

      const { configure } = start(renderToCanvas, { render: frameworkRender });

      const projectRender = vi.fn();
      setGlobalRender(projectRender);
      configure('test', () => {
        return [
          {
            default: {
              title: 'Component A',
              component: vi.fn(),
            },
            StoryOne: {},
          },
        ];
      });

      await waitForRender();
      expect(mockChannel.emit).toHaveBeenCalledWith(STORY_RENDERED, 'component-a--story-one');

      expect(frameworkRender).not.toHaveBeenCalled();
      expect(projectRender).toHaveBeenCalled();
    });

    describe('docs', () => {
      beforeEach(() => {
        global.DOCS_OPTIONS = {};
      });

      // NOTE: MDX files are only ever passed as CSF
      it('sends over docs only stories as entries', async () => {
        const renderToCanvas = vi.fn();

        const { configure } = start(renderToCanvas);

        configure(
          'test',
          makeRequireContext({
            './Introduction.stories.mdx': {
              default: { title: 'Introduction', tags: ['stories-mdx'] },
              _Page: { name: 'Page', parameters: { docsOnly: true } },
            },
          })
        );

        await waitForEvents([SET_INDEX]);
        expect(mockChannel.emit.mock.calls.find((call) => call[0] === SET_INDEX)?.[1])
          .toMatchInlineSnapshot(`
            {
              "entries": {
                "introduction": {
                  "id": "introduction",
                  "importPath": "./Introduction.stories.mdx",
                  "name": undefined,
                  "parameters": {
                    "fileName": "./Introduction.stories.mdx",
                    "renderer": "test",
                  },
                  "storiesImports": [],
                  "tags": [
                    "stories-mdx",
                    "docs",
                  ],
                  "title": "Introduction",
                  "type": "docs",
                },
              },
              "v": 4,
            }
          `);

        // Wait a second to let the docs "render" finish (and maybe throw)
        await waitForQuiescence();
      });

      it('errors on .mdx files', async () => {
        const renderToCanvas = vi.fn();

        const { configure } = start(renderToCanvas);

        configure(
          'test',
          makeRequireContext({
            './Introduction.mdx': {
              default: () => 'some mdx function',
            },
          })
        );

        await waitForEvents([CONFIG_ERROR]);
        expect(mockChannel.emit.mock.calls.find((call) => call[0] === CONFIG_ERROR)?.[1])
          .toMatchInlineSnapshot(`
          [Error: Cannot index \`.mdx\` file (\`./Introduction.mdx\`) in \`storyStoreV7: false\` mode.

          The legacy story store does not support new-style \`.mdx\` files. If the file above
          is not intended to be indexed (i.e. displayed as an entry in the sidebar), either
          exclude it from your \`stories\` glob, or add <Meta isTemplate /> to it.

          If you wanted to index the file, you'll need to name it \`stories.mdx\` and stick to the
          legacy (6.x) MDX API, or use the new store.]
        `);
      });
    });
  });

<<<<<<< HEAD
  describe('when configure is called with a combination', () => {
    it('loads and renders the first story correctly', async () => {
      const renderToCanvas = vi.fn();

      const { configure, clientApi } = start(renderToCanvas);
      configure('test', () => {
        clientApi
          .storiesOf('Component A', { id: 'file1' } as NodeModule)
          .add('Story One', vi.fn<any>())
          .add('Story Two', vi.fn<any>());

        clientApi
          .storiesOf('Component B', { id: 'file2' } as NodeModule)
          .add('Story Three', vi.fn<any>());

        return [componentCExports];
      });

      await waitForRender();
      expect(mockChannel.emit.mock.calls.find((call) => call[0] === SET_INDEX)?.[1])
        .toMatchInlineSnapshot(`
          {
            "entries": {
              "component-a--story-one": {
                "argTypes": {},
                "args": {},
                "componentId": "component-a",
                "id": "component-a--story-one",
                "importPath": "file1",
                "initialArgs": {},
                "name": "Story One",
                "parameters": {
                  "__id": "component-a--story-one",
                  "__isArgsStory": false,
                  "fileName": "file1",
                  "renderer": "test",
                },
                "tags": [
                  "story",
                ],
                "title": "Component A",
                "type": "story",
              },
              "component-a--story-two": {
                "argTypes": {},
                "args": {},
                "componentId": "component-a",
                "id": "component-a--story-two",
                "importPath": "file1",
                "initialArgs": {},
                "name": "Story Two",
                "parameters": {
                  "__id": "component-a--story-two",
                  "__isArgsStory": false,
                  "fileName": "file1",
                  "renderer": "test",
                },
                "tags": [
                  "story",
                ],
                "title": "Component A",
                "type": "story",
              },
              "component-b--story-three": {
                "argTypes": {},
                "args": {},
                "componentId": "component-b",
                "id": "component-b--story-three",
                "importPath": "file2",
                "initialArgs": {},
                "name": "Story Three",
                "parameters": {
                  "__id": "component-b--story-three",
                  "__isArgsStory": false,
                  "fileName": "file2",
                  "renderer": "test",
                },
                "tags": [
                  "story",
                ],
                "title": "Component B",
                "type": "story",
              },
              "component-c--story-one": {
                "argTypes": {},
                "args": {},
                "id": "component-c--story-one",
                "importPath": "exports-map-0",
                "initialArgs": {},
                "name": "Story One",
                "parameters": {
                  "__isArgsStory": false,
                  "fileName": "exports-map-0",
                  "renderer": "test",
                },
                "tags": [
                  "story-tag",
                  "story",
                ],
                "title": "Component C",
                "type": "story",
              },
              "component-c--story-two": {
                "argTypes": {},
                "args": {},
                "id": "component-c--story-two",
                "importPath": "exports-map-0",
                "initialArgs": {},
                "name": "Story Two",
                "parameters": {
                  "__isArgsStory": false,
                  "fileName": "exports-map-0",
                  "renderer": "test",
                },
                "tags": [
                  "component-tag",
                  "autodocs",
                  "story",
                ],
                "title": "Component C",
                "type": "story",
              },
            },
            "v": 4,
          }
        `);

      await waitForRender();
      expect(mockChannel.emit).toHaveBeenCalledWith(STORY_RENDERED, 'component-a--story-one');

      expect(renderToCanvas).toHaveBeenCalledWith(
        expect.objectContaining({
          id: 'component-a--story-one',
        }),
        'story-root'
      );
    });

    describe('autodocs', () => {
      beforeEach(() => {
        global.DOCS_OPTIONS = { autodocs: 'tag', defaultName: 'Docs' };
      });

      it('adds stories for each component with autodocs tag', async () => {
        const renderToCanvas = vi.fn();

        const { configure, clientApi } = start(renderToCanvas);
        configure('test', () => {
          clientApi
            .storiesOf('Component A', { id: 'file1' } as NodeModule)
            .add('Story One', vi.fn<any>())
            .add('Story Two', vi.fn<any>());

          clientApi
            .storiesOf('Component B', { id: 'file2' } as NodeModule)
            .addParameters({ tags: ['autodocs'] })
            .add('Story Three', vi.fn<any>());

          return [componentCExports];
        });

        await waitForRender();
        expect(mockChannel.emit.mock.calls.find((call) => call[0] === SET_INDEX)?.[1])
          .toMatchInlineSnapshot(`
            {
              "entries": {
                "component-a--story-one": {
                  "argTypes": {},
                  "args": {},
                  "componentId": "component-a",
                  "id": "component-a--story-one",
                  "importPath": "file1",
                  "initialArgs": {},
                  "name": "Story One",
                  "parameters": {
                    "__id": "component-a--story-one",
                    "__isArgsStory": false,
                    "fileName": "file1",
                    "renderer": "test",
                  },
                  "tags": [
                    "story",
                  ],
                  "title": "Component A",
                  "type": "story",
                },
                "component-a--story-two": {
                  "argTypes": {},
                  "args": {},
                  "componentId": "component-a",
                  "id": "component-a--story-two",
                  "importPath": "file1",
                  "initialArgs": {},
                  "name": "Story Two",
                  "parameters": {
                    "__id": "component-a--story-two",
                    "__isArgsStory": false,
                    "fileName": "file1",
                    "renderer": "test",
                  },
                  "tags": [
                    "story",
                  ],
                  "title": "Component A",
                  "type": "story",
                },
                "component-b--docs": {
                  "componentId": "component-b",
                  "id": "component-b--docs",
                  "importPath": "file2",
                  "name": "Docs",
                  "parameters": {
                    "fileName": "file2",
                    "renderer": "test",
                  },
                  "storiesImports": [],
                  "tags": [
                    "autodocs",
                    "docs",
                  ],
                  "title": "Component B",
                  "type": "docs",
                },
                "component-b--story-three": {
                  "argTypes": {},
                  "args": {},
                  "componentId": "component-b",
                  "id": "component-b--story-three",
                  "importPath": "file2",
                  "initialArgs": {},
                  "name": "Story Three",
                  "parameters": {
                    "__id": "component-b--story-three",
                    "__isArgsStory": false,
                    "fileName": "file2",
                    "renderer": "test",
                  },
                  "tags": [
                    "autodocs",
                    "story",
                  ],
                  "title": "Component B",
                  "type": "story",
                },
                "component-c--docs": {
                  "id": "component-c--docs",
                  "importPath": "exports-map-0",
                  "name": "Docs",
                  "parameters": {
                    "fileName": "exports-map-0",
                    "renderer": "test",
                  },
                  "storiesImports": [],
                  "tags": [
                    "component-tag",
                    "autodocs",
                    "docs",
                  ],
                  "title": "Component C",
                  "type": "docs",
                },
                "component-c--story-one": {
                  "argTypes": {},
                  "args": {},
                  "id": "component-c--story-one",
                  "importPath": "exports-map-0",
                  "initialArgs": {},
                  "name": "Story One",
                  "parameters": {
                    "__isArgsStory": false,
                    "fileName": "exports-map-0",
                    "renderer": "test",
                  },
                  "tags": [
                    "story-tag",
                    "story",
                  ],
                  "title": "Component C",
                  "type": "story",
                },
                "component-c--story-two": {
                  "argTypes": {},
                  "args": {},
                  "id": "component-c--story-two",
                  "importPath": "exports-map-0",
                  "initialArgs": {},
                  "name": "Story Two",
                  "parameters": {
                    "__isArgsStory": false,
                    "fileName": "exports-map-0",
                    "renderer": "test",
                  },
                  "tags": [
                    "component-tag",
                    "autodocs",
                    "story",
                  ],
                  "title": "Component C",
                  "type": "story",
                },
              },
              "v": 4,
            }
          `);
      });
    });
    describe('when docsOptions.autodocs = true', () => {
      beforeEach(() => {
        global.DOCS_OPTIONS = { autodocs: true, defaultName: 'Docs' };
      });

      it('adds stories for each component with autodocs tag', async () => {
        const renderToDOM = vi.fn();

        const { configure, clientApi } = start(renderToDOM);
        configure('test', () => {
          (clientApi as any).addParameters({
            docs: { renderer: () => ({ render: vi.fn((_, _2, _3, d) => d()) }) },
          });
          clientApi
            .storiesOf('Component A', { id: 'file1' } as NodeModule)
            .add('Story One', vi.fn<any>())
            .add('Story Two', vi.fn<any>());

          clientApi
            .storiesOf('Component B', { id: 'file2' } as NodeModule)
            .addParameters({ tags: ['autodocs'] })
            .add('Story Three', vi.fn<any>());

          return [componentCExports];
        });

        await waitForRender();
        const setIndexData = mockChannel.emit.mock.calls.find((call) => call[0] === SET_INDEX)?.[1];
        expect(Object.keys(setIndexData.entries)).toMatchInlineSnapshot(`
          [
            "component-a--docs",
            "component-a--story-one",
            "component-a--story-two",
            "component-b--docs",
            "component-b--story-three",
            "component-c--docs",
            "component-c--story-one",
            "component-c--story-two",
          ]
        `);
      });
    });
  });

=======
>>>>>>> 8097dc7f
  describe('auto-title', () => {
    const componentDExports = {
      default: {
        component: 'Component D',
      },
      StoryOne: vi.fn(),
    };
    it('loads and renders the first story correctly', async () => {
      const renderToCanvas = vi.fn();

      const { configure } = start(renderToCanvas);
      configure('test', () => [componentDExports]);

      await waitForEvents([SET_INDEX]);
      expect(mockChannel.emit.mock.calls.find((call) => call[0] === SET_INDEX)?.[1])
        .toMatchInlineSnapshot(`
          {
            "entries": {
              "auto-title--story-one": {
                "argTypes": {},
                "args": {},
                "id": "auto-title--story-one",
                "importPath": "exports-map-0",
                "initialArgs": {},
                "name": "Story One",
                "parameters": {
                  "__isArgsStory": false,
                  "fileName": "exports-map-0",
                  "renderer": "test",
                },
                "tags": [
                  "story",
                ],
                "title": "auto-title",
                "type": "story",
              },
            },
            "v": 4,
          }
        `);

      await waitForRender();
    });
  });
});<|MERGE_RESOLUTION|>--- conflicted
+++ resolved
@@ -116,479 +116,6 @@
     // @ts-expect-error (setting this to undefined is indeed what we want to do)
     global.IS_STORYBOOK = undefined;
   });
-<<<<<<< HEAD
-  describe('when configure is called with storiesOf only', () => {
-    it('loads and renders the first story correctly', async () => {
-      const renderToCanvas = vi.fn();
-
-      const { configure, clientApi } = start(renderToCanvas);
-
-      configure('test', () => {
-        clientApi
-          .storiesOf('Component A', { id: 'file1' } as NodeModule)
-          .add('Story One', vi.fn<any>())
-          .add('Story Two', vi.fn<any>());
-
-        clientApi
-          .storiesOf('Component B', { id: 'file2' } as NodeModule)
-          .add('Story Three', vi.fn<any>());
-      });
-
-      await waitForRender();
-
-      expect(mockChannel.emit.mock.calls.find((call) => call[0] === SET_INDEX)?.[1])
-        .toMatchInlineSnapshot(`
-          {
-            "entries": {
-              "component-a--story-one": {
-                "argTypes": {},
-                "args": {},
-                "componentId": "component-a",
-                "id": "component-a--story-one",
-                "importPath": "file1",
-                "initialArgs": {},
-                "name": "Story One",
-                "parameters": {
-                  "__id": "component-a--story-one",
-                  "__isArgsStory": false,
-                  "fileName": "file1",
-                  "renderer": "test",
-                },
-                "tags": [
-                  "story",
-                ],
-                "title": "Component A",
-                "type": "story",
-              },
-              "component-a--story-two": {
-                "argTypes": {},
-                "args": {},
-                "componentId": "component-a",
-                "id": "component-a--story-two",
-                "importPath": "file1",
-                "initialArgs": {},
-                "name": "Story Two",
-                "parameters": {
-                  "__id": "component-a--story-two",
-                  "__isArgsStory": false,
-                  "fileName": "file1",
-                  "renderer": "test",
-                },
-                "tags": [
-                  "story",
-                ],
-                "title": "Component A",
-                "type": "story",
-              },
-              "component-b--story-three": {
-                "argTypes": {},
-                "args": {},
-                "componentId": "component-b",
-                "id": "component-b--story-three",
-                "importPath": "file2",
-                "initialArgs": {},
-                "name": "Story Three",
-                "parameters": {
-                  "__id": "component-b--story-three",
-                  "__isArgsStory": false,
-                  "fileName": "file2",
-                  "renderer": "test",
-                },
-                "tags": [
-                  "story",
-                ],
-                "title": "Component B",
-                "type": "story",
-              },
-            },
-            "v": 4,
-          }
-        `);
-
-      await waitForRender();
-      expect(mockChannel.emit).toHaveBeenCalledWith(STORY_RENDERED, 'component-a--story-one');
-
-      expect(renderToCanvas).toHaveBeenCalledWith(
-        expect.objectContaining({
-          id: 'component-a--story-one',
-        }),
-        'story-root'
-      );
-    });
-
-    it('deals with stories with "default" name', async () => {
-      const renderToCanvas = vi.fn();
-
-      const { configure, clientApi } = start(renderToCanvas);
-
-      configure('test', () => {
-        clientApi
-          .storiesOf('Component A', { id: 'file1' } as NodeModule)
-          .add('default', vi.fn<any>());
-      });
-
-      await waitForRender();
-
-      expect(mockChannel.emit).toHaveBeenCalledWith(STORY_RENDERED, 'component-a--default');
-    });
-
-    it('deals with stories with camel-cased names', async () => {
-      const renderToCanvas = vi.fn();
-
-      const { configure, clientApi } = start(renderToCanvas);
-
-      configure('test', () => {
-        clientApi
-          .storiesOf('Component A', { id: 'file1' } as NodeModule)
-          .add('storyOne', vi.fn<any>());
-      });
-
-      await waitForRender();
-
-      expect(mockChannel.emit).toHaveBeenCalledWith(STORY_RENDERED, 'component-a--storyone');
-    });
-
-    it('deals with stories with spaces in the name', async () => {
-      const renderToCanvas = vi.fn();
-
-      const { configure, clientApi } = start(renderToCanvas);
-
-      configure('test', () => {
-        clientApi
-          .storiesOf('Component A', { id: 'file1' } as NodeModule)
-          .add('Story One', vi.fn<any>());
-      });
-
-      await waitForRender();
-
-      expect(mockChannel.emit).toHaveBeenCalledWith(STORY_RENDERED, 'component-a--story-one');
-    });
-
-    // https://github.com/storybookjs/storybook/issues/16303
-    it('deals with stories with numeric names', async () => {
-      const renderToCanvas = vi.fn();
-
-      const { configure, clientApi } = start(renderToCanvas);
-
-      configure('test', () => {
-        clientApi
-          .storiesOf('Component A', { id: 'file1' } as NodeModule)
-          .add('story0', vi.fn<any>());
-      });
-
-      await waitForRender();
-
-      expect(mockChannel.emit).toHaveBeenCalledWith(STORY_RENDERED, 'component-a--story0');
-    });
-
-    it('deals with storiesOf from the same file twice', async () => {
-      const renderToCanvas = vi.fn();
-
-      const { configure, clientApi } = start(renderToCanvas);
-
-      configure('test', () => {
-        clientApi
-          .storiesOf('Component A', { id: 'file1' } as NodeModule)
-          .add('default', vi.fn<any>());
-        clientApi
-          .storiesOf('Component B', { id: 'file1' } as NodeModule)
-          .add('default', vi.fn<any>());
-        clientApi
-          .storiesOf('Component C', { id: 'file1' } as NodeModule)
-          .add('default', vi.fn<any>());
-      });
-
-      await waitForRender();
-      expect(mockChannel.emit).toHaveBeenCalledWith(STORY_RENDERED, 'component-a--default');
-
-      const storiesOfData = mockChannel.emit.mock.calls.find((call) => call[0] === SET_INDEX)?.[1];
-      expect(Object.values(storiesOfData.entries).map((s: any) => s.parameters.fileName)).toEqual([
-        'file1',
-        'file1-2',
-        'file1-3',
-      ]);
-    });
-
-    it('allows setting compomnent/args/argTypes via a parameter', async () => {
-      const renderToCanvas = vi.fn(({ storyFn }) => storyFn());
-
-      const { configure, clientApi } = start(renderToCanvas);
-
-      const component = {};
-      configure('test', () => {
-        clientApi
-          .storiesOf('Component A', { id: 'file1' } as NodeModule)
-          .addParameters({
-            component,
-            args: { a: 'a' },
-            argTypes: { a: { type: 'string' } },
-          })
-          .add('default', vi.fn<any>(), {
-            args: { b: 'b' },
-            argTypes: { b: { type: 'string' } },
-          });
-      });
-
-      await waitForRender();
-
-      expect(renderToCanvas).toHaveBeenCalledWith(
-        expect.objectContaining({
-          storyContext: expect.objectContaining({
-            component,
-            args: { a: 'a', b: 'b' },
-            argTypes: {
-              a: { name: 'a', type: { name: 'string' } },
-              b: { name: 'b', type: { name: 'string' } },
-            },
-          }),
-        }),
-        'story-root'
-      );
-
-      expect(global.IS_STORYBOOK).toBe(true);
-    });
-
-    it('supports forceRerender()', async () => {
-      const renderToCanvas = vi.fn(({ storyFn }) => storyFn());
-
-      const { configure, clientApi, forceReRender } = start(renderToCanvas);
-
-      configure('test', () => {
-        clientApi
-          .storiesOf('Component A', { id: 'file1' } as NodeModule)
-          .add('default', vi.fn<any>());
-      });
-
-      await waitForRender();
-      expect(mockChannel.emit).toHaveBeenCalledWith(STORY_RENDERED, 'component-a--default');
-
-      mockChannel.emit.mockClear();
-      forceReRender();
-
-      await waitForRender();
-      expect(mockChannel.emit).toHaveBeenCalledWith(STORY_RENDERED, 'component-a--default');
-    });
-
-    it('supports HMR when a story file changes', async () => {
-      const renderToCanvas = vi.fn(({ storyFn }) => storyFn());
-
-      const { configure, clientApi } = start(renderToCanvas);
-
-      let disposeCallback: () => void = () => {};
-      const module = {
-        id: 'file1',
-        hot: {
-          accept: vi.fn(),
-          dispose(cb: () => void) {
-            disposeCallback = cb;
-          },
-        },
-      };
-      const firstImplementation = vi.fn();
-      configure('test', () => {
-        clientApi.storiesOf('Component A', module as any).add('default', firstImplementation);
-      });
-
-      await waitForRender();
-      expect(mockChannel.emit).toHaveBeenCalledWith(STORY_RENDERED, 'component-a--default');
-      expect(firstImplementation).toHaveBeenCalled();
-      expect(module.hot.accept).toHaveBeenCalled();
-      expect(disposeCallback).toBeDefined();
-
-      mockChannel.emit.mockClear();
-      disposeCallback();
-      const secondImplementation = vi.fn();
-      clientApi.storiesOf('Component A', module as any).add('default', secondImplementation);
-
-      await waitForRender();
-      expect(mockChannel.emit).toHaveBeenCalledWith(STORY_RENDERED, 'component-a--default');
-      expect(secondImplementation).toHaveBeenCalled();
-    });
-
-    it('re-emits SET_INDEX when a story is added', async () => {
-      const renderToCanvas = vi.fn(({ storyFn }) => storyFn());
-
-      const { configure, clientApi } = start(renderToCanvas);
-
-      let disposeCallback: () => void = () => {};
-      const module = {
-        id: 'file1',
-        hot: {
-          accept: vi.fn(),
-          dispose(cb: () => void) {
-            disposeCallback = cb;
-          },
-        },
-      };
-      configure('test', () => {
-        clientApi.storiesOf('Component A', module as any).add('default', vi.fn<any>());
-      });
-
-      await waitForRender();
-
-      mockChannel.emit.mockClear();
-      disposeCallback();
-      clientApi
-        .storiesOf('Component A', module as any)
-        .add('default', vi.fn<any>())
-        .add('new', vi.fn<any>());
-
-      await waitForEvents([SET_INDEX]);
-      expect(mockChannel.emit.mock.calls.find((call) => call[0] === SET_INDEX)?.[1])
-        .toMatchInlineSnapshot(`
-          {
-            "entries": {
-              "component-a--default": {
-                "argTypes": {},
-                "args": {},
-                "componentId": "component-a",
-                "id": "component-a--default",
-                "importPath": "file1",
-                "initialArgs": {},
-                "name": "default",
-                "parameters": {
-                  "__id": "component-a--default",
-                  "__isArgsStory": false,
-                  "fileName": "file1",
-                  "renderer": "test",
-                },
-                "tags": [
-                  "story",
-                ],
-                "title": "Component A",
-                "type": "story",
-              },
-              "component-a--new": {
-                "argTypes": {},
-                "args": {},
-                "componentId": "component-a",
-                "id": "component-a--new",
-                "importPath": "file1",
-                "initialArgs": {},
-                "name": "new",
-                "parameters": {
-                  "__id": "component-a--new",
-                  "__isArgsStory": false,
-                  "fileName": "file1",
-                  "renderer": "test",
-                },
-                "tags": [
-                  "story",
-                ],
-                "title": "Component A",
-                "type": "story",
-              },
-            },
-            "v": 4,
-          }
-        `);
-    });
-
-    it('re-emits SET_INDEX when a story file is removed', async () => {
-      const renderToCanvas = vi.fn(({ storyFn }) => storyFn());
-
-      const { configure, clientApi } = start(renderToCanvas);
-
-      let disposeCallback: () => void = () => {};
-      const moduleB = {
-        id: 'file2',
-        hot: {
-          accept: vi.fn(),
-          dispose(cb: () => void) {
-            disposeCallback = cb;
-          },
-        },
-      };
-      configure('test', () => {
-        clientApi.storiesOf('Component A', { id: 'file1' } as any).add('default', vi.fn<any>());
-        clientApi.storiesOf('Component B', moduleB as any).add('default', vi.fn<any>());
-      });
-
-      await waitForEvents([SET_INDEX]);
-      expect(mockChannel.emit.mock.calls.find((call) => call[0] === SET_INDEX)?.[1])
-        .toMatchInlineSnapshot(`
-          {
-            "entries": {
-              "component-a--default": {
-                "argTypes": {},
-                "args": {},
-                "componentId": "component-a",
-                "id": "component-a--default",
-                "importPath": "file1",
-                "initialArgs": {},
-                "name": "default",
-                "parameters": {
-                  "__id": "component-a--default",
-                  "__isArgsStory": false,
-                  "fileName": "file1",
-                  "renderer": "test",
-                },
-                "tags": [
-                  "story",
-                ],
-                "title": "Component A",
-                "type": "story",
-              },
-              "component-b--default": {
-                "argTypes": {},
-                "args": {},
-                "componentId": "component-b",
-                "id": "component-b--default",
-                "importPath": "file2",
-                "initialArgs": {},
-                "name": "default",
-                "parameters": {
-                  "__id": "component-b--default",
-                  "__isArgsStory": false,
-                  "fileName": "file2",
-                  "renderer": "test",
-                },
-                "tags": [
-                  "story",
-                ],
-                "title": "Component B",
-                "type": "story",
-              },
-            },
-            "v": 4,
-          }
-        `);
-      mockChannel.emit.mockClear();
-      disposeCallback();
-
-      await waitForEvents([SET_INDEX]);
-      expect(mockChannel.emit.mock.calls.find((call) => call[0] === SET_INDEX)?.[1])
-        .toMatchInlineSnapshot(`
-          {
-            "entries": {
-              "component-a--default": {
-                "argTypes": {},
-                "args": {},
-                "componentId": "component-a",
-                "id": "component-a--default",
-                "importPath": "file1",
-                "initialArgs": {},
-                "name": "default",
-                "parameters": {
-                  "__id": "component-a--default",
-                  "__isArgsStory": false,
-                  "fileName": "file1",
-                  "renderer": "test",
-                },
-                "tags": [
-                  "story",
-                ],
-                "title": "Component A",
-                "type": "story",
-              },
-            },
-            "v": 4,
-          }
-        `);
-    });
-  });
-=======
->>>>>>> 8097dc7f
 
   const componentCExports = {
     default: {
@@ -1053,359 +580,6 @@
     });
   });
 
-<<<<<<< HEAD
-  describe('when configure is called with a combination', () => {
-    it('loads and renders the first story correctly', async () => {
-      const renderToCanvas = vi.fn();
-
-      const { configure, clientApi } = start(renderToCanvas);
-      configure('test', () => {
-        clientApi
-          .storiesOf('Component A', { id: 'file1' } as NodeModule)
-          .add('Story One', vi.fn<any>())
-          .add('Story Two', vi.fn<any>());
-
-        clientApi
-          .storiesOf('Component B', { id: 'file2' } as NodeModule)
-          .add('Story Three', vi.fn<any>());
-
-        return [componentCExports];
-      });
-
-      await waitForRender();
-      expect(mockChannel.emit.mock.calls.find((call) => call[0] === SET_INDEX)?.[1])
-        .toMatchInlineSnapshot(`
-          {
-            "entries": {
-              "component-a--story-one": {
-                "argTypes": {},
-                "args": {},
-                "componentId": "component-a",
-                "id": "component-a--story-one",
-                "importPath": "file1",
-                "initialArgs": {},
-                "name": "Story One",
-                "parameters": {
-                  "__id": "component-a--story-one",
-                  "__isArgsStory": false,
-                  "fileName": "file1",
-                  "renderer": "test",
-                },
-                "tags": [
-                  "story",
-                ],
-                "title": "Component A",
-                "type": "story",
-              },
-              "component-a--story-two": {
-                "argTypes": {},
-                "args": {},
-                "componentId": "component-a",
-                "id": "component-a--story-two",
-                "importPath": "file1",
-                "initialArgs": {},
-                "name": "Story Two",
-                "parameters": {
-                  "__id": "component-a--story-two",
-                  "__isArgsStory": false,
-                  "fileName": "file1",
-                  "renderer": "test",
-                },
-                "tags": [
-                  "story",
-                ],
-                "title": "Component A",
-                "type": "story",
-              },
-              "component-b--story-three": {
-                "argTypes": {},
-                "args": {},
-                "componentId": "component-b",
-                "id": "component-b--story-three",
-                "importPath": "file2",
-                "initialArgs": {},
-                "name": "Story Three",
-                "parameters": {
-                  "__id": "component-b--story-three",
-                  "__isArgsStory": false,
-                  "fileName": "file2",
-                  "renderer": "test",
-                },
-                "tags": [
-                  "story",
-                ],
-                "title": "Component B",
-                "type": "story",
-              },
-              "component-c--story-one": {
-                "argTypes": {},
-                "args": {},
-                "id": "component-c--story-one",
-                "importPath": "exports-map-0",
-                "initialArgs": {},
-                "name": "Story One",
-                "parameters": {
-                  "__isArgsStory": false,
-                  "fileName": "exports-map-0",
-                  "renderer": "test",
-                },
-                "tags": [
-                  "story-tag",
-                  "story",
-                ],
-                "title": "Component C",
-                "type": "story",
-              },
-              "component-c--story-two": {
-                "argTypes": {},
-                "args": {},
-                "id": "component-c--story-two",
-                "importPath": "exports-map-0",
-                "initialArgs": {},
-                "name": "Story Two",
-                "parameters": {
-                  "__isArgsStory": false,
-                  "fileName": "exports-map-0",
-                  "renderer": "test",
-                },
-                "tags": [
-                  "component-tag",
-                  "autodocs",
-                  "story",
-                ],
-                "title": "Component C",
-                "type": "story",
-              },
-            },
-            "v": 4,
-          }
-        `);
-
-      await waitForRender();
-      expect(mockChannel.emit).toHaveBeenCalledWith(STORY_RENDERED, 'component-a--story-one');
-
-      expect(renderToCanvas).toHaveBeenCalledWith(
-        expect.objectContaining({
-          id: 'component-a--story-one',
-        }),
-        'story-root'
-      );
-    });
-
-    describe('autodocs', () => {
-      beforeEach(() => {
-        global.DOCS_OPTIONS = { autodocs: 'tag', defaultName: 'Docs' };
-      });
-
-      it('adds stories for each component with autodocs tag', async () => {
-        const renderToCanvas = vi.fn();
-
-        const { configure, clientApi } = start(renderToCanvas);
-        configure('test', () => {
-          clientApi
-            .storiesOf('Component A', { id: 'file1' } as NodeModule)
-            .add('Story One', vi.fn<any>())
-            .add('Story Two', vi.fn<any>());
-
-          clientApi
-            .storiesOf('Component B', { id: 'file2' } as NodeModule)
-            .addParameters({ tags: ['autodocs'] })
-            .add('Story Three', vi.fn<any>());
-
-          return [componentCExports];
-        });
-
-        await waitForRender();
-        expect(mockChannel.emit.mock.calls.find((call) => call[0] === SET_INDEX)?.[1])
-          .toMatchInlineSnapshot(`
-            {
-              "entries": {
-                "component-a--story-one": {
-                  "argTypes": {},
-                  "args": {},
-                  "componentId": "component-a",
-                  "id": "component-a--story-one",
-                  "importPath": "file1",
-                  "initialArgs": {},
-                  "name": "Story One",
-                  "parameters": {
-                    "__id": "component-a--story-one",
-                    "__isArgsStory": false,
-                    "fileName": "file1",
-                    "renderer": "test",
-                  },
-                  "tags": [
-                    "story",
-                  ],
-                  "title": "Component A",
-                  "type": "story",
-                },
-                "component-a--story-two": {
-                  "argTypes": {},
-                  "args": {},
-                  "componentId": "component-a",
-                  "id": "component-a--story-two",
-                  "importPath": "file1",
-                  "initialArgs": {},
-                  "name": "Story Two",
-                  "parameters": {
-                    "__id": "component-a--story-two",
-                    "__isArgsStory": false,
-                    "fileName": "file1",
-                    "renderer": "test",
-                  },
-                  "tags": [
-                    "story",
-                  ],
-                  "title": "Component A",
-                  "type": "story",
-                },
-                "component-b--docs": {
-                  "componentId": "component-b",
-                  "id": "component-b--docs",
-                  "importPath": "file2",
-                  "name": "Docs",
-                  "parameters": {
-                    "fileName": "file2",
-                    "renderer": "test",
-                  },
-                  "storiesImports": [],
-                  "tags": [
-                    "autodocs",
-                    "docs",
-                  ],
-                  "title": "Component B",
-                  "type": "docs",
-                },
-                "component-b--story-three": {
-                  "argTypes": {},
-                  "args": {},
-                  "componentId": "component-b",
-                  "id": "component-b--story-three",
-                  "importPath": "file2",
-                  "initialArgs": {},
-                  "name": "Story Three",
-                  "parameters": {
-                    "__id": "component-b--story-three",
-                    "__isArgsStory": false,
-                    "fileName": "file2",
-                    "renderer": "test",
-                  },
-                  "tags": [
-                    "autodocs",
-                    "story",
-                  ],
-                  "title": "Component B",
-                  "type": "story",
-                },
-                "component-c--docs": {
-                  "id": "component-c--docs",
-                  "importPath": "exports-map-0",
-                  "name": "Docs",
-                  "parameters": {
-                    "fileName": "exports-map-0",
-                    "renderer": "test",
-                  },
-                  "storiesImports": [],
-                  "tags": [
-                    "component-tag",
-                    "autodocs",
-                    "docs",
-                  ],
-                  "title": "Component C",
-                  "type": "docs",
-                },
-                "component-c--story-one": {
-                  "argTypes": {},
-                  "args": {},
-                  "id": "component-c--story-one",
-                  "importPath": "exports-map-0",
-                  "initialArgs": {},
-                  "name": "Story One",
-                  "parameters": {
-                    "__isArgsStory": false,
-                    "fileName": "exports-map-0",
-                    "renderer": "test",
-                  },
-                  "tags": [
-                    "story-tag",
-                    "story",
-                  ],
-                  "title": "Component C",
-                  "type": "story",
-                },
-                "component-c--story-two": {
-                  "argTypes": {},
-                  "args": {},
-                  "id": "component-c--story-two",
-                  "importPath": "exports-map-0",
-                  "initialArgs": {},
-                  "name": "Story Two",
-                  "parameters": {
-                    "__isArgsStory": false,
-                    "fileName": "exports-map-0",
-                    "renderer": "test",
-                  },
-                  "tags": [
-                    "component-tag",
-                    "autodocs",
-                    "story",
-                  ],
-                  "title": "Component C",
-                  "type": "story",
-                },
-              },
-              "v": 4,
-            }
-          `);
-      });
-    });
-    describe('when docsOptions.autodocs = true', () => {
-      beforeEach(() => {
-        global.DOCS_OPTIONS = { autodocs: true, defaultName: 'Docs' };
-      });
-
-      it('adds stories for each component with autodocs tag', async () => {
-        const renderToDOM = vi.fn();
-
-        const { configure, clientApi } = start(renderToDOM);
-        configure('test', () => {
-          (clientApi as any).addParameters({
-            docs: { renderer: () => ({ render: vi.fn((_, _2, _3, d) => d()) }) },
-          });
-          clientApi
-            .storiesOf('Component A', { id: 'file1' } as NodeModule)
-            .add('Story One', vi.fn<any>())
-            .add('Story Two', vi.fn<any>());
-
-          clientApi
-            .storiesOf('Component B', { id: 'file2' } as NodeModule)
-            .addParameters({ tags: ['autodocs'] })
-            .add('Story Three', vi.fn<any>());
-
-          return [componentCExports];
-        });
-
-        await waitForRender();
-        const setIndexData = mockChannel.emit.mock.calls.find((call) => call[0] === SET_INDEX)?.[1];
-        expect(Object.keys(setIndexData.entries)).toMatchInlineSnapshot(`
-          [
-            "component-a--docs",
-            "component-a--story-one",
-            "component-a--story-two",
-            "component-b--docs",
-            "component-b--story-three",
-            "component-c--docs",
-            "component-c--story-one",
-            "component-c--story-two",
-          ]
-        `);
-      });
-    });
-  });
-
-=======
->>>>>>> 8097dc7f
   describe('auto-title', () => {
     const componentDExports = {
       default: {
