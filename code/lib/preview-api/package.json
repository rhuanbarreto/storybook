{
  "name": "@storybook/preview-api",
  "version": "8.1.0-alpha.7",
  "description": "",
  "keywords": [
    "storybook"
  ],
  "homepage": "https://github.com/storybookjs/storybook/tree/next/code/lib/preview-api",
  "bugs": {
    "url": "https://github.com/storybookjs/storybook/issues"
  },
  "repository": {
    "type": "git",
    "url": "https://github.com/storybookjs/storybook.git",
    "directory": "code/lib/preview-api"
  },
  "funding": {
    "type": "opencollective",
    "url": "https://opencollective.com/storybook"
  },
  "license": "MIT",
  "sideEffects": false,
  "exports": {
    ".": {
      "types": "./dist/index.d.ts",
      "import": "./dist/index.mjs",
      "require": "./dist/index.js"
    },
    "./package.json": "./package.json"
  },
  "main": "dist/index.js",
  "module": "dist/index.mjs",
  "react-native": "dist/index.mjs",
  "types": "dist/index.d.ts",
  "files": [
    "dist/**/*",
    "README.md",
    "*.js",
    "*.d.ts",
    "!src/**/*"
  ],
  "scripts": {
    "check": "node --loader ../../../scripts/node_modules/esbuild-register/loader.js -r ../../../scripts/node_modules/esbuild-register/register.js ../../../scripts/prepare/check.ts",
    "prep": "node --loader ../../../scripts/node_modules/esbuild-register/loader.js -r ../../../scripts/node_modules/esbuild-register/register.js ../../../scripts/prepare/bundle.ts"
  },
  "dependencies": {
    "@storybook/channels": "workspace:*",
    "@storybook/client-logger": "workspace:*",
    "@storybook/core-events": "workspace:*",
<<<<<<< HEAD
    "@storybook/csf": "0.1.5--canary.82.2c2dd28.0",
=======
    "@storybook/csf": "^0.1.5",
>>>>>>> 16d5b72d
    "@storybook/global": "^5.0.0",
    "@storybook/types": "workspace:*",
    "@types/qs": "^6.9.5",
    "dequal": "^2.0.2",
    "lodash": "^4.17.21",
    "memoizerific": "^1.11.3",
    "qs": "^6.10.0",
    "tiny-invariant": "^1.3.1",
    "ts-dedent": "^2.0.0",
    "util-deprecate": "^1.0.2"
  },
  "devDependencies": {
    "@storybook/core-common": "workspace:*",
    "ansi-to-html": "^0.6.11",
    "slash": "^5.0.0"
  },
  "publishConfig": {
    "access": "public"
  },
  "bundler": {
    "entries": [
      "./src/index.ts"
    ]
  },
  "gitHead": "e6a7fd8a655c69780bc20b9749c2699e44beae17"
}<|MERGE_RESOLUTION|>--- conflicted
+++ resolved
@@ -47,11 +47,7 @@
     "@storybook/channels": "workspace:*",
     "@storybook/client-logger": "workspace:*",
     "@storybook/core-events": "workspace:*",
-<<<<<<< HEAD
-    "@storybook/csf": "0.1.5--canary.82.2c2dd28.0",
-=======
     "@storybook/csf": "^0.1.5",
->>>>>>> 16d5b72d
     "@storybook/global": "^5.0.0",
     "@storybook/types": "workspace:*",
     "@types/qs": "^6.9.5",
