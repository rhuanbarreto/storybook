--- conflicted
+++ resolved
@@ -72,12 +72,8 @@
     "@storybook/client-logger": "7.0.0-beta.6",
     "@storybook/core-events": "7.0.0-beta.6",
     "@storybook/csf": "next",
-<<<<<<< HEAD
     "@storybook/global": "^5.0.0",
-    "@storybook/types": "7.0.0-beta.4",
-=======
     "@storybook/types": "7.0.0-beta.6",
->>>>>>> 8063a0ed
     "@types/qs": "^6.9.5",
     "dequal": "^2.0.2",
     "lodash": "^4.17.21",
