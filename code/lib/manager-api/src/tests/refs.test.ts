--- conflicted
+++ resolved
@@ -44,12 +44,8 @@
 };
 
 const store = {
-<<<<<<< HEAD
   getState: vi.fn().mockReturnValue({
-=======
-  getState: jest.fn().mockReturnValue({
     filters: {},
->>>>>>> 8097dc7f
     refs: {
       fake: {
         id: 'fake',
@@ -501,15 +497,11 @@
           "refs": {
             "fake": {
               "id": "fake",
-<<<<<<< HEAD
               "index": {},
-=======
-              "index": Object {},
-              "internal_index": Object {
-                "entries": Object {},
+              "internal_index": {
+                "entries": {},
                 "v": 4,
               },
->>>>>>> 8097dc7f
               "title": "Fake",
               "type": "lazy",
               "url": "https://example.com",
@@ -523,15 +515,11 @@
           "refs": {
             "fake": {
               "id": "fake",
-<<<<<<< HEAD
               "index": {},
-=======
-              "index": Object {},
-              "internal_index": Object {
-                "entries": Object {},
+              "internal_index": {
+                "entries": {},
                 "v": 4,
               },
->>>>>>> 8097dc7f
               "title": "Fake",
               "type": "lazy",
               "url": "https://example.com",
@@ -606,15 +594,11 @@
           "refs": {
             "fake": {
               "id": "fake",
-<<<<<<< HEAD
               "index": {},
-=======
-              "index": Object {},
-              "internal_index": Object {
-                "entries": Object {},
+              "internal_index": {
+                "entries": {},
                 "v": 4,
               },
->>>>>>> 8097dc7f
               "title": "Fake",
               "type": "lazy",
               "url": "https://example.com",
@@ -691,15 +675,11 @@
           "refs": {
             "fake": {
               "id": "fake",
-<<<<<<< HEAD
               "index": {},
-=======
-              "index": Object {},
-              "internal_index": Object {
-                "entries": Object {},
+              "internal_index": {
+                "entries": {},
                 "v": 4,
               },
->>>>>>> 8097dc7f
               "title": "Fake",
               "type": "lazy",
               "url": "https://example.com",
@@ -1000,15 +980,11 @@
           "refs": {
             "fake": {
               "id": "fake",
-<<<<<<< HEAD
               "index": {},
-=======
-              "index": Object {},
-              "internal_index": Object {
-                "entries": Object {},
+              "internal_index": {
+                "entries": {},
                 "v": 4,
               },
->>>>>>> 8097dc7f
               "title": "Fake",
               "type": "lazy",
               "url": "https://example.com",
@@ -1085,15 +1061,11 @@
           "refs": {
             "fake": {
               "id": "fake",
-<<<<<<< HEAD
               "index": {},
-=======
-              "index": Object {},
-              "internal_index": Object {
-                "entries": Object {},
+              "internal_index": {
+                "entries": {},
                 "v": 4,
               },
->>>>>>> 8097dc7f
               "title": "Fake",
               "type": "lazy",
               "url": "https://example.com",
