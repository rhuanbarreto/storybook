--- conflicted
+++ resolved
@@ -38,12 +38,7 @@
 vi.mock('@storybook/global', () => ({
   global: {
     ...globalThis,
-<<<<<<< HEAD
-    fetch: jest.fn(() => ({ json: () => ({ v: 4, entries: mockGetEntries() }) })),
-=======
     fetch: vi.fn(() => ({ json: () => ({ v: 4, entries: mockGetEntries() }) })),
-    FEATURES: { storyStoreV7: true },
->>>>>>> 2ea84ae7
     CONFIG_TYPE: 'DEVELOPMENT',
   },
 }));
