import { global } from '@storybook/global';
import { dedent } from 'ts-dedent';
import type {
  API_ComposedRef,
  API_ComposedRefUpdate,
  API_Refs,
  API_SetRefData,
  SetStoriesStoryData,
  API_IndexHash,
  API_StoryMapper,
  StoryIndex,
} from '@storybook/types';
// eslint-disable-next-line import/no-cycle
import {
  transformSetStoriesStoryDataToPreparedStoryIndex,
  transformStoryIndexToStoriesHash,
} from '../lib/stories';

import type { ModuleFn } from '../lib/types';

const { location, fetch } = global;

// eslint-disable-next-line no-useless-escape
const findFilename = /(\/((?:[^\/]+?)\.[^\/]+?)|\/)$/;

export interface SubState {
  refs: API_Refs;
}

export interface SubAPI {
  /**
   * Finds a composed ref by its source.
   * @param {string} source - The source/URL of the composed ref.
   * @returns {API_ComposedRef} - The composed ref object.
   */
  findRef: (source: string) => API_ComposedRef;
  /**
   * Sets a composed ref by its ID and data.
   * @param {string} id - The ID of the composed ref.
   * @param {API_SetRefData} data - The data to set for the composed ref.
   * @param {boolean} [ready] - Whether the composed ref is ready.
   */
  setRef: (id: string, data: API_SetRefData, ready?: boolean) => void;
  /**
   * Updates a composed ref by its ID and update object.
   * @param {string} id - The ID of the composed ref.
   * @param {API_ComposedRefUpdate} ref - The update object for the composed ref.
   */
  updateRef: (id: string, ref: API_ComposedRefUpdate) => void;
  /**
   * Gets all composed refs.
   * @returns {API_Refs} - The composed refs object.
   */
  getRefs: () => API_Refs;
  /**
   * Checks if a composed ref is valid.
   * @param {API_SetRefData} ref - The composed ref to check.
   * @returns {Promise<void>} - A promise that resolves when the check is complete.
   */
  checkRef: (ref: API_SetRefData) => Promise<void>;
  /**
   * Changes the version of a composed ref by its ID and URL.
   * @param {string} id - The ID of the composed ref.
   * @param {string} url - The new URL for the composed ref.
   */
  changeRefVersion: (id: string, url: string) => void;
  /**
   * Changes the state of a composed ref by its ID and previewInitialized flag.
   * @param {string} id - The ID of the composed ref.
   * @param {boolean} previewInitialized - The new previewInitialized flag for the composed ref.
   */
  changeRefState: (id: string, previewInitialized: boolean) => void;
}

export const getSourceType = (source: string, refId?: string) => {
  const { origin: localOrigin, pathname: localPathname } = location;
  const { origin: sourceOrigin, pathname: sourcePathname } = new URL(source);

  const localFull = `${localOrigin + localPathname}`.replace(findFilename, '');
  const sourceFull = `${sourceOrigin + sourcePathname}`.replace(findFilename, '');

  if (localFull === sourceFull) {
    return ['local', sourceFull];
  }
  if (refId || source) {
    return ['external', sourceFull];
  }
  return [null, null];
};

export const defaultStoryMapper: API_StoryMapper = (b: any, a: any) => {
  return { ...a, kind: a.kind.replace('|', '/') };
};

const addRefIds = (input: API_IndexHash, ref: API_ComposedRef): API_IndexHash => {
  return Object.entries(input).reduce((acc, [id, item]) => {
    return { ...acc, [id]: { ...item!, refId: ref.id } };
  }, {} as API_IndexHash);
};

async function handleRequest(
  request: Response | Promise<Response | boolean> | boolean
): Promise<API_SetRefData> {
  if (!request) return {};

  try {
    const response = await request;
    if (response === false || response === true) {
      throw new Error('Unexpected boolean response');
    }
    if (!response.ok) {
      throw new Error(`Unexpected response not OK: ${response.statusText}`);
    }

    const json = await response.json();

    if (json.entries || json.stories) {
      return { storyIndex: json };
    }

    return json as API_SetRefData;
  } catch (err: any) {
    return { indexError: err };
  }
}

interface UrlParseResult {
  url: string;
  authorization: string | undefined;
}

const parseUrl = (url: string): UrlParseResult => {
  const credentialsRegex = /https?:\/\/(.+:.+)@/;
  let cleanUrl = url;
  let authorization;
  const [, credentials] = url.match(credentialsRegex) || [];

  if (credentials) {
    cleanUrl = url.replace(`${credentials}@`, '');
    authorization = btoa(`${credentials}`);
  }
  return {
    url: cleanUrl,
    authorization,
  };
};

const map = (
  input: SetStoriesStoryData,
  ref: API_ComposedRef,
  options: { storyMapper?: API_StoryMapper }
): SetStoriesStoryData => {
  const { storyMapper } = options;
  if (storyMapper) {
    return Object.entries(input).reduce((acc, [id, item]) => {
      return { ...acc, [id]: storyMapper(ref, item) };
    }, {} as SetStoriesStoryData);
  }
  return input;
};

export const init: ModuleFn<SubAPI, SubState> = (
  { store, provider, singleStory, docsOptions = {} },
  { runCheck = true } = {}
) => {
  const api: SubAPI = {
    findRef: (source): any => {
      const refs = api.getRefs();

      return Object.values(refs).find(({ url }: any) => url.match(source));
    },
    changeRefVersion: (id, url) => {
      const { versions, title } = api.getRefs()[id];
      const ref: API_SetRefData = { id, url, versions, title, index: {}, expanded: true };

      api.setRef(id, { ...ref, type: 'unknown' }, false);
      api.checkRef(ref);
    },
    changeRefState: (id, previewInitialized) => {
      const { [id]: ref, ...updated } = api.getRefs();

      updated[id] = { ...ref, previewInitialized };

      store.setState({
        refs: updated,
      });
    },
    checkRef: async (ref) => {
      const { id, url, version, type } = ref;
      const isPublic = type === 'server-checked';

      // ref's type starts as either 'unknown' or 'server-checked'
      // "server-checked" happens when we were able to verify the storybook is accessible from node (without cookies)
      // "unknown" happens if the request was declined of failed (this can happen because the storybook doesn't exists or authentication is required)
      //
      // we then make a request for stories.json
      //
      // if this request fails when storybook is server-checked we mark the ref as "auto-inject", this is a fallback mechanism for local storybook, legacy storybooks, and storybooks that lack stories.json
      // if the request fails with type "unknown" we give up and show an error
      // if the request succeeds we set the ref to 'lazy' type, and show the stories in the sidebar without injecting the iframe first
      //
      // then we fetch metadata if the above fetch succeeded

      const loadedData: API_SetRefData = {};
      const query = version ? `?version=${version}` : '';
      const credentials = isPublic ? 'omit' : 'include';
      const urlParseResult = parseUrl(url!);

      const headers: HeadersInit = {
        Accept: 'application/json',
      };

      if (urlParseResult.authorization) {
        Object.assign(headers, {
          Authorization: `Basic ${urlParseResult.authorization}`,
        });
      }

      const [indexResult, storiesResult] = await Promise.all(
        ['index.json', 'stories.json'].map(async (file) =>
          handleRequest(
            fetch(`${urlParseResult.url}/${file}${query}`, {
              headers,
              credentials,
            })
          )
        )
      );

      if (!indexResult.indexError || !storiesResult.indexError) {
        const metadata = await handleRequest(
          fetch(`${urlParseResult.url}/metadata.json${query}`, {
            headers,
            credentials,
            cache: 'no-cache',
          }).catch(() => false)
        );

        Object.assign(loadedData, {
          ...(indexResult.indexError ? storiesResult : indexResult),
          ...(!metadata.indexError && metadata),
        });
      } else if (!isPublic) {
        // In theory the `/iframe.html` could be private and the `stories.json` could not exist, but in practice
        // the only private servers we know about (Chromatic) always include `stories.json`. So we can tell
        // if the ref actually exists by simply checking `stories.json` w/ credentials.
        loadedData.indexError = {
          message: dedent`
            Error: Loading of ref failed
              at fetch (lib/api/src/modules/refs.ts)

            URL: ${urlParseResult.url}

            We weren't able to load the above URL,
            it's possible a CORS error happened.

            Please check your dev-tools network tab.
          `,
        } as Error;
      }

      const versions =
        ref.versions && Object.keys(ref.versions).length ? ref.versions : loadedData.versions;

      await api.setRef(id!, {
        id,
        url: urlParseResult.url,
        ...loadedData,
        ...(versions ? { versions } : {}),
        type: !loadedData.storyIndex ? 'auto-inject' : 'lazy',
      });
    },

    getRefs: () => {
      const { refs = {} } = store.getState();

      return refs;
    },

    setRef: (id, { storyIndex, setStoriesData, ...rest }, ready = false) => {
      if (singleStory) {
        return;
      }
      // eslint-disable-next-line @typescript-eslint/naming-convention
      let internal_index: StoryIndex | undefined;
      let index: API_IndexHash | undefined;
      const { filters } = store.getState();
      const { storyMapper = defaultStoryMapper } = provider.getConfig();
      const ref = api.getRefs()[id];

      if (storyIndex || setStoriesData) {
        internal_index = setStoriesData
          ? transformSetStoriesStoryDataToPreparedStoryIndex(
              map(setStoriesData, ref, { storyMapper })
            )
          : storyIndex;

        index = transformStoryIndexToStoriesHash(storyIndex, {
          provider,
          docsOptions,
          filters,
          status: {},
        });
      }
<<<<<<< HEAD
      if (index!) index = addRefIds(index, ref);

      api.updateRef(id, { index: undefined, ...rest });
=======

      if (index) {
        index = addRefIds(index, ref);
      }

      api.updateRef(id, { ...ref, ...rest, index, internal_index });
>>>>>>> c5ccd6c8
    },

    updateRef: (id, data) => {
      const { [id]: ref, ...updated } = api.getRefs();

      updated[id] = { ...ref, ...data };

      /* eslint-disable no-param-reassign */
      const ordered = Object.keys(initialState).reduce((obj: any, key) => {
        obj[key] = updated[key];
        return obj;
      }, {});
      /* eslint-enable no-param-reassign */

      store.setState({
        refs: ordered,
      });
    },
  };

  const refs: API_Refs = (!singleStory && global.REFS) || {};

  const initialState: SubState['refs'] = refs;

  if (runCheck) {
    Object.entries(refs).forEach(([id, ref]) => {
      api.checkRef({ ...ref!, stories: {} } as API_SetRefData);
    });
  }

  return {
    api,
    state: {
      refs: initialState,
    },
  };
};<|MERGE_RESOLUTION|>--- conflicted
+++ resolved
@@ -302,18 +302,12 @@
           status: {},
         });
       }
-<<<<<<< HEAD
-      if (index!) index = addRefIds(index, ref);
-
-      api.updateRef(id, { index: undefined, ...rest });
-=======
 
       if (index) {
         index = addRefIds(index, ref);
       }
 
       api.updateRef(id, { ...ref, ...rest, index, internal_index });
->>>>>>> c5ccd6c8
     },
 
     updateRef: (id, data) => {
