{
  "name": "@storybook/components",
  "version": "7.0.0-alpha.41",
  "description": "Core Storybook Components",
  "keywords": [
    "storybook"
  ],
  "homepage": "https://github.com/storybookjs/storybook/tree/main/lib/components",
  "bugs": {
    "url": "https://github.com/storybookjs/storybook/issues"
  },
  "repository": {
    "type": "git",
    "url": "https://github.com/storybookjs/storybook.git",
    "directory": "lib/components"
  },
  "funding": {
    "type": "opencollective",
    "url": "https://opencollective.com/storybook"
  },
  "license": "MIT",
  "sideEffects": false,
  "exports": {
    ".": {
      "require": "./dist/index.js",
      "import": "./dist/index.mjs",
      "types": "./dist/index.d.ts"
    },
    "./html": {
      "require": "./dist/html.js",
      "import": "./dist/html.mjs",
      "types": "./dist/html.d.ts"
    },
    "./package.json": {
      "require": "./package.json",
      "import": "./package.json",
      "types": "./package.json"
    }
  },
  "main": "dist/index.js",
  "module": "dist/index.mjs",
  "types": "dist/index.d.ts",
  "files": [
    "dist/**/*",
    "README.md",
    "*.js",
    "*.d.ts"
  ],
  "scripts": {
    "check": "../../../scripts/node_modules/.bin/tsc --noEmit",
    "prep": "../../../scripts/prepare/bundle.ts"
  },
  "dependencies": {
    "@storybook/client-logger": "7.0.0-alpha.41",
    "@storybook/csf": "0.0.2--canary.49.258942b.0",
<<<<<<< HEAD
    "@storybook/theming": "7.0.0-alpha.40",
    "@storybook/types": "7.0.0-alpha.40",
=======
    "@storybook/theming": "7.0.0-alpha.41",
>>>>>>> 42e1d5c4
    "memoizerific": "^1.11.3",
    "util-deprecate": "^1.0.2"
  },
  "devDependencies": {
    "@popperjs/core": "^2.6.0",
    "@types/overlayscrollbars": "^1.12.0",
    "@types/react-syntax-highlighter": "11.0.5",
    "@types/util-deprecate": "^1.0.0",
    "css": "^3.0.0",
    "global": "^4.4.0",
    "overlayscrollbars": "^1.13.1",
    "polished": "^4.2.2",
    "prettier": ">=2.2.1 <=2.3.0",
    "react-popper-tooltip": "^3.1.1",
    "react-syntax-highlighter": "^15.4.5",
    "react-textarea-autosize": "^8.3.0",
    "ts-dedent": "^2.0.0",
    "typescript": "~4.6.3"
  },
  "peerDependencies": {
    "react": "^16.8.0 || ^17.0.0 || ^18.0.0",
    "react-dom": "^16.8.0 || ^17.0.0 || ^18.0.0"
  },
  "publishConfig": {
    "access": "public"
  },
  "bundler": {
    "entries": [
      "./src/index.ts"
    ],
    "platform": "neutral"
  },
  "gitHead": "7ec6f916eb875bd2e3cf3aa6b1afcd1fe25d1637"
}<|MERGE_RESOLUTION|>--- conflicted
+++ resolved
@@ -53,12 +53,8 @@
   "dependencies": {
     "@storybook/client-logger": "7.0.0-alpha.41",
     "@storybook/csf": "0.0.2--canary.49.258942b.0",
-<<<<<<< HEAD
-    "@storybook/theming": "7.0.0-alpha.40",
-    "@storybook/types": "7.0.0-alpha.40",
-=======
     "@storybook/theming": "7.0.0-alpha.41",
->>>>>>> 42e1d5c4
+    "@storybook/types": "7.0.0-alpha.41",
     "memoizerific": "^1.11.3",
     "util-deprecate": "^1.0.2"
   },
