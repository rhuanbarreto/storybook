--- conflicted
+++ resolved
@@ -42,17 +42,10 @@
     "prep": "../../../scripts/prepare/bundle.ts"
   },
   "dependencies": {
-<<<<<<< HEAD
-    "@storybook/channels": "7.0.0-beta.4",
-    "@storybook/client-logger": "7.0.0-beta.4",
-    "@storybook/core-events": "7.0.0-beta.4",
-    "@storybook/global": "^5.0.0",
-=======
     "@storybook/channels": "7.0.0-beta.6",
     "@storybook/client-logger": "7.0.0-beta.6",
     "@storybook/core-events": "7.0.0-beta.6",
-    "global": "^4.4.0",
->>>>>>> 8063a0ed
+    "@storybook/global": "^5.0.0",
     "qs": "^6.10.0",
     "telejson": "^7.0.3"
   },
