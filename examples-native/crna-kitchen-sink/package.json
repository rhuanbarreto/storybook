--- conflicted
+++ resolved
@@ -1,10 +1,6 @@
 {
   "name": "crna-kitchen-sink",
-<<<<<<< HEAD
-  "version": "5.2.0-beta.43",
-=======
   "version": "5.2.0-beta.46",
->>>>>>> 22deb2fe
   "private": true,
   "main": "node_modules/expo/AppEntry.js",
   "scripts": {
@@ -28,16 +24,6 @@
   "devDependencies": {
     "@babel/core": "^7.2.2",
     "@babel/plugin-transform-react-jsx-source": "^7.2.0",
-<<<<<<< HEAD
-    "@storybook/addon-actions": "5.2.0-beta.43",
-    "@storybook/addon-knobs": "5.2.0-beta.43",
-    "@storybook/addon-ondevice-actions": "5.2.0-beta.43",
-    "@storybook/addon-ondevice-backgrounds": "5.2.0-beta.43",
-    "@storybook/addon-ondevice-knobs": "5.2.0-beta.43",
-    "@storybook/addon-ondevice-notes": "5.2.0-beta.43",
-    "@storybook/addons": "5.2.0-beta.43",
-    "@storybook/react-native": "5.2.0-beta.43",
-=======
     "@storybook/addon-actions": "5.2.0-beta.46",
     "@storybook/addon-knobs": "5.2.0-beta.46",
     "@storybook/addon-ondevice-actions": "5.2.0-beta.46",
@@ -46,7 +32,6 @@
     "@storybook/addon-ondevice-notes": "5.2.0-beta.46",
     "@storybook/addons": "5.2.0-beta.46",
     "@storybook/react-native": "5.2.0-beta.46",
->>>>>>> 22deb2fe
     "babel-loader": "^8.0.4",
     "babel-plugin-module-resolver": "^3.2.0",
     "babel-preset-expo": "^5.1.1",
