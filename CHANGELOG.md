<<<<<<< HEAD
=======
# 4.0.0-alpha.25

2018-October-13

#### Breaking Changes

-   CLI: Rename CLI to sb [#4345](https://github.com/storybooks/storybook/pull/4345)
-   React Native: Remove the packager from storybook [#4261](https://github.com/storybooks/storybook/pull/4261)
-   React-Native: On-device addons [#4381](https://github.com/storybooks/storybook/pull/4381)

#### Features

-   Storybook version update check [#4334](https://github.com/storybooks/storybook/pull/4334)
-   CLI: specify project type interactively or as option [#4184](https://github.com/storybooks/storybook/pull/4184)
-   Addon-Jest: expand supported file types [#3983](https://github.com/storybooks/storybook/pull/3983)
-   CLI-less Node api [#4344](https://github.com/storybooks/storybook/pull/4344)
-   React-Native: Updated channel to support async option [#4326](https://github.com/storybooks/storybook/pull/4326)
-   React-Native: On-device addons for notes, knobs, backgrounds [#4327](https://github.com/storybooks/storybook/pull/4327)
-   Angular: Add support for "baseUrl" and "paths" from angular-cli [#4162](https://github.com/storybooks/storybook/pull/4162)
-   Angular: Added basePath support [#4323](https://github.com/storybooks/storybook/pull/4323)
-   Vue: support string-only component [#4285](https://github.com/storybooks/storybook/pull/4285)
-   Storyshots: Add snapshot serializer option [#4283](https://github.com/storybooks/storybook/pull/4283)
-   Storyshots: Support story-specific options as function [#4282](https://github.com/storybooks/storybook/pull/4282)

#### Bug Fixes

-   React-native: Remove deprecated attempt to load default addons [#4308](https://github.com/storybooks/storybook/pull/4308)
-   Fix panel layouts [#4304](https://github.com/storybooks/storybook/pull/4304)
-   [logging] better error logging for when opn fails to opn [#4348](https://github.com/storybooks/storybook/pull/4348)
-   Fix iPhone viewport dimensions [#4293](https://github.com/storybooks/storybook/pull/4293)
-   Fix Array.js value to string [#4336](https://github.com/storybooks/storybook/pull/4336)
-   Fixes to cli ember support [#4318](https://github.com/storybooks/storybook/pull/4318)
-   Update `addon-jest` to new propType [#4252](https://github.com/storybooks/storybook/pull/4252)

#### Maintenance

-   Remove CRNA fixture [#4346](https://github.com/storybooks/storybook/pull/4346)
-   Try to fix cli tests [#4338](https://github.com/storybooks/storybook/pull/4338)
-   Updated installation for Angular [#4302](https://github.com/storybooks/storybook/pull/4302)
-   Fix the broken lint [#4310](https://github.com/storybooks/storybook/pull/4310)
-   [ember] add dependencies to root application [#4309](https://github.com/storybooks/storybook/pull/4309)

#### Dependency Upgrades

-   Knobs/replace datepicker [#4380](https://github.com/storybooks/storybook/pull/4380)
-   Re-generate lockfiles [#4404](https://github.com/storybooks/storybook/pull/4404)
-   Run `yarn upgrade-interactive --latest` in root and docs [#4403](https://github.com/storybooks/storybook/pull/4403)
-   chore(deps): #4267 upgrade lodash to latest [#4284](https://github.com/storybooks/storybook/pull/4284)
-   Bump express from 4.16.3 to 4.16.4 [#4370](https://github.com/storybooks/storybook/pull/4370)
-   Bump @angular/cli from 6.2.4 to 6.2.5 [#4390](https://github.com/storybooks/storybook/pull/4390)
-   CHANGE back to use html-webpack-plugin to keep compatibility with plugins that depend on it [#4375](https://github.com/storybooks/storybook/pull/4375)
-   Bump danger from 4.4.6 to 4.4.7 [#4365](https://github.com/storybooks/storybook/pull/4365)
-   Bump @storybook/react from 3.4.8 to 3.4.11 in /docs [#4354](https://github.com/storybooks/storybook/pull/4354)
-   Bump sitemap from 1.13.0 to 2.0.1 in /docs [#4356](https://github.com/storybooks/storybook/pull/4356)
-   Bump husky from 1.1.1 to 1.1.2 [#4358](https://github.com/storybooks/storybook/pull/4358)
-   Tech/upgrades 5 [#4347](https://github.com/storybooks/storybook/pull/4347)

>>>>>>> 5971cee7
# 4.0.0-alpha.24

2018-October-04

#### Features

-   Ember: add ember support [#4237](https://github.com/storybooks/storybook/pull/4237)
-   Riot: support the tagConstructor option [#4258](https://github.com/storybooks/storybook/pull/4258)
-   Presets: Add "addons" and "config" to preset extensions [#4240](https://github.com/storybooks/storybook/pull/4240)

#### Bug Fixes

-   Webpack: Fix broken SVGs [#4260](https://github.com/storybooks/storybook/pull/4260)
-   Babel/minify: use `builtIns: false` [#4262](https://github.com/storybooks/storybook/pull/4262)
-   Addon-Notes: Fix how markdownOptions are passed to marked [#4242](https://github.com/storybooks/storybook/pull/4242)
-   Addon-Knobs: Fix broken colorpicker [#4222](https://github.com/storybooks/storybook/pull/4222)

# 4.0.0-alpha.23

2018-September-25

#### Features

-   Angular build time optimization [#4118](https://github.com/storybooks/storybook/pull/4118)
-   Pass Jest done callback to testMethod [#3853](https://github.com/storybooks/storybook/pull/3853)

#### Bug Fixes

-   Fix getstorybook CLI [#4213](https://github.com/storybooks/storybook/pull/4213)
-   FIX regression devtool, in case of cross domain parent, window.parent might throw [#4199](https://github.com/storybooks/storybook/pull/4199)

#### Dependency Upgrades

-   Upgrade deps dealing with license issues [#4228](https://github.com/storybooks/storybook/pull/4228)
-   Use @emotion/snapshot-serializer [#4206](https://github.com/storybooks/storybook/pull/4206)

# 4.0.0-alpha.22

2018-September-19

#### Features

-   Storyshots: story params support [#4176](https://github.com/storybooks/storybook/pull/4176)
-   Addon-options: story params support [#3965](https://github.com/storybooks/storybook/pull/3965)
-   Presets - API generalization  [#4173](https://github.com/storybooks/storybook/pull/4173)
-   start-storybook: open browser tab on first compilation [#4149](https://github.com/storybooks/storybook/pull/4149)
-   start-storybook: suggest an alternative when the port is occupied [#4146](https://github.com/storybooks/storybook/pull/4146)
-   Merge webpack optimisation configs [#4121](https://github.com/storybooks/storybook/pull/4121)

#### Bug Fixes

-   Angular cli - fix prebuild [#4187](https://github.com/storybooks/storybook/pull/4187)
-   Presets - add babelDefault extension [#4155](https://github.com/storybooks/storybook/pull/4155)
-   CHANGE index.html.ejs to use files over chunks && UPGRADE generate-page-webpack-plugin [#4134](https://github.com/storybooks/storybook/pull/4134)
-   Allow replacing of stories (with warning rather than error) [#4061](https://github.com/storybooks/storybook/pull/4061)

#### Maintenance

-   CLI refactor [#4168](https://github.com/storybooks/storybook/pull/4168)
-   Fix linter warnings [#4172](https://github.com/storybooks/storybook/pull/4172)
-   Remove gh-pages deploy in favor of netlify [#4128](https://github.com/storybooks/storybook/pull/4128)

#### Dependency Upgrades

-   [core]: widen `airbnb-js-shims` dep range [#4189](https://github.com/storybooks/storybook/pull/4189)
-   Updating react-split-pane to version 0.1.84 [#4153](https://github.com/storybooks/storybook/pull/4153)
-   Riot tag loader missing in cli [#4122](https://github.com/storybooks/storybook/pull/4122)

# 3.4.11

2018-September-17

#### Dependencies

-   Allow v1 or v2 in airbnb-js-shims [#4190](https://github.com/storybooks/storybook/pull/4190)

# 4.0.0-alpha.21

2018-September-07

#### Features

-   Presets support [#4027](https://github.com/storybooks/storybook/pull/4027)

#### Bug Fixes

-   CLI: Add missing @babel/core dependency [#4117](https://github.com/storybooks/storybook/pull/4117)
-   Addon-Info: Fix duplicated keys in PropTypes table  [#4095](https://github.com/storybooks/storybook/pull/4095)

#### Dependency Upgrades

-   Moved to lerna 3 [#4067](https://github.com/storybooks/storybook/pull/4067)

#### Other

-   \[WIP\] Refactor core and frameworks to work with presets [#4043](https://github.com/storybooks/storybook/pull/4043)
-   \[WIP\] presets - merge default babel configs [#4107](https://github.com/storybooks/storybook/pull/4107)

# 4.0.0-alpha.20

2018-August-31

#### Breaking Changes

-   Use `babelrc: false` only for custom config in `.storybook` directory [#4077](https://github.com/storybooks/storybook/pull/4077)

#### Features

-   Riot support [#4070](https://github.com/storybooks/storybook/pull/4070)
-   Backgrounds addon: Allow setting background via name [#4081](https://github.com/storybooks/storybook/pull/4081)
-   Storysource addon: injectDecorator option custom stories [#4012](https://github.com/storybooks/storybook/pull/4012)

#### Bug Fixes

-   Disabled import for TabWrapper [#4100](https://github.com/storybooks/storybook/pull/4100)
-   Angular cli with projects assets: root dir not correctly used [#4058](https://github.com/storybooks/storybook/pull/4058)

#### Maintenance

-   Do not stale "good first issue" [#4092](https://github.com/storybooks/storybook/pull/4092)
-   Remove danger from circleci because it's not working for forked PRs [#4080](https://github.com/storybooks/storybook/pull/4080)

#### Dependency Upgrades

-   UPGRADE packages [#3996](https://github.com/storybooks/storybook/pull/3996)

# 4.0.0-alpha.19

2018-August-31

Not published to NPM

# 4.0.0-alpha.18

2018-August-25

#### Bug Fixes

-   Add missing `@babel/plugin-proposal-class-properties` dependency [#4076](https://github.com/storybooks/storybook/pull/4076)
-   Don't display wrong warning when loading ".js" or ".json" [#4060](https://github.com/storybooks/storybook/pull/4060)
-   Fix autodetection of used components in info addon [#4004](https://github.com/storybooks/storybook/pull/4004)

#### Maintenance

-   Faster CircleCI [#4068](https://github.com/storybooks/storybook/pull/4068)

# 4.0.0-alpha.17

2018-August-24

#### Breaking Changes

-   Babel 7 [#3746](https://github.com/storybooks/storybook/pull/3746)

#### Features

-   Emit messages when stories fail to render [#3967](https://github.com/storybooks/storybook/pull/3967)
-   Svelte support [#3770](https://github.com/storybooks/storybook/pull/3770)
-   Allow extending extensions without a full control mode [#3976](https://github.com/storybooks/storybook/pull/3976)

#### Bug Fixes

-   Storyshots puppeteer images do not match [#4045](https://github.com/storybooks/storybook/pull/4045)
-   Storyshots puppeteer images do not match [#4037](https://github.com/storybooks/storybook/pull/4037)
-   Bring .jsx back [#4024](https://github.com/storybooks/storybook/pull/4024)
-   Fix custom webpack config warnings [#4009](https://github.com/storybooks/storybook/pull/4009)
-   sorting by kind and nested stories [#3963](https://github.com/storybooks/storybook/pull/3963)

#### Maintenance

-   Temp revert the 36a2676 [#4062](https://github.com/storybooks/storybook/pull/4062)
-   Remove deprecation of --db-path and --enable-db [#4030](https://github.com/storybooks/storybook/pull/4030)
-   Remove git info extraction [#4031](https://github.com/storybooks/storybook/pull/4031)
-   Fixed homepage links \[skip ci\] [#4008](https://github.com/storybooks/storybook/pull/4008)
-   CHANGE html-webpack-plugin for generate-page-plugin [#3919](https://github.com/storybooks/storybook/pull/3919)

# 4.0.0-alpha.16

2018-August-06

#### Features

-   Make addon-options work with story parameters [#3958](https://github.com/storybooks/storybook/pull/3958)

#### Bug Fixes

-   \[BUG FIX\] Use fixed version of react-dev-utils [#3959](https://github.com/storybooks/storybook/pull/3959)
-   Inline emotion css calls that require theme to avoid using state [#3950](https://github.com/storybooks/storybook/pull/3950)

#### Dependency Upgrades

-   Upgrade even more dependencies [#3964](https://github.com/storybooks/storybook/pull/3964)
-   More dependency upgrades (major version bumps) [#3957](https://github.com/storybooks/storybook/pull/3957)
-   UPGRADE all minor dependencies [#3954](https://github.com/storybooks/storybook/pull/3954)

# 4.0.0-alpha.15

2018-August-03

#### Breaking Changes

-   dependencies(vue): Update vue-loader to 15.x.x [#3911](https://github.com/storybooks/storybook/pull/3911)

#### Features

-   Horizontal display for addon-knobs radios UI [#3922](https://github.com/storybooks/storybook/pull/3922)
-   Add customizePage method to imageSnapshot [#3930](https://github.com/storybooks/storybook/pull/3930)
-   Add additional device options to addon-viewport [#3918](https://github.com/storybooks/storybook/pull/3918)
-   Support different extensions for "config" and "addons" files [#3913](https://github.com/storybooks/storybook/pull/3913)
-   Add radio buttons knob type #3872 [#3894](https://github.com/storybooks/storybook/pull/3894)
-   Added arrow to a11y addon HeaderBar [#3788](https://github.com/storybooks/storybook/pull/3788)
-   Fix addons panel when using preact [#3882](https://github.com/storybooks/storybook/pull/3882)

#### Bug Fixes

-   Fix typo in addon-viewport  [#3942](https://github.com/storybooks/storybook/pull/3942)
-   Fix knobs for React < 16.3 [#3866](https://github.com/storybooks/storybook/pull/3866)

#### Maintenance

-   Improve BettercodeHub  [#3941](https://github.com/storybooks/storybook/pull/3941)
-   REFACTOR layout and REMOVE usplit component [#3914](https://github.com/storybooks/storybook/pull/3914)
-   Group deprecated stories [#3846](https://github.com/storybooks/storybook/pull/3846)
-   MOVE ui into it's own group [#3884](https://github.com/storybooks/storybook/pull/3884)

#### Dependency Upgrades

-   Use react-dev-utils@next [#3852](https://github.com/storybooks/storybook/pull/3852)

# 3.4.10

2018-August-03

NOTE: `3.4.9` publish failed

#### Bug Fixes

-   addons-jest: bug with the jest parameter [#3923](https://github.com/storybooks/storybook/pull/3923)
-   addon-info: fix copy button styling [#3896](https://github.com/storybooks/storybook/pull/3896)

# 4.0.0-alpha.14

2018-July-11

#### Bug Fixes

-   Upgrade universal-dotenv to fix core-js dependency [#3874](https://github.com/storybooks/storybook/pull/3874)

# 4.0.0-alpha.13

2018-July-09

#### Features

-   Refactor addon-jest to use a parameter-based pattern [#3678](https://github.com/storybooks/storybook/pull/3678)

#### Bug Fixes

-   Upgrade universal-dotenv to fix babel-runtime [#3863](https://github.com/storybooks/storybook/pull/3863)

#### Maintenance

-   Added a test for parameter combination [#3844](https://github.com/storybooks/storybook/pull/3844)

# 4.0.0-alpha.12

2018-July-03

#### Bug Fixes

-   Fix non-polyfilled themed UI components [#3829](https://github.com/storybooks/storybook/pull/3829)

# 4.0.0-alpha.11

2018-July-02

#### Features

-   Storybook UI theming [#3628](https://github.com/storybooks/storybook/pull/3628)
-   Replaced 'dotenv-webpack' with 'universal-dotenv' to support multiple dot env files (like CRA) [#3744](https://github.com/storybooks/storybook/pull/3744)
-   Support other type of webpack configs [#3785](https://github.com/storybooks/storybook/pull/3785)

#### Bug Fixes

-   Marko: fix welcome component [#3796](https://github.com/storybooks/storybook/pull/3796)
-   Addon-a11y: Run analysis on demand [#3690](https://github.com/storybooks/storybook/pull/3690)

# 4.0.0-alpha.10

2018-June-21

#### Breaking Changes

-   Storyshots - Replace require_context.js with babel-plugin-require-context-hook [#3757](https://github.com/storybooks/storybook/pull/3757)
-   Storyshots advanced config options [#3747](https://github.com/storybooks/storybook/pull/3747)
-   Storyshots addon refactoring [#3745](https://github.com/storybooks/storybook/pull/3745)
-   Extract imageSnapshots to a separate package [#3742](https://github.com/storybooks/storybook/pull/3742)

#### Bug Fixes

-   Addon-knobs: Allow number knob to be empty [#3775](https://github.com/storybooks/storybook/pull/3775)
-   Improvements to Info Docgen parsing [#3772](https://github.com/storybooks/storybook/pull/3772)
-   Angular-cli 6 assets as a glob-object compatibility fix [#3751](https://github.com/storybooks/storybook/pull/3751)

#### Maintenance

-   Try to fix linter issues [#3748](https://github.com/storybooks/storybook/pull/3748)

# 3.4.8

2018-June-21

#### Bug Fixes

-   Fix centered addon for IE11 [#3735](https://github.com/storybooks/storybook/pull/3735)
-   Display functions as variables not invocations [#3761](https://github.com/storybooks/storybook/pull/3761)

# 4.0.0-alpha.9

2018-June-10

#### Breaking Changes

-   storyshots: Remove deprecated props from storyshots [#3717](https://github.com/storybooks/storybook/pull/3717)
-   angular: angular-cli 6 (with webpack 4) compatibility [#3491](https://github.com/storybooks/storybook/pull/3491)

#### Features

-   addon-info: Use parameters for info addon [#3697](https://github.com/storybooks/storybook/pull/3697)
-   addon-backgounds: Use parameters for backgrounds addon [#3676](https://github.com/storybooks/storybook/pull/3676)
-   storyshots: add renderWithOptions to @addons/storyshots [#3479](https://github.com/storybooks/storybook/pull/3479)
-   addon-knobs: Make withKnobs accept story parameters [#3675](https://github.com/storybooks/storybook/pull/3675)

#### Bug Fixes

-   storysource: Add default parser option. Support prettier v1.13.0 [#3660](https://github.com/storybooks/storybook/pull/3660)
-   react-native: using disableWebsockets instead of useWebsockets [#3686](https://github.com/storybooks/storybook/pull/3686)
-   Updates storybook-start.js to use child_process instead of shelljs [#3527](https://github.com/storybooks/storybook/pull/3527)
-   Force render on knob button click and update example [#3650](https://github.com/storybooks/storybook/pull/3650)

#### Maintenance

-   Refactor webpack and babel configs to core [#3655](https://github.com/storybooks/storybook/pull/3655)
-   Remove status bar hiding [#3634](https://github.com/storybooks/storybook/pull/3634)
-   React Native Refactored list view [#3635](https://github.com/storybooks/storybook/pull/3635)
-   Using only single channel for react native [#3636](https://github.com/storybooks/storybook/pull/3636)

#### Dependency Upgrades

<details>
<summary>
88 Upgrades
</summary>

-   Update gatsby-plugin-sharp in /docs from "1.6.46" to "1.6.47"
-   Update gatsby-remark-images in /docs from "1.5.65" to "1.5.66"
-   Update gatsby-transformer-remark in /docs from "1.7.41" to "1.7.42"
-   Update react-router in /docs from "4.2.0" to "4.3.1"
-   Update danger in / from "3.7.14" to "3.7.15"
-   Update eslint-plugin-react in / from "7.8.2" to "7.9.1"
-   Update eslint-teamcity in / from "2.0.0" to "2.0.1"
-   Update lint-staged in / from "7.1.2" to "7.1.3"
-   Update prettier in / from "1.13.2" to "1.13.4"
-   Update remark-lint in / from "6.0.1" to "6.0.2"
-   Update remark-preset-lint-recommended in / from "3.0.1" to "3.0.2"
-   Update typescript in / from "2.8.3" to "2.9.1"
-   Update airbnb-js-shims in lib/core from "1.5.2" to "1.6.0"
-   Update autoprefixer in lib/core from "8.5.1" to "8.6.0"
-   Update babel-plugin-macros in lib/core from "2.2.1" to "2.2.2"
-   Update dotenv-webpack in lib/core from "1.5.5" to "1.5.6"
-   Update webpack in lib/core from "4.10.1" to "4.10.2"
-   Update sass-loader in app/angular from "7.0.1" to "7.0.2"
-   Update ts-loader in app/angular from "4.3.0" to "4.3.1"
-   Update axe-core in addons/a11y from "3.0.2" to "3.0.3"
-   Update moment in addons/knobs from "2.22.1" to "2.22.2"
-   Update prettier in addons/storysource from "1.13.3" to "1.13.4"
-   Update react-modal in lib/ui from "3.4.4" to "3.4.5"
-   Update babel-plugin-macros in app/react-native from "2.2.1" to "2.2.2"
-   Update dotenv-webpack in app/react-native from "1.5.5" to "1.5.6"
-   Update webpack in app/react-native from "4.10.1" to "4.10.2"
-   Update prettier in examples/marko-cli from "1.13.2" to "1.13.4"
-   Update webpack in examples/marko-cli from "4.10.1" to "4.10.2"
-   Update webpack in examples/polymer-cli from "4.10.1" to "4.10.2"
-   Update @types/jasmine in examples/angular-cli from "2.8.7" to "2.8.8"
-   Update @types/node in examples/angular-cli from "9.6.18" to "9.6.20"
-   Update ts-node in examples/angular-cli from "6.0.5" to "6.1.0"
-   Update typescript in examples/angular-cli from "2.8.3" to "2.9.1"
-   Update webpack in examples/cra-kitchen-sink from "4.10.1" to "4.10.2"
-   Update webpack in examples/mithril-kitchen-sink from "4.10.1" to "4.10.2"
-   Update webpack in examples/vue-kitchen-sink from "4.10.1" to "4.10.2"
-   Update webpack in examgatsby-plugin-sharp in /docs from "1.6.44" to "1.6.46"
-   Update gatsby-remark-copy-linked-files in /docs from "1.5.32" to "1.5.35"
-   Update gatsby-remark-images in /docs from "1.5.63" to "1.5.65"
-   Update gatsby-source-filesystem in /docs from "1.5.36" to "1.5.38"
-   Update gatsby in /docs from "1.9.261" to "1.9.269"
-   Update gh-pages in /docs from "1.1.0" to "1.2.0"
-   Update @storybook/addon-actions in /docs from "3.4.5" to "3.4.6"
-   Update @storybook/addon-links in /docs from "3.4.5" to "3.4.6"
-   Update @storybook/addons in /docs from "3.4.5" to "3.4.6"
-   Update @storybook/react in /docs from "3.4.5" to "3.4.6"
-   Update cross-env in / from "5.1.5" to "5.1.6"
-   Update eslint-plugin-jest in / from "21.15.1" to "21.17.0"
-   Update jest-enzyme in / from "6.0.0" to "6.0.1"
-   Update jest-image-snapshot in / from "2.4.1" to "2.4.2"
-   Update prettier in / from "1.12.1" to "1.13.0"
-   Update react in / from "16.3.2" to "16.4.0"
-   Update react-dom in / from "16.3.2" to "16.4.0"
-   Update react-test-renderer in / from "16.3.2" to "16.4.0"
-   Update airbnb-js-shims in lib/core from "1.5.1" to "1.5.2"
-   Update autoprefixer in lib/core from "8.5.0" to "8.5.1"
-   Update webpack in lib/core from "4.8.3" to "4.9.2"
-   Update core-js in app/angular from "2.5.6" to "2.5.7"
-   Update common-tags in app/html from "1.7.2" to "1.8.0"
-   Update common-tags in app/marko from "1.7.2" to "1.8.0"
-   Update common-tags in app/mithril from "1.7.2" to "1.8.0"
-   Update common-tags in app/polymer from "1.7.2" to "1.8.0"
-   Update common-tags in app/react from "1.7.2" to "1.8.0"
-   Update common-tags in app/vue from "1.7.2" to "1.8.0"
-   Update vue-loader in app/vue from "14.2.2" to "14.2.3"
-   Update core-js in addons/info from "2.5.6" to "2.5.7"
-   Update react-test-renderer in addons/info from "16.3.2" to "16.4.0"
-   Update prettier in addons/storysource from "1.12.1" to "1.13.0"
-   Update events in lib/ui from "2.0.0" to "2.1.0"
-   Update jest-image-snapshot in addons/storyshots from "2.4.1" to "2.4.2"
-   Update react in addons/storyshots from "16.3.2" to "16.4.0"
-   Update webpack in app/react-native from "4.8.3" to "4.9.2"
-   Update marko in examples/marko-cli from "4.9.7" to "4.10.0"
-   Update prettier in examples/marko-cli from "1.12.1" to "1.13.0"
-   Update webpack in examples/marko-cli from "4.8.3" to "4.9.2"
-   Update webpack in examples/polymer-cli from "4.8.3" to "4.9.2"
-   Update core-js in examples/angular-cli from "2.5.6" to "2.5.7"
-   Update rxjs in examples/angular-cli from "5.5.10" to "5.5.11"
-   Update ts-node in examples/angular-cli from "6.0.3" to "6.0.5"
-   Update react in examples/cra-kitchen-sink from "16.3.2" to "16.4.0"
-   Update react-dom in examples/cra-kitchen-sink from "16.3.2" to "16.4.0"
-   Update webpack in examples/cra-kitchen-sink from "4.8.3" to "4.9.2"
-   Update webpack in examples/mithril-kitchen-sink from "4.8.3" to "4.9.2"
-   Update cross-env in examples/vue-kitchen-sink from "5.1.5" to "5.1.6"
-   Update vue-loader in examples/vue-kitchen-sink from "14.2.2" to "14.2.3"
-   Update webpack in examples/vue-kitchen-sink from "4.8.3" to "4.9.2"
-   Update react in examples/official-storybook from "16.3.2" to "16.4.0"
-   Update react-dom in examples/official-storybook from "16.3.2" to "16.4.0"
-   Update webpack in examples/official-storybook from "4.8.3" to "4.9.2"

</details>

# 3.4.7

2018-June-10

#### Bug Fixes

-   Remove linebreaks in notes text when they are html elements [#3731](https://github.com/storybooks/storybook/pull/3731)

# 4.0.0-alpha.8

2018-May-26

#### Breaking Changes

-   Removed deprecated react-native built-in addons [#3631](https://github.com/storybooks/storybook/pull/3631)
-   Remove deprecated addWithInfo [#3630](https://github.com/storybooks/storybook/pull/3630)

#### Bug Fixes

-   Fix the output of the boolean knob [#3612](https://github.com/storybooks/storybook/pull/3612)
-   Don't scroll story on knob change [#3639](https://github.com/storybooks/storybook/pull/3639)
-   Few fixed related to marko support [#3609](https://github.com/storybooks/storybook/pull/3609)

#### Documentation

-   Angular background addon example [#3653](https://github.com/storybooks/storybook/pull/3653)
-   fix url as per issue #3565 [#3619](https://github.com/storybooks/storybook/pull/3619)
-   Document parameters for start command for RN [#3606](https://github.com/storybooks/storybook/pull/3606)
-   Update README.md [#3608](https://github.com/storybooks/storybook/pull/3608)

#### Maintenance

-   Build static storybooks utility script [#3648](https://github.com/storybooks/storybook/pull/3648)
-   Revert "Replace decorate with decorateAction" [#3600](https://github.com/storybooks/storybook/pull/3600)
-   addon-viewport: Use the new parameterized way of decorators [#3610](https://github.com/storybooks/storybook/pull/3610)
-   Make all licenses consistent to MIT [#3611](https://github.com/storybooks/storybook/pull/3611)
-   Theme-ability progress [#3572](https://github.com/storybooks/storybook/pull/3572)
-   fix(knobs): cancel debounced onChange on unmounting [#3607](https://github.com/storybooks/storybook/pull/3607)

#### Dependency Upgrades

<details>
<summary>
36 Upgrades
</summary>

-   Update @angular/common from 5.2.10 to 5.2.11 in /
-   Update @angular/compiler from 5.2.10 to 5.2.11 in /
-   Update @angular/core from 5.2.10 to 5.2.11 in /
-   Update @angular/forms from 5.2.10 to 5.2.11 in /
-   Update @angular/platform-browser from 5.2.10 to 5.2.11 in /
-   Update @angular/platform-browser-dynamic from 5.2.10 to 5.2.11 in /
-   Update danger from 3.7.0 to 3.7.14 in /
-   Update eslint-plugin-import from 2.11.0 to 2.12.0 in /
-   Update jest from 22.4.3 to 22.4.4 in /
-   Update jest-cli from 22.4.3 to 22.4.4 in /
-   Update jest-config from 22.4.3 to 22.4.4 in /
-   Update jest-jasmine2 from 22.4.3 to 22.4.4 in /
-   Update lint-staged from 7.1.0 to 7.1.2 in /
-   Update marked from 0.3.19 to 0.4.0 in addons/notes
-   Update tslint-config-prettier from 1.12.0 to 1.13.0 in /
-   Update airbnb-js-shims from 1.4.1 to 1.5.1 in app/angular
-   Update airbnb-js-shims from 1.4.1 to 1.5.1 in app/html
-   Update airbnb-js-shims from 1.4.1 to 1.5.1 in app/mithril
-   Update babel-preset-minify from 0.4.1 to 0.4.3 in app/polymer
-   Update airbnb-js-shims from 1.4.1 to 1.5.1 in app/polymer
-   Update airbnb-js-shims from 1.4.1 to 1.5.1 in app/react
-   Update airbnb-js-shims from 1.4.1 to 1.5.1 in app/vue
-   Update enzyme-to-json from 3.3.3 to 3.3.4 in addons/storyshots
-   Update airbnb-js-shims from 1.4.1 to 1.5.1 in app/marko
-   Update ws from 5.1.1 to 5.2.0 in app/react-native
-   Update @angular/common from 5.2.10 to 5.2.11 in examples/angular-cli
-   Update @angular/compiler from 5.2.10 to 5.2.11 in examples/angular-cli
-   Update @angular/core from 5.2.10 to 5.2.11 in examples/angular-cli
-   Update @angular/forms from 5.2.10 to 5.2.11 in examples/angular-cli
-   Update @angular/platform-browser from 5.2.10 to 5.2.11 in examples/an…  …
-   Update @angular/platform-browser-dynamic from 5.2.10 to 5.2.11 in exa…  …
-   Update @angular/compiler-cli from 5.2.10 to 5.2.11 in examples/angula…  …
-   Update @types/node from 9.6.17 to 9.6.18 in examples/angular-cli
-   Update jest from 22.4.3 to 22.4.4 in examples/angular-cli
-   Update enzyme-to-json from 3.3.3 to 3.3.4 in examples/cra-kitchen-sink
-   Update jest from 22.4.3 to 22.4.4 in examples/html-kitchen-sink
-   Update enzyme-to-json from 3.3.3 to 3.3.4 in examples/official-storybook

</details>

# 3.4.6

2018-May-26

#### Features

-   Addon-notes: Add classname to the container component to target with styles. [#3617](https://github.com/storybooks/storybook/pull/3617)

# 4.0.0-alpha.7

2018-May-17

NOTE: As part of the generic addon decorators, we've reversed the order of addon-knob's `select` knob keys/values, which had been called `selectV2` prior to this breaking change.

#### Breaking Changes

-   Support webpack4 modules format [#3576](https://github.com/storybooks/storybook/pull/3576)
-   Generic addon decorators [#3555](https://github.com/storybooks/storybook/pull/3555)

#### Features

-   Addon-centered for Angular [#3573](https://github.com/storybooks/storybook/pull/3573)

#### Maintenance

-   Refactor transitional decorator from addon-notes [#3559](https://github.com/storybooks/storybook/pull/3559)

# 3.4.5

2018-May-17

#### Features

-   Addon-info: improve prop options [#3428](https://github.com/storybooks/storybook/pull/3428)

#### Bug Fixes

-   Addon-storysource: Remove nested braces in code block [#3568](https://github.com/storybooks/storybook/pull/3568)
-   Addon-info: Fix double quotes in prop table, add additional examples [#3401](https://github.com/storybooks/storybook/pull/3401)
-   Ignore any unstructured output from the package managers [#3563](https://github.com/storybooks/storybook/pull/3563)
-   Use the --use-npm flag also for version checking [#3535](https://github.com/storybooks/storybook/pull/3535)

# 4.0.0-alpha.6

2018-May-12

#### Breaking Changes

-   Fix the import of external md files [#3472](https://github.com/storybooks/storybook/pull/3472)

#### Features

-   Add marko support to storybooksJS [#3504](https://github.com/storybooks/storybook/pull/3504)
-   Storybook addon Jest angular suport [#3532](https://github.com/storybooks/storybook/pull/3532)
-   Storybook for HTML snippets [#3475](https://github.com/storybooks/storybook/pull/3475)
-   Feature/config custom chrome executable path [#3518](https://github.com/storybooks/storybook/pull/3518)
-   Channel-postmessage: handle events from the same window [#3519](https://github.com/storybooks/storybook/pull/3519)
-   Force re-render event [#3515](https://github.com/storybooks/storybook/pull/3515)

#### Bug Fixes

-   Ignore any unstructured output from the package managers [#3563](https://github.com/storybooks/storybook/pull/3563)
-   Use the --use-npm flag also for version checking [#3535](https://github.com/storybooks/storybook/pull/3535)
-   Clean out the store if `configure` fails [#3558](https://github.com/storybooks/storybook/pull/3558)
-   Fix render order in preview [#3520](https://github.com/storybooks/storybook/pull/3520)

# 4.0.0-alpha.5

Broken release (@storybook/core-events had not been published publicly)

# 3.4.4

2018-May-12

#### Bug Fixes

-   Ignore home package.json no license field [#3531](https://github.com/storybooks/storybook/pull/3531)
-   fixed Duplicate declaration h [#3409](https://github.com/storybooks/storybook/pull/3409)
-   Storyshots integrity tests options [#3418](https://github.com/storybooks/storybook/pull/3418)
-   Fix dynamic knobs [d2a289e](https://github.com/storybooks/storybook/commit/d2a289e524c51e794f5f3a34164a69ba3d5409fa)

#### Dependency Upgrades

-   jest-image-snapshot version to ^2.4.1 [#3500](https://github.com/storybooks/storybook/pull/3500)

# 4.0.0-alpha.4

2018-April-27

#### Breaking Changes

-   Knobs: add escapeHTML option; use it by default in Vue, Angular, and Polymer [#3473](https://github.com/storybooks/storybook/pull/3473)

#### Features

-   Added `actions` to addon-actions to create multiple actions [#3352](https://github.com/storybooks/storybook/pull/3352)
-   Add excludedPropTypes as an option to info addon [#3468](https://github.com/storybooks/storybook/pull/3468)
-   Addon-background: add Vue support [#3488](https://github.com/storybooks/storybook/pull/3488)
-   Suppress verbose build output [#3487](https://github.com/storybooks/storybook/pull/3487)
-   Provide a configuration option to limit the number of actions logged [#3447](https://github.com/storybooks/storybook/pull/3447)
-   Add IStory interface. [#3482](https://github.com/storybooks/storybook/pull/3482)
-   Add option to clear action logger [#3459](https://github.com/storybooks/storybook/pull/3459)

#### Bug Fixes

-   Fix auto focus of searchbox [#3494](https://github.com/storybooks/storybook/pull/3494)
-   Don't try to access the devtools hook if we are cross-origin [#3485](https://github.com/storybooks/storybook/pull/3485)
-   Improve yarn detection [#3453](https://github.com/storybooks/storybook/pull/3453)

#### Maintenance

-   Refactor error and "no preview" views into core [#3457](https://github.com/storybooks/storybook/pull/3457)
-   Refactor templates into core [#3422](https://github.com/storybooks/storybook/pull/3422)

#### Dependency Upgrades

<details>
<summary>
15 Upgrades
</summary>

-   Upgraded `@storybook/addon-actions` in `/docs` from "3.4.1" to "3.4.2" [#3478](https://github.com/storybooks/storybook/pull/3478)
-   Upgraded `@storybook/addon-links` in `/docs` from "3.4.1" to "3.4.2" [#3478](https://github.com/storybooks/storybook/pull/3478)
-   Upgraded `@storybook/addons` in `/docs` from "3.4.1" to "3.4.2" [#3478](https://github.com/storybooks/storybook/pull/3478)
-   Upgraded `@storybook/react` in `/docs` from "3.4.1" to "3.4.2" [#3478](https://github.com/storybooks/storybook/pull/3478)
-   Upgraded `gatsby-link` in `/docs` from "1.6.40" to "1.6.41" [#3478](https://github.com/storybooks/storybook/pull/3478)
-   Upgraded `gatsby-plugin-sharp` in `/docs` from "1.6.42" to "1.6.43" [#3478](https://github.com/storybooks/storybook/pull/3478)
-   Upgraded `gatsby-remark-autolink-headers` in `/docs` from "1.4.16" to "1.4.17" [#3478](https://github.com/storybooks/storybook/pull/3478)
-   Upgraded `gatsby-remark-copy-linked-files` in `/docs` from "1.5.31" to "1.5.32" [#3478](https://github.com/storybooks/storybook/pull/3478)
-   Upgraded `gatsby-remark-images` in `/docs` from "1.5.61" to "1.5.62" [#3478](https://github.com/storybooks/storybook/pull/3478)
-   Upgraded `gatsby` in `/docs` from "1.9.252" to "1.9.253" [#3478](https://github.com/storybooks/storybook/pull/3478)
-   Upgrade redux to 4.0.0 [#3470](https://github.com/storybooks/storybook/pull/3470)
-   Upgrade sass-loader to 7.0.1 & stop bringing node-sass bin to each user [#3467](https://github.com/storybooks/storybook/pull/3467)
-   Upgrate ts-node to 6.0.0 [#3460](https://github.com/storybooks/storybook/pull/3460)
-   Upgrade to json5@1.0.1 [#3466](https://github.com/storybooks/storybook/pull/3466)
-   Update webpack-hot-middleware to fix HMR [#3463](https://github.com/storybooks/storybook/pull/3463)

</details>

# 3.4.3

2018-April-27

#### Features

-   Suppress verbose build output [#3487](https://github.com/storybooks/storybook/pull/3487)

#### Bug Fixes

-   Improve yarn detection [#3453](https://github.com/storybooks/storybook/pull/3453)
-   Don't try to access the devtools hook if we are cross-origin [#3485](https://github.com/storybooks/storybook/pull/3485)

#### Dependency Upgrades

-   Update webpack-hot-middleware to fix HMR [#3463](https://github.com/storybooks/storybook/pull/3463)

# 4.0.0-alpha.3

2018-April-17

Also includes changes from 3.4.2

#### Features

-   Mobile device view: toggling stories panel with ☰ button  [#3337](https://github.com/storybooks/storybook/pull/3337)
-   Add lit-html support [#3433](https://github.com/storybooks/storybook/pull/3433)
-   Addon info prop options [#3428](https://github.com/storybooks/storybook/pull/3428)
-   Use per-story parameters in Notes addon [#3373](https://github.com/storybooks/storybook/pull/3373)

#### Bug Fixes

-   Fixed Duplicate declaration h [#3409](https://github.com/storybooks/storybook/pull/3409)
-   Storyshots integrity tests options [#3418](https://github.com/storybooks/storybook/pull/3418)
-   Debounce Knob input to improve performance, fix number Knob undefined/NaN [#3412](https://github.com/storybooks/storybook/pull/3412)
-   Fix double quotes in prop table and add additional examples [#3401](https://github.com/storybooks/storybook/pull/3401)

#### Documentation

-   doc(addon-jest): fix option name [#3420](https://github.com/storybooks/storybook/pull/3420)
-   Storyshots integrity tests fixes - README [#3419](https://github.com/storybooks/storybook/pull/3419)

#### Maintenance

-   viewport-addon: configure => configureViewport [#3414](https://github.com/storybooks/storybook/pull/3414)

#### Dependency Upgrades

<details>
<summary>
94 Upgrades
</summary>

-   Upgraded `chalk` in `/` from "2.3.2" to "2.4.0" [#3440](https://github.com/storybooks/storybook/pull/3440)
-   Upgraded `danger` in `/` from "3.4.7" to "3.5.1" [#3440](https://github.com/storybooks/storybook/pull/3440)
-   Upgraded `prettier` in `/` from "1.12.0" to "1.12.1" [#3440](https://github.com/storybooks/storybook/pull/3440)
-   Upgraded `webpack` in `app/react` from "4.5.0" to "4.6.0" [#3440](https://github.com/storybooks/storybook/pull/3440)
-   Upgraded `prettier` in `addons/storysource` from "1.12.0" to "1.12.1" [#3440](https://github.com/storybooks/storybook/pull/3440)
-   Upgraded `react-modal` in `lib/ui` from "3.3.2" to "3.4.1" [#3440](https://github.com/storybooks/storybook/pull/3440)
-   Upgraded `chalk` in `lib/core` from "2.3.2" to "2.4.0" [#3440](https://github.com/storybooks/storybook/pull/3440)
-   Upgraded `webpack` in `lib/core` from "4.5.0" to "4.6.0" [#3440](https://github.com/storybooks/storybook/pull/3440)
-   Upgraded `webpack` in `app/angular` from "4.5.0" to "4.6.0" [#3440](https://github.com/storybooks/storybook/pull/3440)
-   Upgraded `webpack` in `app/mithril` from "4.5.0" to "4.6.0" [#3440](https://github.com/storybooks/storybook/pull/3440)
-   Upgraded `webpack` in `app/polymer` from "4.5.0" to "4.6.0" [#3440](https://github.com/storybooks/storybook/pull/3440)
-   Upgraded `webpack` in `app/react-native` from "4.5.0" to "4.6.0" [#3440](https://github.com/storybooks/storybook/pull/3440)
-   Upgraded `webpack` in `app/vue` from "4.5.0" to "4.6.0" [#3440](https://github.com/storybooks/storybook/pull/3440)
-   Upgraded `chalk` in `lib/cli` from "2.3.2" to "2.4.0" [#3440](https://github.com/storybooks/storybook/pull/3440)
-   Upgraded `webpack` in `examples/cra-kitchen-sink` from "4.5.0" to "4.6.0" [#3440](https://github.com/storybooks/storybook/pull/3440)
-   Upgraded `webpack` in `examples/mithril-kitchen-sink` from "4.5.0" to "4.6.0" [#3440](https://github.com/storybooks/storybook/pull/3440)
-   Upgraded `webpack` in `examples/polymer-cli` from "4.5.0" to "4.6.0" [#3440](https://github.com/storybooks/storybook/pull/3440)
-   Upgraded `webpack` in `examples/vue-kitchen-sink` from "4.5.0" to "4.6.0" [#3440](https://github.com/storybooks/storybook/pull/3440)
-   Upgraded `gatsby-source-filesystem` in `/docs` from "1.5.32" to "1.5.33" [#3439](https://github.com/storybooks/storybook/pull/3439)
-   Upgraded `gatsby` in `/docs` from "1.9.251" to "1.9.252" [#3439](https://github.com/storybooks/storybook/pull/3439)
-   Update lerna in / from 2.10.1 to 2.10.2 [#3431](https://github.com/storybooks/storybook/pull/3431)
-   Update gatsby in /docs from 1.9.250 to 1.9.251 [#3430](https://github.com/storybooks/storybook/pull/3430)
-   Upgraded `@angular/common` in `/` from "5.2.9" to "5.2.10" [#3429](https://github.com/storybooks/storybook/pull/3429)
-   Upgraded `@angular/compiler` in `/` from "5.2.9" to "5.2.10" [#3429](https://github.com/storybooks/storybook/pull/3429)
-   Upgraded `@angular/core` in `/` from "5.2.9" to "5.2.10" [#3429](https://github.com/storybooks/storybook/pull/3429)
-   Upgraded `@angular/forms` in `/` from "5.2.9" to "5.2.10" [#3429](https://github.com/storybooks/storybook/pull/3429)
-   Upgraded `@angular/platform-browser` in `/` from "5.2.9" to "5.2.10" [#3429](https://github.com/storybooks/storybook/pull/3429)
-   Upgraded `@angular/platform-browser-dynamic` in `/` from "5.2.9" to "5.2.10" [#3429](https://github.com/storybooks/storybook/pull/3429)
-   Upgraded `babel-eslint` in `/` from "8.2.2" to "8.2.3" [#3429](https://github.com/storybooks/storybook/pull/3429)
-   Upgraded `danger` in `/` from "3.4.5" to "3.4.7" [#3429](https://github.com/storybooks/storybook/pull/3429)
-   Upgraded `eslint-plugin-import` in `/` from "2.10.0" to "2.11.0" [#3429](https://github.com/storybooks/storybook/pull/3429)
-   Upgraded `lerna` in `/` from "2.10.0" to "2.10.1" [#3429](https://github.com/storybooks/storybook/pull/3429)
-   Upgraded `prettier` in `/` from "1.11.1" to "1.12.0" [#3429](https://github.com/storybooks/storybook/pull/3429)
-   Upgraded `react` in `/` from "16.3.1" to "16.3.2" [#3429](https://github.com/storybooks/storybook/pull/3429)
-   Upgraded `react-dom` in `/` from "16.3.1" to "16.3.2" [#3429](https://github.com/storybooks/storybook/pull/3429)
-   Upgraded `react-test-renderer` in `/` from "16.3.1" to "16.3.2" [#3429](https://github.com/storybooks/storybook/pull/3429)
-   Upgraded `react-dom` in `addons/centered` from "16.3.1" to "16.3.2" [#3429](https://github.com/storybooks/storybook/pull/3429)
-   Upgraded `react-lifecycles-compat` in `addons/background` from "3.0.0" to "3.0.2" [#3429](https://github.com/storybooks/storybook/pull/3429)
-   Upgraded `react-lifecycles-compat` in `addons/events` from "3.0.0" to "3.0.2" [#3429](https://github.com/storybooks/storybook/pull/3429)
-   Upgraded `glamorous` in `app/react` from "4.12.1" to "4.12.3" [#3429](https://github.com/storybooks/storybook/pull/3429)
-   Upgraded `@types/react` in `addons/notes` from "16.3.5" to "16.3.11" [#3429](https://github.com/storybooks/storybook/pull/3429)
-   Upgraded `glamorous` in `addons/actions` from "4.12.1" to "4.12.3" [#3429](https://github.com/storybooks/storybook/pull/3429)
-   Upgraded `react-inspector` in `addons/actions` from "2.2.2" to "2.3.0" [#3429](https://github.com/storybooks/storybook/pull/3429)
-   Upgraded `glamorous` in `lib/components` from "4.12.1" to "4.12.3" [#3429](https://github.com/storybooks/storybook/pull/3429)
-   Upgraded `glamorous` in `addons/a11y` from "4.12.1" to "4.12.3" [#3429](https://github.com/storybooks/storybook/pull/3429)
-   Upgraded `glamorous` in `addons/info` from "4.12.1" to "4.12.3" [#3429](https://github.com/storybooks/storybook/pull/3429)
-   Upgraded `react-lifecycles-compat` in `addons/info` from "3.0.0" to "3.0.2" [#3429](https://github.com/storybooks/storybook/pull/3429)
-   Upgraded `react-test-renderer` in `addons/info` from "16.3.1" to "16.3.2" [#3429](https://github.com/storybooks/storybook/pull/3429)
-   Upgraded `glamorous` in `addons/jest` from "4.12.1" to "4.12.3" [#3429](https://github.com/storybooks/storybook/pull/3429)
-   Upgraded `moment` in `addons/knobs` from "2.22.0" to "2.22.1" [#3429](https://github.com/storybooks/storybook/pull/3429)
-   Upgraded `react-color` in `addons/knobs` from "2.14.0" to "2.14.1" [#3429](https://github.com/storybooks/storybook/pull/3429)
-   Upgraded `react-lifecycles-compat` in `addons/knobs` from "3.0.0" to "3.0.2" [#3429](https://github.com/storybooks/storybook/pull/3429)
-   Upgraded `react` in `addons/links` from "16.3.1" to "16.3.2" [#3429](https://github.com/storybooks/storybook/pull/3429)
-   Upgraded `react-dom` in `addons/links` from "16.3.1" to "16.3.2" [#3429](https://github.com/storybooks/storybook/pull/3429)
-   Upgraded `prettier` in `addons/storysource` from "1.11.1" to "1.12.0" [#3429](https://github.com/storybooks/storybook/pull/3429)
-   Upgraded `react-lifecycles-compat` in `lib/ui` from "3.0.0" to "3.0.2" [#3429](https://github.com/storybooks/storybook/pull/3429)
-   Upgraded `autoprefixer` in `lib/core` from "8.2.0" to "8.3.0" [#3429](https://github.com/storybooks/storybook/pull/3429)
-   Upgraded `postcss-loader` in `lib/core` from "2.1.3" to "2.1.4" [#3429](https://github.com/storybooks/storybook/pull/3429)
-   Upgraded `puppeteer` in `addons/storyshots` from "1.2.0" to "1.3.0" [#3429](https://github.com/storybooks/storybook/pull/3429)
-   Upgraded `react` in `addons/storyshots` from "16.3.1" to "16.3.2" [#3429](https://github.com/storybooks/storybook/pull/3429)
-   Upgraded `react-dom` in `addons/storyshots` from "16.3.1" to "16.3.2" [#3429](https://github.com/storybooks/storybook/pull/3429)
-   Upgraded `react` in `app/angular` from "16.3.1" to "16.3.2" [#3429](https://github.com/storybooks/storybook/pull/3429)
-   Upgraded `react-dom` in `app/angular` from "16.3.1" to "16.3.2" [#3429](https://github.com/storybooks/storybook/pull/3429)
-   Upgraded `react` in `app/mithril` from "16.3.1" to "16.3.2" [#3429](https://github.com/storybooks/storybook/pull/3429)
-   Upgraded `react-dom` in `app/mithril` from "16.3.1" to "16.3.2" [#3429](https://github.com/storybooks/storybook/pull/3429)
-   Upgraded `react` in `app/polymer` from "16.3.1" to "16.3.2" [#3429](https://github.com/storybooks/storybook/pull/3429)
-   Upgraded `react-dom` in `app/polymer` from "16.3.1" to "16.3.2" [#3429](https://github.com/storybooks/storybook/pull/3429)
-   Upgraded `react` in `app/vue` from "16.3.1" to "16.3.2" [#3429](https://github.com/storybooks/storybook/pull/3429)
-   Upgraded `react-dom` in `app/vue` from "16.3.1" to "16.3.2" [#3429](https://github.com/storybooks/storybook/pull/3429)
-   Upgraded `update-notifier` in `lib/cli` from "2.4.0" to "2.5.0" [#3429](https://github.com/storybooks/storybook/pull/3429)
-   Upgraded `npx` in `lib/cli` from "10.0.1" to "10.2.0" [#3429](https://github.com/storybooks/storybook/pull/3429)
-   Upgraded `@angular/common` in `examples/angular-cli` from "5.2.9" to "5.2.10" [#3429](https://github.com/storybooks/storybook/pull/3429)
-   Upgraded `@angular/compiler` in `examples/angular-cli` from "5.2.9" to "5.2.10" [#3429](https://github.com/storybooks/storybook/pull/3429)
-   Upgraded `@angular/core` in `examples/angular-cli` from "5.2.9" to "5.2.10" [#3429](https://github.com/storybooks/storybook/pull/3429)
-   Upgraded `@angular/forms` in `examples/angular-cli` from "5.2.9" to "5.2.10" [#3429](https://github.com/storybooks/storybook/pull/3429)
-   Upgraded `@angular/platform-browser` in `examples/angular-cli` from "5.2.9" to "5.2.10" [#3429](https://github.com/storybooks/storybook/pull/3429)
-   Upgraded `@angular/platform-browser-dynamic` in `examples/angular-cli` from "5.2.9" to "5.2.10" [#3429](https://github.com/storybooks/storybook/pull/3429)
-   Upgraded `rxjs` in `examples/angular-cli` from "5.5.8" to "5.5.10" [#3429](https://github.com/storybooks/storybook/pull/3429)
-   Upgraded `@angular/compiler-cli` in `examples/angular-cli` from "5.2.9" to "5.2.10" [#3429](https://github.com/storybooks/storybook/pull/3429)
-   Upgraded `@types/node` in `examples/angular-cli` from "9.6.2" to "9.6.5" [#3429](https://github.com/storybooks/storybook/pull/3429)
-   Upgraded `react` in `examples/cra-kitchen-sink` from "16.3.1" to "16.3.2" [#3429](https://github.com/storybooks/storybook/pull/3429)
-   Upgraded `react-dom` in `examples/cra-kitchen-sink` from "16.3.1" to "16.3.2" [#3429](https://github.com/storybooks/storybook/pull/3429)
-   Upgraded `react-lifecycles-compat` in `examples/cra-kitchen-sink` from "3.0.0" to "3.0.2" [#3429](https://github.com/storybooks/storybook/pull/3429)
-   Upgraded `react` in `examples/official-storybook` from "16.3.1" to "16.3.2" [#3429](https://github.com/storybooks/storybook/pull/3429)
-   Upgraded `react-dom` in `examples/official-storybook` from "16.3.1" to "16.3.2" [#3429](https://github.com/storybooks/storybook/pull/3429)
-   Upgraded `@storybook/addon-actions` in `/docs` from "3.4.0" to "3.4.1" [#3426](https://github.com/storybooks/storybook/pull/3426)
-   Upgraded `@storybook/addon-links` in `/docs` from "3.4.0" to "3.4.1" [#3426](https://github.com/storybooks/storybook/pull/3426)
-   Upgraded `@storybook/addons` in `/docs` from "3.4.0" to "3.4.1" [#3426](https://github.com/storybooks/storybook/pull/3426)
-   Upgraded `@storybook/react` in `/docs` from "3.4.0" to "3.4.1" [#3426](https://github.com/storybooks/storybook/pull/3426)
-   Upgraded `gatsby-plugin-sharp` in `/docs` from "1.6.41" to "1.6.42" [#3426](https://github.com/storybooks/storybook/pull/3426)
-   Upgraded `gatsby-remark-images` in `/docs` from "1.5.60" to "1.5.61" [#3426](https://github.com/storybooks/storybook/pull/3426)
-   Upgraded `gatsby-source-filesystem` in `/docs` from "1.5.29" to "1.5.32" [#3426](https://github.com/storybooks/storybook/pull/3426)
-   Upgraded `gatsby-transformer-remark` in `/docs` from "1.7.39" to "1.7.40" [#3426](https://github.com/storybooks/storybook/pull/3426)
-   Upgraded `gatsby` in `/docs` from "1.9.247" to "1.9.250" [#3426](https://github.com/storybooks/storybook/pull/3426)

</details>

# 3.4.2

2018-April-17

#### Bug Fixes

-   Serialize boolean type only for non-nullable values [#3432](https://github.com/storybooks/storybook/pull/3432)
-   Addon actions: fix slow logging [#3133](https://github.com/storybooks/storybook/pull/3133)

#### Documentation

-   Fix storyshots readme for image snapshotting [#3397](https://github.com/storybooks/storybook/pull/3397)

# 4.0.0-alpha.2

2018-April-10

Also includes changes from 3.4.1

#### Breaking Changes

-   Change addon panel keyboard shortcut to shift-meta-z [#3378](https://github.com/storybooks/storybook/pull/3378)
-   Move server/config to core [#3261](https://github.com/storybooks/storybook/pull/3261)

#### Features

-   React native Typescript transform [#3209](https://github.com/storybooks/storybook/pull/3209)
-   Split vendor and runtime chunk in static builds [#3316](https://github.com/storybooks/storybook/pull/3316)
-   Persist background for @addon/background [#3331](https://github.com/storybooks/storybook/pull/3331)
-   feat(notes): add marked options [#3225](https://github.com/storybooks/storybook/pull/3225)

#### Bug Fixes

-   Enforce addons store being a singleton by storing it in global variable [#3383](https://github.com/storybooks/storybook/pull/3383)
-   Scroll to top of the page when changing story [#3338](https://github.com/storybooks/storybook/pull/3338)
-   Fix HtmlWebpackPlugin error [#3328](https://github.com/storybooks/storybook/pull/3328)

#### Maintenance

-   Remove usages of deprecated React lifecycle methods [#3327](https://github.com/storybooks/storybook/pull/3327)

#### Dependency Upgrades

<details>
<summary>
142 Updates
</summary>

-   Migrate to react-lifecycles-compat@3 [#3392](https://github.com/storybooks/storybook/pull/3392)
-   Upgrade dev dependencies in Angular example [#3391](https://github.com/storybooks/storybook/pull/3391)
-   Upgraded `gatsby-remark-copy-linked-files` in `/docs` from "1.5.30" to "1.5.31" [#3388](https://github.com/storybooks/storybook/pull/3388)
-   Upgraded `gatsby-source-filesystem` in `/docs` from "1.5.28" to "1.5.29" [#3388](https://github.com/storybooks/storybook/pull/3388)
-   Upgraded `gatsby` in `/docs` from "1.9.246" to "1.9.247" [#3388](https://github.com/storybooks/storybook/pull/3388)
-   Upgraded `lerna` in `/` from "2.9.1" to "2.10.0" [#3387](https://github.com/storybooks/storybook/pull/3387)
-   Upgraded `babel-preset-minify` in `app/react` from "0.3.0" to "0.4.0" [#3387](https://github.com/storybooks/storybook/pull/3387)
-   Upgraded `core-js` in `app/react` from "2.5.4" to "2.5.5" [#3387](https://github.com/storybooks/storybook/pull/3387)
-   Upgraded `webpack-hot-middleware` in `app/react` from "2.21.2" to "2.22.0" [#3387](https://github.com/storybooks/storybook/pull/3387)
-   Upgraded `webpack-dev-middleware` in `lib/core` from "3.1.1" to "3.1.2" [#3387](https://github.com/storybooks/storybook/pull/3387)
-   Upgraded `webpack-hot-middleware` in `lib/core` from "2.21.2" to "2.22.0" [#3387](https://github.com/storybooks/storybook/pull/3387)
-   Upgraded `core-js` in `app/angular` from "2.5.4" to "2.5.5" [#3387](https://github.com/storybooks/storybook/pull/3387)
-   Upgraded `ts-loader` in `app/angular` from "4.1.0" to "4.2.0" [#3387](https://github.com/storybooks/storybook/pull/3387)
-   Upgraded `webpack-hot-middleware` in `app/angular` from "2.21.2" to "2.22.0" [#3387](https://github.com/storybooks/storybook/pull/3387)
-   Upgraded `zone.js` in `app/angular` from "0.8.25" to "0.8.26" [#3387](https://github.com/storybooks/storybook/pull/3387)
-   Upgraded `babel-preset-minify` in `app/mithril` from "0.3.0" to "0.4.0" [#3387](https://github.com/storybooks/storybook/pull/3387)
-   Upgraded `core-js` in `app/mithril` from "2.5.4" to "2.5.5" [#3387](https://github.com/storybooks/storybook/pull/3387)
-   Upgraded `webpack-hot-middleware` in `app/mithril` from "2.21.2" to "2.22.0" [#3387](https://github.com/storybooks/storybook/pull/3387)
-   Upgraded `@webcomponents/webcomponentsjs` in `app/polymer` from "1.1.1" to "1.2.0" [#3387](https://github.com/storybooks/storybook/pull/3387)
-   Upgraded `babel-preset-minify` in `app/polymer` from "0.3.0" to "0.4.0" [#3387](https://github.com/storybooks/storybook/pull/3387)
-   Upgraded `core-js` in `app/polymer` from "2.5.4" to "2.5.5" [#3387](https://github.com/storybooks/storybook/pull/3387)
-   Upgraded `webpack-hot-middleware` in `app/polymer` from "2.21.2" to "2.22.0" [#3387](https://github.com/storybooks/storybook/pull/3387)
-   Upgraded `babel-preset-minify` in `app/react-native` from "0.3.0" to "0.4.0" [#3387](https://github.com/storybooks/storybook/pull/3387)
-   Upgraded `url-parse` in `app/react-native` from "1.2.0" to "1.3.0" [#3387](https://github.com/storybooks/storybook/pull/3387)
-   Upgraded `webpack-dev-middleware` in `app/react-native` from "3.1.1" to "3.1.2" [#3387](https://github.com/storybooks/storybook/pull/3387)
-   Upgraded `webpack-hot-middleware` in `app/react-native` from "2.21.2" to "2.22.0" [#3387](https://github.com/storybooks/storybook/pull/3387)
-   Upgraded `babel-preset-minify` in `app/vue` from "0.3.0" to "0.4.0" [#3387](https://github.com/storybooks/storybook/pull/3387)
-   Upgraded `core-js` in `app/vue` from "2.5.4" to "2.5.5" [#3387](https://github.com/storybooks/storybook/pull/3387)
-   Upgraded `webpack-hot-middleware` in `app/vue` from "2.21.2" to "2.22.0" [#3387](https://github.com/storybooks/storybook/pull/3387)
-   Upgraded `core-js` in `examples/angular-cli` from "2.5.4" to "2.5.5" [#3387](https://github.com/storybooks/storybook/pull/3387)
-   Upgraded `zone.js` in `examples/angular-cli` from "0.8.25" to "0.8.26" [#3387](https://github.com/storybooks/storybook/pull/3387)
-   Upgraded `@angular/cli` in `examples/angular-cli` from "1.7.3" to "1.7.4" [#3387](https://github.com/storybooks/storybook/pull/3387)
-   Upgraded `@webcomponents/webcomponentsjs` in `examples/polymer-cli` from "1.1.1" to "1.2.0" [#3387](https://github.com/storybooks/storybook/pull/3387)
-   Upgraded `webpack-dev-server` in `examples/polymer-cli` from "3.1.1" to "3.1.3" [#3387](https://github.com/storybooks/storybook/pull/3387)
-   Upgraded `webpack-dev-server` in `examples/vue-kitchen-sink` from "3.1.1" to "3.1.3" [#3387](https://github.com/storybooks/storybook/pull/3387)
-   Upgraded `lint-staged` in `/` from "7.0.3" to "7.0.4" [#3368](https://github.com/storybooks/storybook/pull/3368)
-   Upgraded `webpack-dev-middleware` in `lib/core` from "3.1.0" to "3.1.1" [#3368](https://github.com/storybooks/storybook/pull/3368)
-   Upgraded `webpack-dev-middleware` in `app/react-native` from "3.1.0" to "3.1.1" [#3368](https://github.com/storybooks/storybook/pull/3368)
-   Upgraded `react` in `/` from "16.3.0" to "16.3.1" [#3357](https://github.com/storybooks/storybook/pull/3357)
-   Upgraded `react-dom` in `/` from "16.3.0" to "16.3.1" [#3357](https://github.com/storybooks/storybook/pull/3357)
-   Upgraded `react-test-renderer` in `/` from "16.3.0" to "16.3.1" [#3357](https://github.com/storybooks/storybook/pull/3357)
-   Upgraded `react-dom` in `addons/centered` from "16.3.0" to "16.3.1" [#3357](https://github.com/storybooks/storybook/pull/3357)
-   Upgraded `webpack` in `app/react` from "4.4.1" to "4.5.0" [#3357](https://github.com/storybooks/storybook/pull/3357)
-   Upgraded `@types/react` in `addons/notes` from "16.3.4" to "16.3.5" [#3357](https://github.com/storybooks/storybook/pull/3357)
-   Upgraded `react-test-renderer` in `addons/info` from "16.3.0" to "16.3.1" [#3357](https://github.com/storybooks/storybook/pull/3357)
-   Upgraded `react` in `addons/links` from "16.3.0" to "16.3.1" [#3357](https://github.com/storybooks/storybook/pull/3357)
-   Upgraded `react-dom` in `addons/links` from "16.3.0" to "16.3.1" [#3357](https://github.com/storybooks/storybook/pull/3357)
-   Upgraded `webpack` in `lib/core` from "4.4.1" to "4.5.0" [#3357](https://github.com/storybooks/storybook/pull/3357)
-   Upgraded `react` in `addons/storyshots` from "16.3.0" to "16.3.1" [#3357](https://github.com/storybooks/storybook/pull/3357)
-   Upgraded `react-dom` in `addons/storyshots` from "16.3.0" to "16.3.1" [#3357](https://github.com/storybooks/storybook/pull/3357)
-   Upgraded `react` in `app/angular` from "16.3.0" to "16.3.1" [#3357](https://github.com/storybooks/storybook/pull/3357)
-   Upgraded `react-dom` in `app/angular` from "16.3.0" to "16.3.1" [#3357](https://github.com/storybooks/storybook/pull/3357)
-   Upgraded `webpack` in `app/angular` from "4.4.1" to "4.5.0" [#3357](https://github.com/storybooks/storybook/pull/3357)
-   Upgraded `zone.js` in `app/angular` from "0.8.24" to "0.8.25" [#3357](https://github.com/storybooks/storybook/pull/3357)
-   Upgraded `react` in `app/mithril` from "16.3.0" to "16.3.1" [#3357](https://github.com/storybooks/storybook/pull/3357)
-   Upgraded `react-dom` in `app/mithril` from "16.3.0" to "16.3.1" [#3357](https://github.com/storybooks/storybook/pull/3357)
-   Upgraded `webpack` in `app/mithril` from "4.4.1" to "4.5.0" [#3357](https://github.com/storybooks/storybook/pull/3357)
-   Upgraded `react` in `app/polymer` from "16.3.0" to "16.3.1" [#3357](https://github.com/storybooks/storybook/pull/3357)
-   Upgraded `react-dom` in `app/polymer` from "16.3.0" to "16.3.1" [#3357](https://github.com/storybooks/storybook/pull/3357)
-   Upgraded `webpack` in `app/polymer` from "4.4.1" to "4.5.0" [#3357](https://github.com/storybooks/storybook/pull/3357)
-   Upgraded `webpack` in `app/react-native` from "4.4.1" to "4.5.0" [#3357](https://github.com/storybooks/storybook/pull/3357)
-   Upgraded `react` in `app/vue` from "16.3.0" to "16.3.1" [#3357](https://github.com/storybooks/storybook/pull/3357)
-   Upgraded `react-dom` in `app/vue` from "16.3.0" to "16.3.1" [#3357](https://github.com/storybooks/storybook/pull/3357)
-   Upgraded `webpack` in `app/vue` from "4.4.1" to "4.5.0" [#3357](https://github.com/storybooks/storybook/pull/3357)
-   Upgraded `zone.js` in `examples/angular-cli` from "0.8.24" to "0.8.25" [#3357](https://github.com/storybooks/storybook/pull/3357)
-   Upgraded `protractor` in `examples/angular-cli` from "5.3.0" to "5.3.1" [#3357](https://github.com/storybooks/storybook/pull/3357)
-   Upgraded `react` in `examples/cra-kitchen-sink` from "16.3.0" to "16.3.1" [#3357](https://github.com/storybooks/storybook/pull/3357)
-   Upgraded `react-dom` in `examples/cra-kitchen-sink` from "16.3.0" to "16.3.1" [#3357](https://github.com/storybooks/storybook/pull/3357)
-   Upgraded `react-scripts` in `examples/cra-kitchen-sink` from "1.1.3" to "1.1.4" [#3357](https://github.com/storybooks/storybook/pull/3357)
-   Upgraded `webpack` in `examples/cra-kitchen-sink` from "4.4.1" to "4.5.0" [#3357](https://github.com/storybooks/storybook/pull/3357)
-   Upgraded `webpack` in `examples/mithril-kitchen-sink` from "4.4.1" to "4.5.0" [#3357](https://github.com/storybooks/storybook/pull/3357)
-   Upgraded `webpack` in `examples/polymer-cli` from "4.4.1" to "4.5.0" [#3357](https://github.com/storybooks/storybook/pull/3357)
-   Upgraded `webpack` in `examples/vue-kitchen-sink` from "4.4.1" to "4.5.0" [#3357](https://github.com/storybooks/storybook/pull/3357)
-   Upgraded `react` in `examples/official-storybook` from "16.3.0" to "16.3.1" [#3357](https://github.com/storybooks/storybook/pull/3357)
-   Upgraded `react-dom` in `examples/official-storybook` from "16.3.0" to "16.3.1" [#3357](https://github.com/storybooks/storybook/pull/3357)
-   Upgraded `gatsby-remark-autolink-headers` in `/docs` from "1.4.15" to "1.4.16" [#3356](https://github.com/storybooks/storybook/pull/3356)
-   Upgraded `gatsby` in `/docs` from "1.9.244" to "1.9.246" [#3356](https://github.com/storybooks/storybook/pull/3356)
-   Upgraded `danger` in `/` from "3.4.4" to "3.4.5" [#3350](https://github.com/storybooks/storybook/pull/3350)
-   Upgraded `lint-staged` in `/` from "7.0.2" to "7.0.3" [#3350](https://github.com/storybooks/storybook/pull/3350)
-   Upgraded `react-lifecycles-compat` in `addons/background` from "1.1.1" to "1.1.4" [#3350](https://github.com/storybooks/storybook/pull/3350)
-   Upgraded `react-lifecycles-compat` in `addons/events` from "1.1.1" to "1.1.4" [#3350](https://github.com/storybooks/storybook/pull/3350)
-   Upgraded `html-webpack-plugin` in `app/react` from "3.1.0" to "3.2.0" [#3350](https://github.com/storybooks/storybook/pull/3350)
-   Upgraded `@types/react` in `addons/notes` from "16.3.1" to "16.3.4" [#3350](https://github.com/storybooks/storybook/pull/3350)
-   Upgraded `axe-core` in `addons/a11y` from "3.0.0" to "3.0.1" [#3350](https://github.com/storybooks/storybook/pull/3350)
-   Upgraded `react-lifecycles-compat` in `addons/info` from "1.1.1" to "1.1.4" [#3350](https://github.com/storybooks/storybook/pull/3350)
-   Upgraded `react-lifecycles-compat` in `addons/knobs` from "1.1.1" to "1.1.4" [#3350](https://github.com/storybooks/storybook/pull/3350)
-   Upgraded `react-lifecycles-compat` in `lib/ui` from "1.1.1" to "1.1.4" [#3350](https://github.com/storybooks/storybook/pull/3350)
-   Upgraded `html-webpack-plugin` in `app/angular` from "3.1.0" to "3.2.0" [#3350](https://github.com/storybooks/storybook/pull/3350)
-   Upgraded `html-webpack-plugin` in `app/mithril` from "3.1.0" to "3.2.0" [#3350](https://github.com/storybooks/storybook/pull/3350)
-   Upgraded `html-webpack-plugin` in `app/polymer` from "3.1.0" to "3.2.0" [#3350](https://github.com/storybooks/storybook/pull/3350)
-   Upgraded `html-webpack-plugin` in `app/react-native` from "3.1.0" to "3.2.0" [#3350](https://github.com/storybooks/storybook/pull/3350)
-   Upgraded `html-webpack-plugin` in `app/vue` from "3.1.0" to "3.2.0" [#3350](https://github.com/storybooks/storybook/pull/3350)
-   Upgraded `@types/node` in `examples/angular-cli` from "9.6.1" to "9.6.2" [#3350](https://github.com/storybooks/storybook/pull/3350)
-   Upgraded `react-lifecycles-compat` in `examples/cra-kitchen-sink` from "1.1.1" to "1.1.4" [#3350](https://github.com/storybooks/storybook/pull/3350)
-   Upgraded `react-scripts` in `examples/cra-kitchen-sink` from "1.1.1" to "1.1.3" [#3350](https://github.com/storybooks/storybook/pull/3350)
-   Upgraded `html-webpack-plugin` in `examples/polymer-cli` from "3.1.0" to "3.2.0" [#3350](https://github.com/storybooks/storybook/pull/3350)
-   Update gatsby-source-filesystem in /docs from 1.5.27 to 1.5.28 [#3349](https://github.com/storybooks/storybook/pull/3349)
-   Update gatsby in /docs from 1.9.243 to 1.9.244 [#3345](https://github.com/storybooks/storybook/pull/3345)
-   Upgraded `danger` in `/` from "3.3.2" to "3.4.4" [#3343](https://github.com/storybooks/storybook/pull/3343)
-   Upgraded `eslint-plugin-import` in `/` from "2.9.0" to "2.10.0" [#3343](https://github.com/storybooks/storybook/pull/3343)
-   Upgraded `lerna` in `/` from "2.5.1" to "2.9.1" [#3343](https://github.com/storybooks/storybook/pull/3343)
-   Upgraded `lint-staged` in `/` from "7.0.0" to "7.0.2" [#3343](https://github.com/storybooks/storybook/pull/3343)
-   Upgraded `react-lifecycles-compat` in `addons/background` from "1.1.0" to "1.1.1" [#3343](https://github.com/storybooks/storybook/pull/3343)
-   Upgraded `react-lifecycles-compat` in `addons/events` from "1.1.0" to "1.1.1" [#3343](https://github.com/storybooks/storybook/pull/3343)
-   Upgraded `react-textarea-autosize` in `addons/events` from "6.1.0-0" to "6.1.0" [#3343](https://github.com/storybooks/storybook/pull/3343)
-   Upgraded `babel-plugin-react-docgen` in `app/react` from "1.8.3" to "1.9.0" [#3343](https://github.com/storybooks/storybook/pull/3343)
-   Upgraded `nodemon` in `app/react` from "1.17.2" to "1.17.3" [#3343](https://github.com/storybooks/storybook/pull/3343)
-   Upgraded `@types/react` in `addons/notes` from "16.1.0" to "16.3.1" [#3343](https://github.com/storybooks/storybook/pull/3343)
-   Upgraded `react-lifecycles-compat` in `addons/info` from "1.1.0" to "1.1.1" [#3343](https://github.com/storybooks/storybook/pull/3343)
-   Upgraded `moment` in `addons/knobs` from "2.21.0" to "2.22.0" [#3343](https://github.com/storybooks/storybook/pull/3343)
-   Upgraded `react-lifecycles-compat` in `addons/knobs` from "1.1.0" to "1.1.1" [#3343](https://github.com/storybooks/storybook/pull/3343)
-   Upgraded `react-textarea-autosize` in `addons/knobs` from "6.1.0-0" to "6.1.0" [#3343](https://github.com/storybooks/storybook/pull/3343)
-   Upgraded `react-lifecycles-compat` in `lib/ui` from "1.1.0" to "1.1.1" [#3343](https://github.com/storybooks/storybook/pull/3343)
-   Upgraded `serve-favicon` in `lib/core` from "2.4.5" to "2.5.0" [#3343](https://github.com/storybooks/storybook/pull/3343)
-   Upgraded `zone.js` in `app/angular` from "0.8.20" to "0.8.24" [#3343](https://github.com/storybooks/storybook/pull/3343)
-   Upgraded `nodemon` in `app/angular` from "1.17.2" to "1.17.3" [#3343](https://github.com/storybooks/storybook/pull/3343)
-   Upgraded `nodemon` in `app/mithril` from "1.17.2" to "1.17.3" [#3343](https://github.com/storybooks/storybook/pull/3343)
-   Upgraded `nodemon` in `app/polymer` from "1.17.2" to "1.17.3" [#3343](https://github.com/storybooks/storybook/pull/3343)
-   Upgraded `ws` in `app/react-native` from "5.1.0" to "5.1.1" [#3343](https://github.com/storybooks/storybook/pull/3343)
-   Upgraded `nodemon` in `app/vue` from "1.17.2" to "1.17.3" [#3343](https://github.com/storybooks/storybook/pull/3343)
-   Upgraded `react-lifecycles-compat` in `examples/cra-kitchen-sink` from "1.1.0" to "1.1.1" [#3343](https://github.com/storybooks/storybook/pull/3343)
-   Upgraded `zone.js` in `examples/angular-cli` from "0.8.20" to "0.8.24" [#3343](https://github.com/storybooks/storybook/pull/3343)
-   Migrate to axe-core@3.0.0 [#3332](https://github.com/storybooks/storybook/pull/3332)
-   Migrate to ws@5 [#3334](https://github.com/storybooks/storybook/pull/3334)
-   Upgraded `@storybook/addon-actions` in `/docs` from "3.3.15" to "3.4.0" [#3325](https://github.com/storybooks/storybook/pull/3325)
-   Upgraded `@storybook/addon-links` in `/docs` from "3.3.15" to "3.4.0" [#3325](https://github.com/storybooks/storybook/pull/3325)
-   Upgraded `@storybook/addons` in `/docs` from "3.3.15" to "3.4.0" [#3325](https://github.com/storybooks/storybook/pull/3325)
-   Upgraded `@storybook/react` in `/docs` from "3.3.15" to "3.4.0" [#3325](https://github.com/storybooks/storybook/pull/3325)
-   Update gatsby-remark-autolink-headers in /docs from 1.4.13 to 1.4.15 [#3314](https://github.com/storybooks/storybook/pull/3314)
-   Upgraded `webpack` in `app/react` from "4.3.0" to "4.4.1" [#3315](https://github.com/storybooks/storybook/pull/3315)
-   Upgraded `webpack` in `lib/core` from "4.3.0" to "4.4.1" [#3315](https://github.com/storybooks/storybook/pull/3315)
-   Upgraded `webpack` in `app/angular` from "4.3.0" to "4.4.1" [#3315](https://github.com/storybooks/storybook/pull/3315)
-   Upgraded `webpack` in `app/mithril` from "4.3.0" to "4.4.1" [#3315](https://github.com/storybooks/storybook/pull/3315)
-   Upgraded `webpack` in `app/polymer` from "4.3.0" to "4.4.1" [#3315](https://github.com/storybooks/storybook/pull/3315)
-   Upgraded `webpack` in `app/react-native` from "4.3.0" to "4.4.1" [#3315](https://github.com/storybooks/storybook/pull/3315)
-   Upgraded `webpack` in `app/vue` from "4.3.0" to "4.4.1" [#3315](https://github.com/storybooks/storybook/pull/3315)
-   Upgraded `webpack` in `examples/cra-kitchen-sink` from "4.3.0" to "4.4.1" [#3315](https://github.com/storybooks/storybook/pull/3315)
-   Upgraded `@types/node` in `examples/angular-cli` from "9.6.0" to "9.6.1" [#3315](https://github.com/storybooks/storybook/pull/3315)
-   Upgraded `webpack` in `examples/mithril-kitchen-sink` from "4.3.0" to "4.4.1" [#3315](https://github.com/storybooks/storybook/pull/3315)
-   Upgraded `webpack` in `examples/polymer-cli` from "4.3.0" to "4.4.1" [#3315](https://github.com/storybooks/storybook/pull/3315)
-   Upgraded `webpack` in `examples/vue-kitchen-sink` from "4.3.0" to "4.4.1" [#3315](https://github.com/storybooks/storybook/pull/3315)
-   Add babel-core dev-deps [#3319](https://github.com/storybooks/storybook/pull/3319)

</details>

# 3.4.1

2018-April-10

#### Features

-   Make storybook addons channel available globally in `window` [#3243](https://github.com/storybooks/storybook/pull/3243)

#### Bug Fixes

-   Scroll preview pane for non-percentage heights [#3342](https://github.com/storybooks/storybook/pull/3342)
-   Replacing Report Fragment with div [#3372](https://github.com/storybooks/storybook/pull/3372)
-   Don't use direct react dependency in core [#3382](https://github.com/storybooks/storybook/pull/3382)

#### Documentation

-   Add typescript docs [#3361](https://github.com/storybooks/storybook/pull/3361)
-   Update links of the live examples for the new release [#3197](https://github.com/storybooks/storybook/pull/3197)

# 3.4.0

2018-March-30

Welcome to Storybook 3.4 with the following key improvements:

-   Polymer 2 support [#2225](https://github.com/storybooks/storybook/pull/2225)
-   Angular and Vue storyshots [#2564](https://github.com/storybooks/storybook/pull/2564)
-   Add image snapshots to addon-storyshots [#2413](https://github.com/storybooks/storybook/pull/2413)
-   Multiple story hierarchies [#2452](https://github.com/storybooks/storybook/pull/2452)
-   Addon-storysource: story source in addon pane [#2885](https://github.com/storybooks/storybook/pull/2885)

Read on for more improvements, fixes, 1In addition, there are hundreds of dependency upgrades in the 3.4 release, so to see the details, please see the changelogs for `3.4.0-rc.*` and  `3.4.0-alpha.*`.

#### Features

-   Bind window access if `window` is defined; add `addons channel` access too [#3243](https://github.com/storybooks/storybook/pull/3243)
-   Fix screenshots tests & add getScreenshotOption to storyshots [#3102](https://github.com/storybooks/storybook/pull/3102)
-   Add `__STORYBOOK_CLIENT_API__` for external tools [#3058](https://github.com/storybooks/storybook/pull/3058)
-   Addon storysource: select stories from inside of the StoryPanel [#3154](https://github.com/storybooks/storybook/pull/3154)
-   Storyshots: env.NODE_PATH support [#2873](https://github.com/storybooks/storybook/pull/2873)
-   Knobs: Select knob key/value ordering [#1745](https://github.com/storybooks/storybook/pull/1745)
-   Angular: Add option to pass custom styles for ng components [#2856](https://github.com/storybooks/storybook/pull/2856)
-   Core: Add watch mode for build-storybook [#2866](https://github.com/storybooks/storybook/pull/2866)
-   Core: Add `__dirname` support [#2791](https://github.com/storybooks/storybook/pull/2791)
-   Pass default webpack config as third argument in Full Control Mode [#2796](https://github.com/storybooks/storybook/pull/2796)
-   Angular and Vue storyshots [#2564](https://github.com/storybooks/storybook/pull/2564)
-   Addon-info: Added "Copy button" for code example [#2713](https://github.com/storybooks/storybook/pull/2713)
-   Angular: Serve styles and assets using .angular-cli webpack configuration [#2735](https://github.com/storybooks/storybook/pull/2735)
-   API: Added an event that is emitted when a channel is created. [#2711](https://github.com/storybooks/storybook/pull/2711)
-   Addon-a11y: Handle components with delayed rendering [#2651](https://github.com/storybooks/storybook/pull/2651)
-   Polymer 2 support [#2225](https://github.com/storybooks/storybook/pull/2225)
-   Add image snapshots to addon-storyshots [#2413](https://github.com/storybooks/storybook/pull/2413)
-   Angular template support for Storybook [#2690](https://github.com/storybooks/storybook/pull/2690)
-   Custom tsconfig.json for angular apps. [#2669](https://github.com/storybooks/storybook/pull/2669)
-   Multiple story hierarchies [#2452](https://github.com/storybooks/storybook/pull/2452)
-   Change template story files extension to .ts [#2594](https://github.com/storybooks/storybook/pull/2594)
-   Use store revisions to ensure that stories re-render on HMR. [#2605](https://github.com/storybooks/storybook/pull/2605)
-   Ability to force re-render a story [#2463](https://github.com/storybooks/storybook/pull/2463)
-   Introduce framework-independent core library [#2241](https://github.com/storybooks/storybook/pull/2241)

#### Bug Fixes

-   \[Addon-storyshots\] Remove default options on "goto" call [#3298](https://github.com/storybooks/storybook/pull/3298)
-   CLI: add error handling for latest_version helper [#3297](https://github.com/storybooks/storybook/pull/3297)
-   Refactor CLI to use `npm` and `yarn` instead of third party packages [#3275](https://github.com/storybooks/storybook/pull/3275)
-   Fix issue when extending webpack config [#3279](https://github.com/storybooks/storybook/pull/3279)
-   Object proptype is shown in addon-info proptable [#3255](https://github.com/storybooks/storybook/pull/3255)
-   Fix storyshots renderer and serializer options [#3252](https://github.com/storybooks/storybook/pull/3252)
-   Angular: use resolveLoader from cliCommonConfig [#3251](https://github.com/storybooks/storybook/pull/3251)
-   Delaying update of height and width in Layout [#3180](https://github.com/storybooks/storybook/pull/3180)
-   Add 'waitUntil' option to puppeteer of storyshots [#3156](https://github.com/storybooks/storybook/pull/3156)
-   Move polymer loader to peerDependencies [#3161](https://github.com/storybooks/storybook/pull/3161)
-   Addons: avoid mixing manager and preview code together [#3068](https://github.com/storybooks/storybook/pull/3068)
-   React-Native: Fix by moving managerPath export to `server.js` [#2947](https://github.com/storybooks/storybook/pull/2947)
-   Addon-Info: Add type check to PropType on OneOf [#2653](https://github.com/storybooks/storybook/pull/2653)
-   Vue: Support .vue extension resolving [#2896](https://github.com/storybooks/storybook/pull/2896)
-   UI: remove zero on story loading [#2857](https://github.com/storybooks/storybook/pull/2857)
-   Angular: remove entryComponents prop from metadata [#2790](https://github.com/storybooks/storybook/pull/2790)
-   Use process.exitCode instead of process.exit() [#2717](https://github.com/storybooks/storybook/pull/2717)
-   Angular: knobs with template [#2766](https://github.com/storybooks/storybook/pull/2766)
-   Remove polymer-cli dependency [#2741](https://github.com/storybooks/storybook/pull/2741)
-   Add scss for components in angular apps by default. [#2703](https://github.com/storybooks/storybook/pull/2703)

#### Documentation

-   Add example for @ngrx/store [#3233](https://github.com/storybooks/storybook/pull/3233)
-   Fix missing declaration in Angular example [#3213](https://github.com/storybooks/storybook/pull/3213)
-   Update ADDONS_SUPPORT.md [#3114](https://github.com/storybooks/storybook/pull/3114)
-   StoryShots: Document ref mocking [#2869](https://github.com/storybooks/storybook/pull/2869)
-   Extending webpack section is no longer needed for the common usage [#2826](https://github.com/storybooks/storybook/pull/2826)
-   Updating Vue Jest Config [#2821](https://github.com/storybooks/storybook/pull/2821)
-   Angular inheritance example [#2787](https://github.com/storybooks/storybook/pull/2787)
-   Revisit addon/framework support [#3046](https://github.com/storybooks/storybook/pull/3046)
-   Docs live examples [#3019](https://github.com/storybooks/storybook/pull/3019)
-   Mention new supported frameworks [#2895](https://github.com/storybooks/storybook/pull/2895)
-   Update writing addons documentation [#2951](https://github.com/storybooks/storybook/pull/2951)
-   Update docs on LinkTo in addon-links [#2926](https://github.com/storybooks/storybook/pull/2926)

#### Maintenance

-   Fix errors on starting example Angular app [#3078](https://github.com/storybooks/storybook/pull/3078)
-   Use WatchMissingNodeModulesPlugin from react-dev-utils package [#3141](https://github.com/storybooks/storybook/pull/3141)
-   Don't use exact versions in peerDependencies [#3073](https://github.com/storybooks/storybook/pull/3073)
-   Remove integration tests [#3052](https://github.com/storybooks/storybook/pull/3052)
-   Fix "dev" script to be cross-platform [#2922](https://github.com/storybooks/storybook/pull/2922)
-   Typescript distribution [#2846](https://github.com/storybooks/storybook/pull/2846)
-   Use UTC timezone in formatting too for knobs test [#2861](https://github.com/storybooks/storybook/pull/2861)
-   ADD autolabeler.yml for <https://github.com/probot/autolabeler> [#2809](https://github.com/storybooks/storybook/pull/2809)
-   Fix css warning in angular-cli example [#2789](https://github.com/storybooks/storybook/pull/2789)
-   Move more things to core [#2788](https://github.com/storybooks/storybook/pull/2788)
-   Change ng stories dir [#2672](https://github.com/storybooks/storybook/pull/2672)
-   Only update CLI snapsots on postpublish script, skip smoke tests [#2671](https://github.com/storybooks/storybook/pull/2671)
-   Fix the timezone for example dates [#2654](https://github.com/storybooks/storybook/pull/2654)
-   Update prereq yarn install level [#2638](https://github.com/storybooks/storybook/pull/2638)
-   Separate stories in angular-cli example [#2592](https://github.com/storybooks/storybook/pull/2592)

# 4.0.0-alpha.1

2018-March-29

#### Bug Fixes

-  \[Hotfix\]  Use published webpack 4 compatible fork of react-dev-utils [#3312](https://github.com/storybooks/storybook/pull/3312)

# 4.0.0-alpha.0

2018-March-28

#### Breaking Changes

-   Webpack 4 [#3148](https://github.com/storybooks/storybook/pull/3148)

#### Features

-   Viewport-addon Allow setting callback to be called whenever viewport changes [#3283](https://github.com/storybooks/storybook/pull/3283)
-   App for Mithril [#3244](https://github.com/storybooks/storybook/pull/3244)
-   Feature request: adding aXe configuration for a11y addon [#3285](https://github.com/storybooks/storybook/pull/3285)
-   files knob [#2860](https://github.com/storybooks/storybook/pull/2860)
-   Using svg-url-loader for webpack configs that accept svgs [#3221](https://github.com/storybooks/storybook/pull/3221)
-   Addon Storysource typescript support [#3253](https://github.com/storybooks/storybook/pull/3253)
-   addon-options: Make shortcuts in storybook optional [#3237](https://github.com/storybooks/storybook/pull/3237)
-   Add parameters to stories in the story store, and render them in app layers [#2679](https://github.com/storybooks/storybook/pull/2679)
-   Add min, value, and max labels to range knob [#3128](https://github.com/storybooks/storybook/pull/3128)
-   viewport-addon: Make the addon configurable [#3099](https://github.com/storybooks/storybook/pull/3099)
-   Bind window access if `window` is defined; add `addons channel` access too [#3243](https://github.com/storybooks/storybook/pull/3243)

#### Bug Fixes

-   Update react-native symlink resolving and add support for flow [#3306](https://github.com/storybooks/storybook/pull/3306)
-   \[Addon-storyshots\] Remove default options on "goto" call [#3298](https://github.com/storybooks/storybook/pull/3298)
-   Remove onDeviceUI animation to support Detox screenshots [#3272](https://github.com/storybooks/storybook/pull/3272)
-   Angular: use resolveLoader from cliCommonConfig [#3251](https://github.com/storybooks/storybook/pull/3251)

#### Maintenance

-   Create CODEOWNERS from git history [#3296](https://github.com/storybooks/storybook/pull/3296)
-   Close inactive issues in 30 days [#3273](https://github.com/storybooks/storybook/pull/3273)
-   Refactor all startup code into `@storybook/core` also [#3259](https://github.com/storybooks/storybook/pull/3259)
-   Update ISSUE_TEMPLATE to help define work to be done [#3257](https://github.com/storybooks/storybook/pull/3257)

#### Dependency Upgrades

<details>
<summary>
64 Updates
</summary>

-   Update gatsby-transformer-remark in /docs from 1.7.38 to 1.7.39 [#3310](https://github.com/storybooks/storybook/pull/3310)
-   Upgraded `@types/react` in `addons/notes` from "16.0.41" to "16.1.0" [#3311](https://github.com/storybooks/storybook/pull/3311)
-   Upgraded `react-chromatic` in `examples/official-storybook` from "0.7.11" to "0.8.1" [#3311](https://github.com/storybooks/storybook/pull/3311)
-   Major upgrades for devDependencies [#3304](https://github.com/storybooks/storybook/pull/3304)
-   Upgraded `typescript` in `/` from "2.7.2" to "2.8.1" [#3303](https://github.com/storybooks/storybook/pull/3303)
-   Upgraded `core-js` in `app/react` from "2.5.3" to "2.5.4" [#3303](https://github.com/storybooks/storybook/pull/3303)
-   Upgraded `core-js` in `app/angular` from "2.5.3" to "2.5.4" [#3303](https://github.com/storybooks/storybook/pull/3303)
-   Upgraded `core-js` in `app/polymer` from "2.5.3" to "2.5.4" [#3303](https://github.com/storybooks/storybook/pull/3303)
-   Upgraded `core-js` in `app/vue` from "2.5.3" to "2.5.4" [#3303](https://github.com/storybooks/storybook/pull/3303)
-   Upgraded `core-js` in `examples/angular-cli` from "2.5.3" to "2.5.4" [#3303](https://github.com/storybooks/storybook/pull/3303)
-   Upgraded `typescript` in `examples/angular-cli` from "2.7.2" to "2.8.1" [#3303](https://github.com/storybooks/storybook/pull/3303)
-   Upgraded `gatsby-link` in `/docs` from "1.6.39" to "1.6.40" [#3300](https://github.com/storybooks/storybook/pull/3300)
-   Upgraded `gatsby-remark-images` in `/docs` from "1.5.59" to "1.5.60" [#3300](https://github.com/storybooks/storybook/pull/3300)
-   Upgraded `gatsby-transformer-remark` in `/docs` from "1.7.37" to "1.7.38" [#3300](https://github.com/storybooks/storybook/pull/3300)
-   Upgraded `gatsby` in `/docs` from "1.9.241" to "1.9.243" [#3300](https://github.com/storybooks/storybook/pull/3300)
-   Upgraded `webpack` in `app/react` from "4.2.0" to "4.3.0" [#3299](https://github.com/storybooks/storybook/pull/3299)
-   Upgraded `webpack` in `lib/core` from "4.2.0" to "4.3.0" [#3299](https://github.com/storybooks/storybook/pull/3299)
-   Upgraded `webpack-dev-middleware` in `lib/core` from "3.0.1" to "3.1.0" [#3299](https://github.com/storybooks/storybook/pull/3299)
-   Upgraded `webpack` in `app/angular` from "4.2.0" to "4.3.0" [#3299](https://github.com/storybooks/storybook/pull/3299)
-   Upgraded `webpack` in `app/polymer` from "4.2.0" to "4.3.0" [#3299](https://github.com/storybooks/storybook/pull/3299)
-   Upgraded `webpack` in `app/react-native` from "4.2.0" to "4.3.0" [#3299](https://github.com/storybooks/storybook/pull/3299)
-   Upgraded `webpack-dev-middleware` in `app/react-native` from "3.0.1" to "3.1.0" [#3299](https://github.com/storybooks/storybook/pull/3299)
-   Upgraded `webpack` in `app/vue` from "4.2.0" to "4.3.0" [#3299](https://github.com/storybooks/storybook/pull/3299)
-   Upgraded `webpack` in `examples/cra-kitchen-sink` from "4.2.0" to "4.3.0" [#3299](https://github.com/storybooks/storybook/pull/3299)
-   Upgraded `rxjs` in `examples/angular-cli` from "5.5.7" to "5.5.8" [#3299](https://github.com/storybooks/storybook/pull/3299)
-   Upgraded `webpack` in `examples/polymer-cli` from "4.2.0" to "4.3.0" [#3299](https://github.com/storybooks/storybook/pull/3299)
-   Upgraded `webpack` in `examples/vue-kitchen-sink` from "4.2.0" to "4.3.0" [#3299](https://github.com/storybooks/storybook/pull/3299)
-   Upgraded `inquirer` in `/` from "5.1.0" to "5.2.0" [#3294](https://github.com/storybooks/storybook/pull/3294)
-   Upgraded `marked` in `addons/notes` from "0.3.18" to "0.3.19" [#3294](https://github.com/storybooks/storybook/pull/3294)
-   Upgraded `update-notifier` in `lib/cli` from "2.3.0" to "2.4.0" [#3294](https://github.com/storybooks/storybook/pull/3294)
-   Update marked in /docs from 0.3.18 to 0.3.19 [#3292](https://github.com/storybooks/storybook/pull/3292)
-   Update gatsby in /docs from 1.9.240 to 1.9.241 [#3281](https://github.com/storybooks/storybook/pull/3281)
-   Update @types/react in addons/notes from 16.0.40 to 16.0.41 [#3282](https://github.com/storybooks/storybook/pull/3282)
-   Upgraded `gatsby-remark-images` in `/docs` from "1.5.56" to "1.5.59" [#3276](https://github.com/storybooks/storybook/pull/3276)
-   Upgraded `gatsby` in `/docs` from "1.9.239" to "1.9.240" [#3276](https://github.com/storybooks/storybook/pull/3276)
-   Upgraded `vue-loader` in `app/vue` from "14.2.1" to "14.2.2" [#3277](https://github.com/storybooks/storybook/pull/3277)
-   Upgraded `vue-loader` in `examples/vue-kitchen-sink` from "14.2.1" to "14.2.2" [#3277](https://github.com/storybooks/storybook/pull/3277)
-   Upgraded `eslint` in `/` from "4.19.0" to "4.19.1" [#3265](https://github.com/storybooks/storybook/pull/3265)
-   Upgraded `marked` in `addons/notes` from "0.3.17" to "0.3.18" [#3265](https://github.com/storybooks/storybook/pull/3265)
-   Upgraded `autoprefixer` in `lib/core` from "8.1.0" to "8.2.0" [#3265](https://github.com/storybooks/storybook/pull/3265)
-   Upgraded `@webcomponents/webcomponentsjs` in `app/polymer` from "1.1.0" to "1.1.1" [#3265](https://github.com/storybooks/storybook/pull/3265)
-   Upgraded `@types/node` in `examples/angular-cli` from "9.4.7" to "9.6.0" [#3265](https://github.com/storybooks/storybook/pull/3265)
-   Upgraded `@polymer/polymer` in `examples/polymer-cli` from "2.5.0" to "2.6.0" [#3265](https://github.com/storybooks/storybook/pull/3265)
-   Upgraded `@webcomponents/webcomponentsjs` in `examples/polymer-cli` from "1.1.0" to "1.1.1" [#3265](https://github.com/storybooks/storybook/pull/3265)
-   Update marked in /docs from 0.3.17 to 0.3.18 [#3264](https://github.com/storybooks/storybook/pull/3264)
-   Update gatsby in /docs from 1.9.238 to 1.9.239 [#3262](https://github.com/storybooks/storybook/pull/3262)
-   Upgraded `danger` in `/` from "3.3.0" to "3.3.2" [#3254](https://github.com/storybooks/storybook/pull/3254)
-   Upgraded `jest` in `/` from "22.4.2" to "22.4.3" [#3254](https://github.com/storybooks/storybook/pull/3254)
-   Upgraded `jest-cli` in `/` from "22.4.2" to "22.4.3" [#3254](https://github.com/storybooks/storybook/pull/3254)
-   Upgraded `jest-config` in `/` from "22.4.2" to "22.4.3" [#3254](https://github.com/storybooks/storybook/pull/3254)
-   Upgraded `jest-diff` in `/` from "22.4.0" to "22.4.3" [#3254](https://github.com/storybooks/storybook/pull/3254)
-   Upgraded `jest-environment-jsdom` in `/` from "22.4.1" to "22.4.3" [#3254](https://github.com/storybooks/storybook/pull/3254)
-   Upgraded `jest-jasmine2` in `/` from "22.4.2" to "22.4.3" [#3254](https://github.com/storybooks/storybook/pull/3254)
-   Upgraded `keycode` in `lib/ui` from "2.1.9" to "2.2.0" [#3254](https://github.com/storybooks/storybook/pull/3254)
-   Upgraded `autoprefixer` in `lib/core` from "8.0.0" to "8.1.0" [#3254](https://github.com/storybooks/storybook/pull/3254)
-   Upgraded `babel-preset-vue` in `examples/vue-kitchen-sink` from "2.0.1" to "2.0.2" [#3254](https://github.com/storybooks/storybook/pull/3254)
-   Upgraded `commander` in `/` from "2.15.0" to "2.15.1" [#3250](https://github.com/storybooks/storybook/pull/3250)
-   Upgraded `danger` in `/` from "3.2.0" to "3.3.0" [#3250](https://github.com/storybooks/storybook/pull/3250)
-   Upgraded `commander` in `lib/core` from "2.15.0" to "2.15.1" [#3250](https://github.com/storybooks/storybook/pull/3250)
-   Upgraded `postcss-loader` in `lib/core` from "2.1.2" to "2.1.3" [#3250](https://github.com/storybooks/storybook/pull/3250)
-   Upgraded `commander` in `app/react-native` from "2.15.0" to "2.15.1" [#3250](https://github.com/storybooks/storybook/pull/3250)
-   Upgraded `commander` in `lib/cli` from "2.15.0" to "2.15.1" [#3250](https://github.com/storybooks/storybook/pull/3250)
-   Core: upgrade autoprefixer from 7.2.6 to 8.0.0 & allow configuring browser list externally [#3076](https://github.com/storybooks/storybook/pull/3076)
-   Update gatsby in /docs from 1.9.236 to 1.9.238 [#3249](https://github.com/storybooks/storybook/pull/3249)

</details>

# 3.4.0-rc.4

2018-March-28

#### Bug Fixes

-   CLI: add error handling for latest_version helper [#3297](https://github.com/storybooks/storybook/pull/3297)
-   Refactor CLI to use `npm` and `yarn` instead of third party packages [#3275](https://github.com/storybooks/storybook/pull/3275)
-   Fix issue when extending webpack config [#3279](https://github.com/storybooks/storybook/pull/3279)
-   Object proptype is shown in addon-info proptable [#3255](https://github.com/storybooks/storybook/pull/3255)
-   Fix storyshots renderer and serializer options [#3252](https://github.com/storybooks/storybook/pull/3252)
-   Angular: use resolveLoader from cliCommonConfig [#3251](https://github.com/storybooks/storybook/pull/3251)

# 3.4.0-rc.3

2018-March-19

#### Documentation

-   Add example for @ngrx/store [#3233](https://github.com/storybooks/storybook/pull/3233)
-   Fix missing declaration in Angular example [#3213](https://github.com/storybooks/storybook/pull/3213)

#### Dependency Upgrades

<details>
<summary>
58 Updates
</summary>

-   Update node-sass in app/angular from 4.8.2 to 4.8.3 [#3239](https://github.com/storybooks/storybook/pull/3239)
-   Update postcss-loader in lib/core from 2.1.1 to 2.1.2 [#3234](https://github.com/storybooks/storybook/pull/3234)
-   Upgraded `eslint` in `/` from "4.18.2" to "4.19.0" [#3230](https://github.com/storybooks/storybook/pull/3230)
-   Upgraded `graphql` in `addons/graphql` from "0.13.1" to "0.13.2" [#3230](https://github.com/storybooks/storybook/pull/3230)
-   Update gatsby in /docs from 1.9.233 to 1.9.236 [#3229](https://github.com/storybooks/storybook/pull/3229)
-   Upgraded `gatsby-transformer-remark` in `/docs` from "1.7.36" to "1.7.37" [#3226](https://github.com/storybooks/storybook/pull/3226)
-   Upgraded `gatsby` in `/docs` from "1.9.232" to "1.9.233" [#3226](https://github.com/storybooks/storybook/pull/3226)
-   Upgraded `uglifyjs-webpack-plugin` in `app/react` from "1.2.3" to "1.2.4" [#3227](https://github.com/storybooks/storybook/pull/3227)
-   Upgraded `puppeteer` in `addons/storyshots` from "1.1.1" to "1.2.0" [#3227](https://github.com/storybooks/storybook/pull/3227)
-   Upgraded `enzyme-to-json` in `addons/storyshots` from "3.3.1" to "3.3.3" [#3227](https://github.com/storybooks/storybook/pull/3227)
-   Upgraded `css-loader` in `lib/core` from "0.28.10" to "0.28.11" [#3227](https://github.com/storybooks/storybook/pull/3227)
-   Upgraded `uglifyjs-webpack-plugin` in `app/angular` from "1.2.3" to "1.2.4" [#3227](https://github.com/storybooks/storybook/pull/3227)
-   Upgraded `uglifyjs-webpack-plugin` in `app/polymer` from "1.2.3" to "1.2.4" [#3227](https://github.com/storybooks/storybook/pull/3227)
-   Upgraded `uglifyjs-webpack-plugin` in `app/react-native` from "1.2.3" to "1.2.4" [#3227](https://github.com/storybooks/storybook/pull/3227)
-   Upgraded `uglifyjs-webpack-plugin` in `app/vue` from "1.2.3" to "1.2.4" [#3227](https://github.com/storybooks/storybook/pull/3227)
-   Upgraded `enzyme-to-json` in `examples/cra-kitchen-sink` from "3.3.1" to "3.3.3" [#3227](https://github.com/storybooks/storybook/pull/3227)
-   Upgraded `enzyme-to-json` in `examples/official-storybook` from "3.3.1" to "3.3.3" [#3227](https://github.com/storybooks/storybook/pull/3227)
-   Upgraded `@angular/common` in `/` from "5.2.8" to "5.2.9" [#3219](https://github.com/storybooks/storybook/pull/3219)
-   Upgraded `@angular/compiler` in `/` from "5.2.8" to "5.2.9" [#3219](https://github.com/storybooks/storybook/pull/3219)
-   Upgraded `@angular/core` in `/` from "5.2.8" to "5.2.9" [#3219](https://github.com/storybooks/storybook/pull/3219)
-   Upgraded `@angular/forms` in `/` from "5.2.8" to "5.2.9" [#3219](https://github.com/storybooks/storybook/pull/3219)
-   Upgraded `@angular/platform-browser` in `/` from "5.2.8" to "5.2.9" [#3219](https://github.com/storybooks/storybook/pull/3219)
-   Upgraded `@angular/platform-browser-dynamic` in `/` from "5.2.8" to "5.2.9" [#3219](https://github.com/storybooks/storybook/pull/3219)
-   Upgraded `danger` in `/` from "3.1.8" to "3.2.0" [#3219](https://github.com/storybooks/storybook/pull/3219)
-   Upgraded `eslint-plugin-jest` in `/` from "21.14.1" to "21.15.0" [#3219](https://github.com/storybooks/storybook/pull/3219)
-   Upgraded `jest-vue-preprocessor` in `/` from "1.3.1" to "1.4.0" [#3219](https://github.com/storybooks/storybook/pull/3219)
-   Upgraded `react-chromatic` in `examples/official-storybook` from "0.7.10" to "0.7.11" [#3219](https://github.com/storybooks/storybook/pull/3219)
-   Upgraded `@angular/common` in `examples/angular-cli` from "5.2.8" to "5.2.9" [#3219](https://github.com/storybooks/storybook/pull/3219)
-   Upgraded `@angular/compiler` in `examples/angular-cli` from "5.2.8" to "5.2.9" [#3219](https://github.com/storybooks/storybook/pull/3219)
-   Upgraded `@angular/core` in `examples/angular-cli` from "5.2.8" to "5.2.9" [#3219](https://github.com/storybooks/storybook/pull/3219)
-   Upgraded `@angular/forms` in `examples/angular-cli` from "5.2.8" to "5.2.9" [#3219](https://github.com/storybooks/storybook/pull/3219)
-   Upgraded `@angular/platform-browser` in `examples/angular-cli` from "5.2.8" to "5.2.9" [#3219](https://github.com/storybooks/storybook/pull/3219)
-   Upgraded `@angular/platform-browser-dynamic` in `examples/angular-cli` from "5.2.8" to "5.2.9" [#3219](https://github.com/storybooks/storybook/pull/3219)
-   Upgraded `@angular/compiler-cli` in `examples/angular-cli` from "5.2.8" to "5.2.9" [#3219](https://github.com/storybooks/storybook/pull/3219)
-   Upgraded `eslint-plugin-jest` in `/` from "21.14.0" to "21.14.1" [#3210](https://github.com/storybooks/storybook/pull/3210)
-   Upgraded `jest-image-snapshot` in `/` from "2.3.0" to "2.4.0" [#3210](https://github.com/storybooks/storybook/pull/3210)
-   Upgraded `nodemon` in `app/react` from "1.17.1" to "1.17.2" [#3210](https://github.com/storybooks/storybook/pull/3210)
-   Upgraded `vue` in `addons/knobs` from "2.5.15" to "2.5.16" [#3210](https://github.com/storybooks/storybook/pull/3210)
-   Upgraded `jest-image-snapshot` in `addons/storyshots` from "2.3.0" to "2.4.0" [#3210](https://github.com/storybooks/storybook/pull/3210)
-   Upgraded `nodemon` in `app/angular` from "1.17.1" to "1.17.2" [#3210](https://github.com/storybooks/storybook/pull/3210)
-   Upgraded `nodemon` in `app/polymer` from "1.17.1" to "1.17.2" [#3210](https://github.com/storybooks/storybook/pull/3210)
-   Upgraded `nodemon` in `app/vue` from "1.17.1" to "1.17.2" [#3210](https://github.com/storybooks/storybook/pull/3210)
-   Upgraded `vue` in `app/vue` from "2.5.15" to "2.5.16" [#3210](https://github.com/storybooks/storybook/pull/3210)
-   Upgraded `vue-template-compiler` in `app/vue` from "2.5.15" to "2.5.16" [#3210](https://github.com/storybooks/storybook/pull/3210)
-   Upgraded `vue` in `examples/vue-kitchen-sink` from "2.5.15" to "2.5.16" [#3210](https://github.com/storybooks/storybook/pull/3210)
-   Upgraded `tslint-config-prettier` in `/` from "1.9.0" to "1.10.0" [#3201](https://github.com/storybooks/storybook/pull/3201)
-   Upgraded `glamorous` in `app/react` from "4.12.0" to "4.12.1" [#3201](https://github.com/storybooks/storybook/pull/3201)
-   Upgraded `glamorous` in `addons/actions` from "4.12.0" to "4.12.1" [#3201](https://github.com/storybooks/storybook/pull/3201)
-   Upgraded `glamorous` in `lib/components` from "4.12.0" to "4.12.1" [#3201](https://github.com/storybooks/storybook/pull/3201)
-   Upgraded `glamorous` in `addons/a11y` from "4.12.0" to "4.12.1" [#3201](https://github.com/storybooks/storybook/pull/3201)
-   Upgraded `glamorous` in `addons/info` from "4.12.0" to "4.12.1" [#3201](https://github.com/storybooks/storybook/pull/3201)
-   Upgraded `glamorous` in `addons/jest` from "4.12.0" to "4.12.1" [#3201](https://github.com/storybooks/storybook/pull/3201)
-   Upgraded `react-modal` in `lib/ui` from "3.3.1" to "3.3.2" [#3201](https://github.com/storybooks/storybook/pull/3201)
-   Upgraded `express` in `lib/core` from "4.16.2" to "4.16.3" [#3201](https://github.com/storybooks/storybook/pull/3201)
-   Upgraded `node-sass` in `app/angular` from "4.8.1" to "4.8.2" [#3201](https://github.com/storybooks/storybook/pull/3201)
-   Upgraded `express` in `app/react-native` from "4.16.2" to "4.16.3" [#3201](https://github.com/storybooks/storybook/pull/3201)
-   Upgraded `rxjs` in `examples/angular-cli` from "5.5.6" to "5.5.7" [#3201](https://github.com/storybooks/storybook/pull/3201)
-   Update gatsby in /docs from 1.9.231 to 1.9.232 [#3200](https://github.com/storybooks/storybook/pull/3200)

</details>

# 3.4.0-rc.2

2018-March-13

Fix publishing options to use exact versions for cross-dependencies per this change:

-   use exact versions for cross-dependencies between our own packages [#3183](https://github.com/storybooks/storybook/pull/3183)

# 3.4.0-rc.1

2018-March-13

#### Features

-   Fix screenshots tests & add getScreenshotOption to storyshots [#3102](https://github.com/storybooks/storybook/pull/3102)

#### Bug Fixes

-   Delaying update of height and width in Layout [#3180](https://github.com/storybooks/storybook/pull/3180)
-   Add 'waitUntil' option to puppeteer of storyshots [#3156](https://github.com/storybooks/storybook/pull/3156)
-   Move polymer loader to peerDependencies [#3161](https://github.com/storybooks/storybook/pull/3161)

#### Maintenance

-   Feature-freeze master [#3149](https://github.com/storybooks/storybook/pull/3149)

#### Dependency Upgrades

<details>
<summary>
57 updates
</summary>

-   Update danger in / from 3.1.7 to 3.1.8 [#3191](https://github.com/storybooks/storybook/pull/3191)
-   Upgraded `polymer-webpack-loader` in `/` from "2.0.1" to "2.0.2" [#3184](https://github.com/storybooks/storybook/pull/3184)
-   Upgraded `uglifyjs-webpack-plugin` in `app/react` from "1.2.2" to "1.2.3" [#3184](https://github.com/storybooks/storybook/pull/3184)
-   Upgraded `vue` in `addons/knobs` from "2.5.14" to "2.5.15" [#3184](https://github.com/storybooks/storybook/pull/3184)
-   Upgraded `node-sass` in `app/angular` from "4.7.2" to "4.8.1" [#3184](https://github.com/storybooks/storybook/pull/3184)
-   Upgraded `uglifyjs-webpack-plugin` in `app/angular` from "1.2.2" to "1.2.3" [#3184](https://github.com/storybooks/storybook/pull/3184)
-   Upgraded `uglifyjs-webpack-plugin` in `app/polymer` from "1.2.2" to "1.2.3" [#3184](https://github.com/storybooks/storybook/pull/3184)
-   Upgraded `polymer-webpack-loader` in `app/polymer` from "2.0.1" to "2.0.2" [#3184](https://github.com/storybooks/storybook/pull/3184)
-   Upgraded `uglifyjs-webpack-plugin` in `app/react-native` from "1.2.2" to "1.2.3" [#3184](https://github.com/storybooks/storybook/pull/3184)
-   Upgraded `uglifyjs-webpack-plugin` in `app/vue` from "1.2.2" to "1.2.3" [#3184](https://github.com/storybooks/storybook/pull/3184)
-   Upgraded `vue` in `app/vue` from "2.5.14" to "2.5.15" [#3184](https://github.com/storybooks/storybook/pull/3184)
-   Upgraded `vue-template-compiler` in `app/vue` from "2.5.14" to "2.5.15" [#3184](https://github.com/storybooks/storybook/pull/3184)
-   Upgraded `polymer-webpack-loader` in `examples/polymer-cli` from "2.0.1" to "2.0.2" [#3184](https://github.com/storybooks/storybook/pull/3184)
-   Upgraded `vue` in `examples/vue-kitchen-sink` from "2.5.14" to "2.5.15" [#3184](https://github.com/storybooks/storybook/pull/3184)
-   Update eslint-plugin-jest in / from 21.13.0 to 21.14.0 [#3182](https://github.com/storybooks/storybook/pull/3182)
-   Upgraded `cross-env` in `/` from "5.1.3" to "5.1.4" [#3179](https://github.com/storybooks/storybook/pull/3179)
-   Upgraded `jest-preset-angular` in `/` from "5.2.0" to "5.2.1" [#3179](https://github.com/storybooks/storybook/pull/3179)
-   Upgraded `@types/react` in `addons/notes` from "16.0.34" to "16.0.40" [#3179](https://github.com/storybooks/storybook/pull/3179)
-   Upgraded `style-loader` in `addons/knobs` from "0.20.2" to "0.20.3" [#3179](https://github.com/storybooks/storybook/pull/3179)
-   Upgraded `vue` in `addons/knobs` from "2.5.13" to "2.5.14" [#3179](https://github.com/storybooks/storybook/pull/3179)
-   Upgraded `style-loader` in `lib/core` from "0.20.2" to "0.20.3" [#3179](https://github.com/storybooks/storybook/pull/3179)
-   Upgraded `cross-env` in `app/angular` from "5.1.3" to "5.1.4" [#3179](https://github.com/storybooks/storybook/pull/3179)
-   Upgraded `copy-webpack-plugin` in `app/polymer` from "4.5.0" to "4.5.1" [#3179](https://github.com/storybooks/storybook/pull/3179)
-   Upgraded `vue` in `app/vue` from "2.5.13" to "2.5.14" [#3179](https://github.com/storybooks/storybook/pull/3179)
-   Upgraded `vue-template-compiler` in `app/vue` from "2.5.13" to "2.5.14" [#3179](https://github.com/storybooks/storybook/pull/3179)
-   Upgraded `@types/node` in `examples/angular-cli` from "9.4.6" to "9.4.7" [#3179](https://github.com/storybooks/storybook/pull/3179)
-   Upgraded `copy-webpack-plugin` in `examples/polymer-cli` from "4.5.0" to "4.5.1" [#3179](https://github.com/storybooks/storybook/pull/3179)
-   Upgraded `vue` in `examples/vue-kitchen-sink` from "2.5.13" to "2.5.14" [#3179](https://github.com/storybooks/storybook/pull/3179)
-   Upgraded `cross-env` in `examples/vue-kitchen-sink` from "5.1.3" to "5.1.4" [#3179](https://github.com/storybooks/storybook/pull/3179)
-   Upgraded `gatsby-link` in `/docs` from "1.6.38" to "1.6.39" [#3171](https://github.com/storybooks/storybook/pull/3171)
-   Upgraded `gatsby-plugin-sharp` in `/docs` from "1.6.39" to "1.6.41" [#3171](https://github.com/storybooks/storybook/pull/3171)
-   Upgraded `gatsby-source-filesystem` in `/docs` from "1.5.26" to "1.5.27" [#3171](https://github.com/storybooks/storybook/pull/3171)
-   Upgraded `gatsby` in `/docs` from "1.9.225" to "1.9.231" [#3171](https://github.com/storybooks/storybook/pull/3171)
-   Upgraded `@angular/common` in `/` from "5.2.7" to "5.2.8" [#3170](https://github.com/storybooks/storybook/pull/3170)
-   Upgraded `@angular/compiler` in `/` from "5.2.7" to "5.2.8" [#3170](https://github.com/storybooks/storybook/pull/3170)
-   Upgraded `@angular/core` in `/` from "5.2.7" to "5.2.8" [#3170](https://github.com/storybooks/storybook/pull/3170)
-   Upgraded `@angular/forms` in `/` from "5.2.7" to "5.2.8" [#3170](https://github.com/storybooks/storybook/pull/3170)
-   Upgraded `@angular/platform-browser` in `/` from "5.2.7" to "5.2.8" [#3170](https://github.com/storybooks/storybook/pull/3170)
-   Upgraded `@angular/platform-browser-dynamic` in `/` from "5.2.7" to "5.2.8" [#3170](https://github.com/storybooks/storybook/pull/3170)
-   Upgraded `commander` in `/` from "2.14.1" to "2.15.0" [#3170](https://github.com/storybooks/storybook/pull/3170)
-   Upgraded `acorn` in `addons/storysource` from "5.5.1" to "5.5.3" [#3170](https://github.com/storybooks/storybook/pull/3170)
-   Upgraded `enzyme-to-json` in `addons/storyshots` from "3.3.1" to "3.3.2" [#3170](https://github.com/storybooks/storybook/pull/3170)
-   Upgraded `commander` in `lib/core` from "2.14.1" to "2.15.0" [#3170](https://github.com/storybooks/storybook/pull/3170)
-   Upgraded `commander` in `app/react-native` from "2.14.1" to "2.15.0" [#3170](https://github.com/storybooks/storybook/pull/3170)
-   Upgraded `enzyme-to-json` in `examples/cra-kitchen-sink` from "3.3.1" to "3.3.2" [#3170](https://github.com/storybooks/storybook/pull/3170)
-   Upgraded `enzyme-to-json` in `examples/official-storybook` from "3.3.1" to "3.3.2" [#3170](https://github.com/storybooks/storybook/pull/3170)
-   Upgraded `commander` in `lib/cli` from "2.14.1" to "2.15.0" [#3170](https://github.com/storybooks/storybook/pull/3170)
-   Upgraded `@angular/common` in `examples/angular-cli` from "5.2.7" to "5.2.8" [#3170](https://github.com/storybooks/storybook/pull/3170)
-   Upgraded `@angular/compiler` in `examples/angular-cli` from "5.2.7" to "5.2.8" [#3170](https://github.com/storybooks/storybook/pull/3170)
-   Upgraded `@angular/core` in `examples/angular-cli` from "5.2.7" to "5.2.8" [#3170](https://github.com/storybooks/storybook/pull/3170)
-   Upgraded `@angular/forms` in `examples/angular-cli` from "5.2.7" to "5.2.8" [#3170](https://github.com/storybooks/storybook/pull/3170)
-   Upgraded `@angular/platform-browser` in `examples/angular-cli` from "5.2.7" to "5.2.8" [#3170](https://github.com/storybooks/storybook/pull/3170)
-   Upgraded `@angular/platform-browser-dynamic` in `examples/angular-cli` from "5.2.7" to "5.2.8" [#3170](https://github.com/storybooks/storybook/pull/3170)
-   Upgraded `@angular/cli` in `examples/angular-cli` from "1.7.2" to "1.7.3" [#3170](https://github.com/storybooks/storybook/pull/3170)
-   Upgraded `@angular/compiler-cli` in `examples/angular-cli` from "5.2.7" to "5.2.8" [#3170](https://github.com/storybooks/storybook/pull/3170)
-   use exact versions for cross-dependencies between our own packages [#3183](https://github.com/storybooks/storybook/pull/3183)
-   Move "@types/react" to dev dependencies [#3169](https://github.com/storybooks/storybook/pull/3169)

</details>

# 3.4.0-rc.0

2018-March-08

#### Features

-   Add `__STORYBOOK_CLIENT_API__` for external tools [#3058](https://github.com/storybooks/storybook/pull/3058)
-   Addon storysource: select stories from inside of the StoryPanel [#3154](https://github.com/storybooks/storybook/pull/3154)

#### Bug Fixes

-   Addons: avoid mixing manager and preview code together [#3068](https://github.com/storybooks/storybook/pull/3068)

#### Documentation

-   Update ADDONS_SUPPORT.md [#3114](https://github.com/storybooks/storybook/pull/3114)
-   Add `viewport` addon to the Addon Gallery [#3106](https://github.com/storybooks/storybook/pull/3106)
-   Fix links examples [#3096](https://github.com/storybooks/storybook/pull/3096)
-   Fix links addon examples [#3070](https://github.com/storybooks/storybook/pull/3070)
-   Fix inconsistencies in the background add-on README [#3080](https://github.com/storybooks/storybook/pull/3080)

#### Maintenance

-   Fix errors on starting example Angular app [#3078](https://github.com/storybooks/storybook/pull/3078)
-   Use WatchMissingNodeModulesPlugin from react-dev-utils package [#3141](https://github.com/storybooks/storybook/pull/3141)
-   Don't use exact versions in peerDependencies [#3073](https://github.com/storybooks/storybook/pull/3073)
-   Remove integration tests [#3052](https://github.com/storybooks/storybook/pull/3052)

#### Dependency Upgrades

<details>
<summary>
229 Updates
</summary>

-   Upgraded `jscodeshift` in `lib/codemod` from "0.4.1" to "0.5.0" [#3168](https://github.com/storybooks/storybook/pull/3168)
-   Upgraded `vue-loader` in `app/vue` from "14.1.1" to "14.2.1" [#3168](https://github.com/storybooks/storybook/pull/3168)
-   Upgraded `jscodeshift` in `lib/cli` from "0.4.1" to "0.5.0" [#3168](https://github.com/storybooks/storybook/pull/3168)
-   Upgraded `vue-loader` in `examples/vue-kitchen-sink` from "14.1.1" to "14.2.1" [#3168](https://github.com/storybooks/storybook/pull/3168)
-   Upgraded `@storybook/addon-actions` in `/docs` from "3.3.14" to "3.3.15" [#3167](https://github.com/storybooks/storybook/pull/3167)
-   Upgraded `@storybook/addon-links` in `/docs` from "3.3.14" to "3.3.15" [#3167](https://github.com/storybooks/storybook/pull/3167)
-   Upgraded `@storybook/addons` in `/docs` from "3.3.14" to "3.3.15" [#3167](https://github.com/storybooks/storybook/pull/3167)
-   Upgraded `@storybook/react` in `/docs` from "3.3.14" to "3.3.15" [#3167](https://github.com/storybooks/storybook/pull/3167)
-   Upgraded `gatsby-remark-images` in `/docs` from "1.5.55" to "1.5.56" [#3167](https://github.com/storybooks/storybook/pull/3167)
-   Upgraded `gatsby-transformer-remark` in `/docs` from "1.7.34" to "1.7.36" [#3167](https://github.com/storybooks/storybook/pull/3167)
-   Upgraded `gatsby` in `/docs` from "1.9.223" to "1.9.225" [#3167](https://github.com/storybooks/storybook/pull/3167)
-   Upgraded `eslint-plugin-jest` in `/` from "21.12.3" to "21.13.0" [#3160](https://github.com/storybooks/storybook/pull/3160)
-   Upgraded `babel-loader` in `app/react` from "7.1.3" to "7.1.4" [#3160](https://github.com/storybooks/storybook/pull/3160)
-   Upgraded `case-sensitive-paths-webpack-plugin` in `app/react` from "2.1.1" to "2.1.2" [#3160](https://github.com/storybooks/storybook/pull/3160)
-   Upgraded `acorn` in `addons/storysource` from "5.5.0" to "5.5.1" [#3160](https://github.com/storybooks/storybook/pull/3160)
-   Upgraded `react-syntax-highlighter` in `addons/storysource` from "7.0.1" to "7.0.2" [#3160](https://github.com/storybooks/storybook/pull/3160)
-   Upgraded `babel-loader` in `app/angular` from "7.1.3" to "7.1.4" [#3160](https://github.com/storybooks/storybook/pull/3160)
-   Upgraded `case-sensitive-paths-webpack-plugin` in `app/angular` from "2.1.1" to "2.1.2" [#3160](https://github.com/storybooks/storybook/pull/3160)
-   Upgraded `babel-loader` in `app/polymer` from "7.1.3" to "7.1.4" [#3160](https://github.com/storybooks/storybook/pull/3160)
-   Upgraded `case-sensitive-paths-webpack-plugin` in `app/polymer` from "2.1.1" to "2.1.2" [#3160](https://github.com/storybooks/storybook/pull/3160)
-   Upgraded `babel-loader` in `app/react-native` from "7.1.3" to "7.1.4" [#3160](https://github.com/storybooks/storybook/pull/3160)
-   Upgraded `case-sensitive-paths-webpack-plugin` in `app/react-native` from "2.1.1" to "2.1.2" [#3160](https://github.com/storybooks/storybook/pull/3160)
-   Upgraded `babel-loader` in `app/vue` from "7.1.3" to "7.1.4" [#3160](https://github.com/storybooks/storybook/pull/3160)
-   Upgraded `case-sensitive-paths-webpack-plugin` in `app/vue` from "2.1.1" to "2.1.2" [#3160](https://github.com/storybooks/storybook/pull/3160)
-   Upgraded `karma-coverage-istanbul-reporter` in `examples/angular-cli` from "1.4.1" to "1.4.2" [#3160](https://github.com/storybooks/storybook/pull/3160)
-   Upgraded `babel-loader` in `examples/polymer-cli` from "7.1.3" to "7.1.4" [#3160](https://github.com/storybooks/storybook/pull/3160)
-   Upgraded `babel-loader` in `examples/vue-kitchen-sink` from "7.1.3" to "7.1.4" [#3160](https://github.com/storybooks/storybook/pull/3160)
-   Upgraded `gatsby-plugin-sharp` in `/docs` from "1.6.38" to "1.6.39" [#3159](https://github.com/storybooks/storybook/pull/3159)
-   Upgraded `gatsby-remark-images` in `/docs` from "1.5.54" to "1.5.55" [#3159](https://github.com/storybooks/storybook/pull/3159)
-   Update jest-specific-snapshot in addons/storyshots from 0.4.0 to 0.5.0 [#3151](https://github.com/storybooks/storybook/pull/3151)
-   Upgraded `gatsby-plugin-sharp` in `/docs` from "1.6.37" to "1.6.38" [#3146](https://github.com/storybooks/storybook/pull/3146)
-   Upgraded `gatsby-remark-images` in `/docs` from "1.5.53" to "1.5.54" [#3146](https://github.com/storybooks/storybook/pull/3146)
-   Upgraded `gatsby-source-filesystem` in `/docs` from "1.5.25" to "1.5.26" [#3146](https://github.com/storybooks/storybook/pull/3146)
-   Upgraded `gatsby` in `/docs` from "1.9.222" to "1.9.223" [#3146](https://github.com/storybooks/storybook/pull/3146)
-   Upgraded `webpack-hot-middleware` in `app/react` from "2.21.1" to "2.21.2" [#3145](https://github.com/storybooks/storybook/pull/3145)
-   Upgraded `webpack-hot-middleware` in `lib/core` from "2.21.1" to "2.21.2" [#3145](https://github.com/storybooks/storybook/pull/3145)
-   Upgraded `webpack-hot-middleware` in `app/angular` from "2.21.1" to "2.21.2" [#3145](https://github.com/storybooks/storybook/pull/3145)
-   Upgraded `webpack-hot-middleware` in `app/polymer` from "2.21.1" to "2.21.2" [#3145](https://github.com/storybooks/storybook/pull/3145)
-   Upgraded `webpack-hot-middleware` in `app/react-native` from "2.21.1" to "2.21.2" [#3145](https://github.com/storybooks/storybook/pull/3145)
-   Upgraded `webpack-hot-middleware` in `app/vue` from "2.21.1" to "2.21.2" [#3145](https://github.com/storybooks/storybook/pull/3145)
-   Upgraded `babel-plugin-macros` in `/` from "2.1.0" to "2.2.0" [#3137](https://github.com/storybooks/storybook/pull/3137)
-   Upgraded `chalk` in `/` from "2.3.1" to "2.3.2" [#3137](https://github.com/storybooks/storybook/pull/3137)
-   Upgraded `eslint` in `/` from "4.18.1" to "4.18.2" [#3137](https://github.com/storybooks/storybook/pull/3137)
-   Upgraded `eslint-plugin-jest` in `/` from "21.12.2" to "21.12.3" [#3137](https://github.com/storybooks/storybook/pull/3137)
-   Upgraded `babel-plugin-macros` in `app/react` from "2.1.0" to "2.2.0" [#3137](https://github.com/storybooks/storybook/pull/3137)
-   Upgraded `glamorous` in `app/react` from "4.11.6" to "4.12.0" [#3137](https://github.com/storybooks/storybook/pull/3137)
-   Upgraded `glamorous` in `addons/actions` from "4.11.6" to "4.12.0" [#3137](https://github.com/storybooks/storybook/pull/3137)
-   Upgraded `glamorous` in `lib/components` from "4.11.6" to "4.12.0" [#3137](https://github.com/storybooks/storybook/pull/3137)
-   Upgraded `glamorous` in `addons/a11y` from "4.11.6" to "4.12.0" [#3137](https://github.com/storybooks/storybook/pull/3137)
-   Upgraded `glamorous` in `addons/info` from "4.11.6" to "4.12.0" [#3137](https://github.com/storybooks/storybook/pull/3137)
-   Upgraded `glamorous` in `addons/jest` from "4.11.6" to "4.12.0" [#3137](https://github.com/storybooks/storybook/pull/3137)
-   Upgraded `moment` in `addons/knobs` from "2.20.1" to "2.21.0" [#3137](https://github.com/storybooks/storybook/pull/3137)
-   Upgraded `chalk` in `lib/core` from "2.3.1" to "2.3.2" [#3137](https://github.com/storybooks/storybook/pull/3137)
-   Upgraded `babel-plugin-macros` in `app/angular` from "2.1.0" to "2.2.0" [#3137](https://github.com/storybooks/storybook/pull/3137)
-   Upgraded `sass-loader` in `app/angular` from "6.0.6" to "6.0.7" [#3137](https://github.com/storybooks/storybook/pull/3137)
-   Upgraded `babel-plugin-macros` in `app/polymer` from "2.1.0" to "2.2.0" [#3137](https://github.com/storybooks/storybook/pull/3137)
-   Upgraded `babel-plugin-macros` in `app/react-native` from "2.1.0" to "2.2.0" [#3137](https://github.com/storybooks/storybook/pull/3137)
-   Upgraded `babel-plugin-macros` in `app/vue` from "2.1.0" to "2.2.0" [#3137](https://github.com/storybooks/storybook/pull/3137)
-   Upgraded `chalk` in `lib/cli` from "2.3.1" to "2.3.2" [#3137](https://github.com/storybooks/storybook/pull/3137)
-   Upgraded `cross-spawn` in `lib/cli` from "6.0.4" to "6.0.5" [#3137](https://github.com/storybooks/storybook/pull/3137)
-   Upgraded `gatsby-remark-copy-linked-files` in `/docs` from "1.5.29" to "1.5.30" [#3136](https://github.com/storybooks/storybook/pull/3136)
-   Upgraded `gatsby` in `/docs` from "1.9.221" to "1.9.222" [#3136](https://github.com/storybooks/storybook/pull/3136)
-   Upgraded `gatsby-link` in `/docs` from "1.6.37" to "1.6.38" [#3124](https://github.com/storybooks/storybook/pull/3124)
-   Upgraded `gatsby-plugin-sharp` in `/docs` from "1.6.35" to "1.6.37" [#3124](https://github.com/storybooks/storybook/pull/3124)
-   Upgraded `gatsby-remark-autolink-headers` in `/docs` from "1.4.12" to "1.4.13" [#3124](https://github.com/storybooks/storybook/pull/3124)
-   Upgraded `gatsby-remark-copy-linked-files` in `/docs` from "1.5.28" to "1.5.29" [#3124](https://github.com/storybooks/storybook/pull/3124)
-   Upgraded `gatsby-remark-images` in `/docs` from "1.5.51" to "1.5.53" [#3124](https://github.com/storybooks/storybook/pull/3124)
-   Upgraded `gatsby-remark-smartypants` in `/docs` from "1.4.11" to "1.4.12" [#3124](https://github.com/storybooks/storybook/pull/3124)
-   Upgraded `gatsby-source-filesystem` in `/docs` from "1.5.24" to "1.5.25" [#3124](https://github.com/storybooks/storybook/pull/3124)
-   Upgraded `gatsby-transformer-remark` in `/docs` from "1.7.33" to "1.7.34" [#3124](https://github.com/storybooks/storybook/pull/3124)
-   Upgraded `gatsby` in `/docs` from "1.9.216" to "1.9.221" [#3124](https://github.com/storybooks/storybook/pull/3124)
-   Upgraded `codelyzer` in `/` from "4.1.0" to "4.2.1" [#3131](https://github.com/storybooks/storybook/pull/3131)
-   Upgraded `file-loader` in `lib/core` from "1.1.10" to "1.1.11" [#3131](https://github.com/storybooks/storybook/pull/3131)
-   Upgraded `copy-webpack-plugin` in `app/polymer` from "4.4.2" to "4.5.0" [#3131](https://github.com/storybooks/storybook/pull/3131)
-   Upgraded `copy-webpack-plugin` in `examples/polymer-cli` from "4.4.2" to "4.5.0" [#3131](https://github.com/storybooks/storybook/pull/3131)
-   Upgraded `file-loader` in `examples/vue-kitchen-sink` from "1.1.10" to "1.1.11" [#3131](https://github.com/storybooks/storybook/pull/3131)
-   Upgraded `@angular/common` in `/` from "5.2.6" to "5.2.7" [#3123](https://github.com/storybooks/storybook/pull/3123)
-   Upgraded `@angular/compiler` in `/` from "5.2.6" to "5.2.7" [#3123](https://github.com/storybooks/storybook/pull/3123)
-   Upgraded `@angular/core` in `/` from "5.2.6" to "5.2.7" [#3123](https://github.com/storybooks/storybook/pull/3123)
-   Upgraded `@angular/forms` in `/` from "5.2.6" to "5.2.7" [#3123](https://github.com/storybooks/storybook/pull/3123)
-   Upgraded `@angular/platform-browser` in `/` from "5.2.6" to "5.2.7" [#3123](https://github.com/storybooks/storybook/pull/3123)
-   Upgraded `@angular/platform-browser-dynamic` in `/` from "5.2.6" to "5.2.7" [#3123](https://github.com/storybooks/storybook/pull/3123)
-   Upgraded `prettier` in `/` from "1.11.0" to "1.11.1" [#3123](https://github.com/storybooks/storybook/pull/3123)
-   Upgraded `prettier` in `addons/storysource` from "1.11.0" to "1.11.1" [#3123](https://github.com/storybooks/storybook/pull/3123)
-   Upgraded `babel-plugin-react-docgen` in `app/react` from "1.8.2" to "1.8.3" [#3123](https://github.com/storybooks/storybook/pull/3123)
-   Upgraded `webpack-hot-middleware` in `app/react` from "2.21.0" to "2.21.1" [#3123](https://github.com/storybooks/storybook/pull/3123)
-   Upgraded `nodemon` in `app/react` from "1.15.1" to "1.17.1" [#3123](https://github.com/storybooks/storybook/pull/3123)
-   Upgraded `jest-specific-snapshot` in `addons/storyshots` from "0.3.0" to "0.4.0" [#3123](https://github.com/storybooks/storybook/pull/3123)
-   Upgraded `react-color` in `addons/knobs` from "2.13.8" to "2.14.0" [#3123](https://github.com/storybooks/storybook/pull/3123)
-   Upgraded `webpack-hot-middleware` in `lib/core` from "2.21.0" to "2.21.1" [#3123](https://github.com/storybooks/storybook/pull/3123)
-   Upgraded `webpack-hot-middleware` in `app/angular` from "2.21.0" to "2.21.1" [#3123](https://github.com/storybooks/storybook/pull/3123)
-   Upgraded `nodemon` in `app/angular` from "1.15.1" to "1.17.1" [#3123](https://github.com/storybooks/storybook/pull/3123)
-   Upgraded `webpack-hot-middleware` in `app/polymer` from "2.21.0" to "2.21.1" [#3123](https://github.com/storybooks/storybook/pull/3123)
-   Upgraded `nodemon` in `app/polymer` from "1.15.1" to "1.17.1" [#3123](https://github.com/storybooks/storybook/pull/3123)
-   Upgraded `webpack-hot-middleware` in `app/react-native` from "2.21.0" to "2.21.1" [#3123](https://github.com/storybooks/storybook/pull/3123)
-   Upgraded `webpack-hot-middleware` in `app/vue` from "2.21.0" to "2.21.1" [#3123](https://github.com/storybooks/storybook/pull/3123)
-   Upgraded `nodemon` in `app/vue` from "1.15.1" to "1.17.1" [#3123](https://github.com/storybooks/storybook/pull/3123)
-   Upgraded `@angular/common` in `examples/angular-cli` from "5.2.6" to "5.2.7" [#3123](https://github.com/storybooks/storybook/pull/3123)
-   Upgraded `@angular/compiler` in `examples/angular-cli` from "5.2.6" to "5.2.7" [#3123](https://github.com/storybooks/storybook/pull/3123)
-   Upgraded `@angular/core` in `examples/angular-cli` from "5.2.6" to "5.2.7" [#3123](https://github.com/storybooks/storybook/pull/3123)
-   Upgraded `@angular/forms` in `examples/angular-cli` from "5.2.6" to "5.2.7" [#3123](https://github.com/storybooks/storybook/pull/3123)
-   Upgraded `@angular/platform-browser` in `examples/angular-cli` from "5.2.6" to "5.2.7" [#3123](https://github.com/storybooks/storybook/pull/3123)
-   Upgraded `@angular/platform-browser-dynamic` in `examples/angular-cli` from "5.2.6" to "5.2.7" [#3123](https://github.com/storybooks/storybook/pull/3123)
-   Upgraded `@angular/cli` in `examples/angular-cli` from "1.7.1" to "1.7.2" [#3123](https://github.com/storybooks/storybook/pull/3123)
-   Upgraded `@angular/compiler-cli` in `examples/angular-cli` from "5.2.6" to "5.2.7" [#3123](https://github.com/storybooks/storybook/pull/3123)
-   Vue example: upgrade vue-loader from 13.7.1 to 14.1.1 [#3077](https://github.com/storybooks/storybook/pull/3077)
-   Maintenance: upgrade lint-staged from `6.1.1` to `7.0.0` [#3067](https://github.com/storybooks/storybook/pull/3067)
-   Core & UI: upgrade events from 1.1.1 to 2.0.0 [#3075](https://github.com/storybooks/storybook/pull/3075)
-   Upgraded `gatsby-plugin-sharp` in `/docs` from "1.6.34" to "1.6.35" [#3109](https://github.com/storybooks/storybook/pull/3109)
-   Upgraded `gatsby-remark-images` in `/docs` from "1.5.50" to "1.5.51" [#3109](https://github.com/storybooks/storybook/pull/3109)
-   Upgraded `gatsby` in `/docs` from "1.9.215" to "1.9.216" [#3109](https://github.com/storybooks/storybook/pull/3109)
-   Upgraded `marked` in `/docs` from "0.3.16" to "0.3.17" [#3109](https://github.com/storybooks/storybook/pull/3109)
-   Upgraded `prop-types` in `/docs` from "15.6.0" to "15.6.1" [#3109](https://github.com/storybooks/storybook/pull/3109)
-   RN app: upgrade ws from 3.3.3 to 4.1.0 [#3074](https://github.com/storybooks/storybook/pull/3074)
-   Upgraded `prettier` in `/` from "1.10.2" to "1.11.0" [#3108](https://github.com/storybooks/storybook/pull/3108)
-   Upgraded `prop-types` in `addons/background` from "15.6.0" to "15.6.1" [#3108](https://github.com/storybooks/storybook/pull/3108)
-   Upgraded `prop-types` in `addons/events` from "15.6.0" to "15.6.1" [#3108](https://github.com/storybooks/storybook/pull/3108)
-   Upgraded `acorn` in `addons/storysource` from "5.4.1" to "5.5.0" [#3108](https://github.com/storybooks/storybook/pull/3108)
-   Upgraded `acorn-stage3` in `addons/storysource` from "0.5.0" to "0.6.0" [#3108](https://github.com/storybooks/storybook/pull/3108)
-   Upgraded `prettier` in `addons/storysource` from "1.10.2" to "1.11.0" [#3108](https://github.com/storybooks/storybook/pull/3108)
-   Upgraded `prop-types` in `addons/storysource` from "15.6.0" to "15.6.1" [#3108](https://github.com/storybooks/storybook/pull/3108)
-   Upgraded `dotenv-webpack` in `app/react` from "1.5.4" to "1.5.5" [#3108](https://github.com/storybooks/storybook/pull/3108)
-   Upgraded `prop-types` in `app/react` from "15.6.0" to "15.6.1" [#3108](https://github.com/storybooks/storybook/pull/3108)
-   Upgraded `prop-types` in `addons/graphql` from "15.6.0" to "15.6.1" [#3108](https://github.com/storybooks/storybook/pull/3108)
-   Upgraded `marked` in `addons/notes` from "0.3.16" to "0.3.17" [#3108](https://github.com/storybooks/storybook/pull/3108)
-   Upgraded `prop-types` in `addons/notes` from "15.6.0" to "15.6.1" [#3108](https://github.com/storybooks/storybook/pull/3108)
-   Upgraded `prop-types` in `addons/actions` from "15.6.0" to "15.6.1" [#3108](https://github.com/storybooks/storybook/pull/3108)
-   Upgraded `prop-types` in `addons/links` from "15.6.0" to "15.6.1" [#3108](https://github.com/storybooks/storybook/pull/3108)
-   Upgraded `prop-types` in `lib/components` from "15.6.0" to "15.6.1" [#3108](https://github.com/storybooks/storybook/pull/3108)
-   Upgraded `prop-types` in `addons/a11y` from "15.6.0" to "15.6.1" [#3108](https://github.com/storybooks/storybook/pull/3108)
-   Upgraded `prop-types` in `addons/info` from "15.6.0" to "15.6.1" [#3108](https://github.com/storybooks/storybook/pull/3108)
-   Upgraded `prop-types` in `addons/jest` from "15.6.0" to "15.6.1" [#3108](https://github.com/storybooks/storybook/pull/3108)
-   Upgraded `prop-types` in `addons/knobs` from "15.6.0" to "15.6.1" [#3108](https://github.com/storybooks/storybook/pull/3108)
-   Upgraded `prop-types` in `addons/viewport` from "15.6.0" to "15.6.1" [#3108](https://github.com/storybooks/storybook/pull/3108)
-   Upgraded `prop-types` in `lib/ui` from "15.6.0" to "15.6.1" [#3108](https://github.com/storybooks/storybook/pull/3108)
-   Upgraded `dotenv` in `lib/core` from "5.0.0" to "5.0.1" [#3108](https://github.com/storybooks/storybook/pull/3108)
-   Upgraded `file-loader` in `lib/core` from "1.1.9" to "1.1.10" [#3108](https://github.com/storybooks/storybook/pull/3108)
-   Upgraded `prop-types` in `lib/core` from "15.6.0" to "15.6.1" [#3108](https://github.com/storybooks/storybook/pull/3108)
-   Upgraded `prop-types` in `examples/cra-kitchen-sink` from "15.6.0" to "15.6.1" [#3108](https://github.com/storybooks/storybook/pull/3108)
-   Upgraded `prop-types` in `examples/official-storybook` from "15.6.0" to "15.6.1" [#3108](https://github.com/storybooks/storybook/pull/3108)
-   Upgraded `dotenv-webpack` in `app/angular` from "1.5.4" to "1.5.5" [#3108](https://github.com/storybooks/storybook/pull/3108)
-   Upgraded `dotenv-webpack` in `app/polymer` from "1.5.4" to "1.5.5" [#3108](https://github.com/storybooks/storybook/pull/3108)
-   Upgraded `prop-types` in `app/react-native` from "15.6.0" to "15.6.1" [#3108](https://github.com/storybooks/storybook/pull/3108)
-   Upgraded `dotenv-webpack` in `app/vue` from "1.5.4" to "1.5.5" [#3108](https://github.com/storybooks/storybook/pull/3108)
-   Upgraded `webpack-dev-server` in `examples/polymer-cli` from "2.11.1" to "2.11.2" [#3108](https://github.com/storybooks/storybook/pull/3108)
-   Upgraded `file-loader` in `examples/vue-kitchen-sink` from "1.1.9" to "1.1.10" [#3108](https://github.com/storybooks/storybook/pull/3108)
-   Upgraded `webpack-dev-server` in `examples/vue-kitchen-sink` from "2.11.1" to "2.11.2" [#3108](https://github.com/storybooks/storybook/pull/3108)
-   Upgraded `gatsby-source-filesystem` in `/docs` from "1.5.23" to "1.5.24" [#3103](https://github.com/storybooks/storybook/pull/3103)
-   Upgraded `gatsby` in `/docs` from "1.9.214" to "1.9.215" [#3103](https://github.com/storybooks/storybook/pull/3103)
-   Upgraded `jest-preset-angular` in `/` from "5.1.0" to "5.2.0" [#3104](https://github.com/storybooks/storybook/pull/3104)
-   Upgraded `postcss-loader` in `lib/core` from "2.1.0" to "2.1.1" [#3104](https://github.com/storybooks/storybook/pull/3104)
-   Upgraded `tslint-config-prettier` in `/` from "1.8.0" to "1.9.0" [#3097](https://github.com/storybooks/storybook/pull/3097)
-   Upgraded `babel-loader` in `app/react` from "7.1.2" to "7.1.3" [#3097](https://github.com/storybooks/storybook/pull/3097)
-   Upgraded `babel-loader` in `app/angular` from "7.1.2" to "7.1.3" [#3097](https://github.com/storybooks/storybook/pull/3097)
-   Upgraded `babel-loader` in `app/polymer` from "7.1.2" to "7.1.3" [#3097](https://github.com/storybooks/storybook/pull/3097)
-   Upgraded `babel-loader` in `app/react-native` from "7.1.2" to "7.1.3" [#3097](https://github.com/storybooks/storybook/pull/3097)
-   Upgraded `babel-loader` in `app/vue` from "7.1.2" to "7.1.3" [#3097](https://github.com/storybooks/storybook/pull/3097)
-   Upgraded `babel-loader` in `examples/polymer-cli` from "7.1.2" to "7.1.3" [#3097](https://github.com/storybooks/storybook/pull/3097)
-   Upgraded `babel-loader` in `examples/vue-kitchen-sink` from "7.1.2" to "7.1.3" [#3097](https://github.com/storybooks/storybook/pull/3097)
-   Update gatsby in /docs from 1.9.212 to 1.9.214 [#3095](https://github.com/storybooks/storybook/pull/3095)
-   Upgraded `gatsby-plugin-sharp` in `/docs` from "1.6.33" to "1.6.34" [#3071](https://github.com/storybooks/storybook/pull/3071)
-   Upgraded `gatsby-remark-images` in `/docs` from "1.5.49" to "1.5.50" [#3071](https://github.com/storybooks/storybook/pull/3071)
-   Upgraded `gatsby-source-filesystem` in `/docs` from "1.5.22" to "1.5.23" [#3071](https://github.com/storybooks/storybook/pull/3071)
-   Upgraded `gatsby` in `/docs` from "1.9.209" to "1.9.212" [#3071](https://github.com/storybooks/storybook/pull/3071)
-   Upgraded `puppeteer` in `/` from "1.1.0" to "1.1.1" [#3069](https://github.com/storybooks/storybook/pull/3069)
-   Upgraded `react-syntax-highlighter` in `addons/storysource` from "7.0.0" to "7.0.1" [#3069](https://github.com/storybooks/storybook/pull/3069)
-   Upgraded `uglifyjs-webpack-plugin` in `app/react` from "1.2.0" to "1.2.2" [#3069](https://github.com/storybooks/storybook/pull/3069)
-   Upgraded `puppeteer` in `addons/storyshots` from "1.0.0" to "1.1.1" [#3069](https://github.com/storybooks/storybook/pull/3069)
-   Upgraded `uglifyjs-webpack-plugin` in `app/angular` from "1.2.0" to "1.2.2" [#3069](https://github.com/storybooks/storybook/pull/3069)
-   Upgraded `copy-webpack-plugin` in `app/polymer` from "4.4.1" to "4.4.2" [#3069](https://github.com/storybooks/storybook/pull/3069)
-   Upgraded `uglifyjs-webpack-plugin` in `app/polymer` from "1.2.0" to "1.2.2" [#3069](https://github.com/storybooks/storybook/pull/3069)
-   Upgraded `uglifyjs-webpack-plugin` in `app/react-native` from "1.2.0" to "1.2.2" [#3069](https://github.com/storybooks/storybook/pull/3069)
-   Upgraded `uglifyjs-webpack-plugin` in `app/vue` from "1.2.0" to "1.2.2" [#3069](https://github.com/storybooks/storybook/pull/3069)
-   Upgraded `copy-webpack-plugin` in `examples/polymer-cli` from "4.4.1" to "4.4.2" [#3069](https://github.com/storybooks/storybook/pull/3069)
-   Upgraded `jest` in `/` from "22.4.0" to "22.4.2" [#3063](https://github.com/storybooks/storybook/pull/3063)
-   Upgraded `jest-cli` in `/` from "22.4.0" to "22.4.2" [#3063](https://github.com/storybooks/storybook/pull/3063)
-   Upgraded `jest-config` in `/` from "22.4.0" to "22.4.2" [#3063](https://github.com/storybooks/storybook/pull/3063)
-   Upgraded `jest-environment-jsdom` in `/` from "22.4.0" to "22.4.1" [#3063](https://github.com/storybooks/storybook/pull/3063)
-   Upgraded `jest-jasmine2` in `/` from "22.4.0" to "22.4.2" [#3063](https://github.com/storybooks/storybook/pull/3063)
-   Upgraded `css-loader` in `app/react` from "0.28.9" to "0.28.10" [#3063](https://github.com/storybooks/storybook/pull/3063)
-   Upgraded `babel-jest` in `addons/storyshots` from "22.4.0" to "22.4.1" [#3063](https://github.com/storybooks/storybook/pull/3063)
-   Upgraded `jest` in `addons/storyshots` from "22.4.0" to "22.4.2" [#3063](https://github.com/storybooks/storybook/pull/3063)
-   Upgraded `jest-cli` in `addons/storyshots` from "22.4.0" to "22.4.2" [#3063](https://github.com/storybooks/storybook/pull/3063)
-   Upgraded `css-loader` in `lib/core` from "0.28.9" to "0.28.10" [#3063](https://github.com/storybooks/storybook/pull/3063)
-   Upgraded `babel-jest` in `examples/cra-kitchen-sink` from "22.4.0" to "22.4.1" [#3063](https://github.com/storybooks/storybook/pull/3063)
-   Upgraded `jest` in `examples/cra-kitchen-sink` from "22.4.0" to "22.4.2" [#3063](https://github.com/storybooks/storybook/pull/3063)
-   Upgraded `babel-jest` in `examples/official-storybook` from "22.4.0" to "22.4.1" [#3063](https://github.com/storybooks/storybook/pull/3063)
-   Upgraded `jest` in `examples/official-storybook` from "22.4.0" to "22.4.2" [#3063](https://github.com/storybooks/storybook/pull/3063)
-   Upgraded `css-loader` in `app/angular` from "0.28.9" to "0.28.10" [#3063](https://github.com/storybooks/storybook/pull/3063)
-   Upgraded `css-loader` in `app/polymer` from "0.28.9" to "0.28.10" [#3063](https://github.com/storybooks/storybook/pull/3063)
-   Upgraded `css-loader` in `app/react-native` from "0.28.9" to "0.28.10" [#3063](https://github.com/storybooks/storybook/pull/3063)
-   Upgraded `css-loader` in `app/vue` from "0.28.9" to "0.28.10" [#3063](https://github.com/storybooks/storybook/pull/3063)
-   Upgraded `css-loader` in `examples/vue-kitchen-sink` from "0.28.9" to "0.28.10" [#3063](https://github.com/storybooks/storybook/pull/3063)
-   Upgraded `gatsby-plugin-sharp` in `/docs` from "1.6.32" to "1.6.33" [#3064](https://github.com/storybooks/storybook/pull/3064)
-   Upgraded `gatsby-remark-copy-linked-files` in `/docs` from "1.5.27" to "1.5.28" [#3064](https://github.com/storybooks/storybook/pull/3064)
-   Upgraded `gatsby-remark-images` in `/docs` from "1.5.48" to "1.5.49" [#3064](https://github.com/storybooks/storybook/pull/3064)
-   Upgraded `gatsby-source-filesystem` in `/docs` from "1.5.21" to "1.5.22" [#3064](https://github.com/storybooks/storybook/pull/3064)
-   Upgraded `gatsby` in `/docs` from "1.9.206" to "1.9.209" [#3064](https://github.com/storybooks/storybook/pull/3064)
-   Upgraded `@angular/common` in `/` from "5.2.5" to "5.2.6" [#3055](https://github.com/storybooks/storybook/pull/3055)
-   Upgraded `@angular/compiler` in `/` from "5.2.5" to "5.2.6" [#3055](https://github.com/storybooks/storybook/pull/3055)
-   Upgraded `@angular/core` in `/` from "5.2.5" to "5.2.6" [#3055](https://github.com/storybooks/storybook/pull/3055)
-   Upgraded `@angular/forms` in `/` from "5.2.5" to "5.2.6" [#3055](https://github.com/storybooks/storybook/pull/3055)
-   Upgraded `@angular/platform-browser` in `/` from "5.2.5" to "5.2.6" [#3055](https://github.com/storybooks/storybook/pull/3055)
-   Upgraded `@angular/platform-browser-dynamic` in `/` from "5.2.5" to "5.2.6" [#3055](https://github.com/storybooks/storybook/pull/3055)
-   Upgraded `eslint-plugin-import` in `/` from "2.8.0" to "2.9.0" [#3055](https://github.com/storybooks/storybook/pull/3055)
-   Upgraded `jest-preset-angular` in `/` from "5.0.0" to "5.1.0" [#3055](https://github.com/storybooks/storybook/pull/3055)
-   Upgraded `file-loader` in `app/react` from "1.1.8" to "1.1.9" [#3055](https://github.com/storybooks/storybook/pull/3055)
-   Upgraded `file-loader` in `lib/core` from "1.1.8" to "1.1.9" [#3055](https://github.com/storybooks/storybook/pull/3055)
-   Upgraded `react-chromatic` in `examples/official-storybook` from "0.7.9" to "0.7.10" [#3055](https://github.com/storybooks/storybook/pull/3055)
-   Upgraded `file-loader` in `app/angular` from "1.1.8" to "1.1.9" [#3055](https://github.com/storybooks/storybook/pull/3055)
-   Upgraded `file-loader` in `app/polymer` from "1.1.8" to "1.1.9" [#3055](https://github.com/storybooks/storybook/pull/3055)
-   Upgraded `file-loader` in `app/react-native` from "1.1.8" to "1.1.9" [#3055](https://github.com/storybooks/storybook/pull/3055)
-   Upgraded `file-loader` in `app/vue` from "1.1.8" to "1.1.9" [#3055](https://github.com/storybooks/storybook/pull/3055)
-   Upgraded `@angular/animations` in `examples/angular-cli` from "5.2.5" to "5.2.6" [#3055](https://github.com/storybooks/storybook/pull/3055)
-   Upgraded `@angular/common` in `examples/angular-cli` from "5.2.5" to "5.2.6" [#3055](https://github.com/storybooks/storybook/pull/3055)
-   Upgraded `@angular/compiler` in `examples/angular-cli` from "5.2.5" to "5.2.6" [#3055](https://github.com/storybooks/storybook/pull/3055)
-   Upgraded `@angular/core` in `examples/angular-cli` from "5.2.5" to "5.2.6" [#3055](https://github.com/storybooks/storybook/pull/3055)
-   Upgraded `@angular/forms` in `examples/angular-cli` from "5.2.5" to "5.2.6" [#3055](https://github.com/storybooks/storybook/pull/3055)
-   Upgraded `@angular/http` in `examples/angular-cli` from "5.2.5" to "5.2.6" [#3055](https://github.com/storybooks/storybook/pull/3055)
-   Upgraded `@angular/platform-browser` in `examples/angular-cli` from "5.2.5" to "5.2.6" [#3055](https://github.com/storybooks/storybook/pull/3055)
-   Upgraded `@angular/platform-browser-dynamic` in `examples/angular-cli` from "5.2.5" to "5.2.6" [#3055](https://github.com/storybooks/storybook/pull/3055)
-   Upgraded `@angular/router` in `examples/angular-cli` from "5.2.5" to "5.2.6" [#3055](https://github.com/storybooks/storybook/pull/3055)
-   Upgraded `@angular/cli` in `examples/angular-cli` from "1.7.0" to "1.7.1" [#3055](https://github.com/storybooks/storybook/pull/3055)
-   Upgraded `@angular/compiler-cli` in `examples/angular-cli` from "5.2.5" to "5.2.6" [#3055](https://github.com/storybooks/storybook/pull/3055)
-   Upgraded `@angular/language-service` in `examples/angular-cli` from "5.2.5" to "5.2.6" [#3055](https://github.com/storybooks/storybook/pull/3055)
-   Upgraded `file-loader` in `examples/vue-kitchen-sink` from "1.1.8" to "1.1.9" [#3055](https://github.com/storybooks/storybook/pull/3055)
-   Upgraded `gatsby-plugin-sharp` in `/docs` from "1.6.31" to "1.6.32" [#3056](https://github.com/storybooks/storybook/pull/3056)
-   Upgraded `gatsby-remark-images` in `/docs` from "1.5.47" to "1.5.48" [#3056](https://github.com/storybooks/storybook/pull/3056)
-   Upgraded `gatsby` in `/docs` from "1.9.204" to "1.9.206" [#3056](https://github.com/storybooks/storybook/pull/3056)

</details>

# 3.3.15

2018-March-07

#### Bug Fixes

-   Unset background when switching to a non-background story [#3142](https://github.com/storybooks/storybook/pull/3142)
-   Updated testIds in RN StoryListView to use kind [#3129](https://github.com/storybooks/storybook/pull/3129)
-   Added missing key prop to NoTests component. [#3111](https://github.com/storybooks/storybook/pull/3111)
-   Events addon: fix React keys warning [#3072](https://github.com/storybooks/storybook/pull/3072)

# 3.4.0-alpha.9

2018-February-22

#### Features

-   Addon-storysource: story source in addon pane [#2885](https://github.com/storybooks/storybook/pull/2885)
-   Addon Storysource improvements [#3040](https://github.com/storybooks/storybook/pull/3040)
-   Add moduleMetdata decorator for supplying common Angular metadata [#2959](https://github.com/storybooks/storybook/pull/2959)
-   `Addon Storysource` Add auto scrolling to the selected story [#3025](https://github.com/storybooks/storybook/pull/3025)
-   Enable groupId option for knobs to be organized into sub panels. [#2661](https://github.com/storybooks/storybook/pull/2661)
-   Added beforeScreenshot config option to addons/storyshots, to allow testing of components with mounting animations [#2972](https://github.com/storybooks/storybook/pull/2972)
-   Add GitHub flavored markdown notes [#2946](https://github.com/storybooks/storybook/pull/2946)

#### Bug Fixes

-   Fix problem with RN on latest `master` build [#3045](https://github.com/storybooks/storybook/pull/3045)
-   Use @storybook/podda to fix npm engine version in podda [#3033](https://github.com/storybooks/storybook/pull/3033)

#### Documentation

-   Revisit addon/framework support [#3046](https://github.com/storybooks/storybook/pull/3046)
-   Docs live examples [#3019](https://github.com/storybooks/storybook/pull/3019)
-   Mention new supported frameworks [#2895](https://github.com/storybooks/storybook/pull/2895)

#### Maintenance

-   Use core client api in react native [#3036](https://github.com/storybooks/storybook/pull/3036)
-   Optimize CI workflow [#3016](https://github.com/storybooks/storybook/pull/3016)
-   Integration tests: wait until stories appear [#3027](https://github.com/storybooks/storybook/pull/3027)
-   Add netlify for polymer [#3004](https://github.com/storybooks/storybook/pull/3004)
-   Add built storybooks to official storybook [#2958](https://github.com/storybooks/storybook/pull/2958)

#### Dependency Upgrades

<details>
<summary>
169 Updates
</summary>

-   Upgraded `@storybook/addon-actions` in `/docs` from "3.3.13" to "3.3.14" [#3051](https://github.com/storybooks/storybook/pull/3051)
-   Upgraded `@storybook/addon-links` in `/docs` from "3.3.13" to "3.3.14" [#3051](https://github.com/storybooks/storybook/pull/3051)
-   Upgraded `@storybook/addons` in `/docs` from "3.3.13" to "3.3.14" [#3051](https://github.com/storybooks/storybook/pull/3051)
-   Upgraded `@storybook/react` in `/docs` from "3.3.13" to "3.3.14" [#3051](https://github.com/storybooks/storybook/pull/3051)
-   Upgraded `gatsby-source-filesystem` in `/docs` from "1.5.20" to "1.5.21" [#3051](https://github.com/storybooks/storybook/pull/3051)
-   Upgraded `gatsby` in `/docs` from "1.9.203" to "1.9.204" [#3051](https://github.com/storybooks/storybook/pull/3051)
-   Upgraded `marked` in `/docs` from "0.3.15" to "0.3.16" [#3051](https://github.com/storybooks/storybook/pull/3051)
-   Upgraded `eslint` in `/` from "4.18.0" to "4.18.1" [#3050](https://github.com/storybooks/storybook/pull/3050)
-   Upgraded `jscodeshift` in `lib/codemod` from "0.4.0" to "0.4.1" [#3050](https://github.com/storybooks/storybook/pull/3050)
-   Upgraded `file-loader` in `app/react` from "1.1.7" to "1.1.8" [#3050](https://github.com/storybooks/storybook/pull/3050)
-   Upgraded `marked` in `addons/notes` from "0.3.15" to "0.3.16" [#3050](https://github.com/storybooks/storybook/pull/3050)
-   Upgraded `react-modal` in `lib/ui` from "3.2.1" to "3.3.1" [#3050](https://github.com/storybooks/storybook/pull/3050)
-   Upgraded `file-loader` in `lib/core` from "1.1.7" to "1.1.8" [#3050](https://github.com/storybooks/storybook/pull/3050)
-   Upgraded `file-loader` in `app/angular` from "1.1.7" to "1.1.8" [#3050](https://github.com/storybooks/storybook/pull/3050)
-   Upgraded `react-modal` in `app/angular` from "3.2.1" to "3.3.1" [#3050](https://github.com/storybooks/storybook/pull/3050)
-   Upgraded `ts-loader` in `app/angular` from "3.3.1" to "3.5.0" [#3050](https://github.com/storybooks/storybook/pull/3050)
-   Upgraded `file-loader` in `app/polymer` from "1.1.7" to "1.1.8" [#3050](https://github.com/storybooks/storybook/pull/3050)
-   Upgraded `react-modal` in `app/polymer` from "3.2.1" to "3.3.1" [#3050](https://github.com/storybooks/storybook/pull/3050)
-   Upgraded `file-loader` in `app/react-native` from "1.1.7" to "1.1.8" [#3050](https://github.com/storybooks/storybook/pull/3050)
-   Upgraded `file-loader` in `app/vue` from "1.1.7" to "1.1.8" [#3050](https://github.com/storybooks/storybook/pull/3050)
-   Upgraded `vue-hot-reload-api` in `app/vue` from "2.2.4" to "2.3.0" [#3050](https://github.com/storybooks/storybook/pull/3050)
-   Upgraded `jscodeshift` in `lib/cli` from "0.4.0" to "0.4.1" [#3050](https://github.com/storybooks/storybook/pull/3050)
-   Upgraded `file-loader` in `examples/vue-kitchen-sink` from "1.1.7" to "1.1.8" [#3050](https://github.com/storybooks/storybook/pull/3050)
-   Upgraded `vue-hot-reload-api` in `examples/vue-kitchen-sink` from "2.2.4" to "2.3.0" [#3050](https://github.com/storybooks/storybook/pull/3050)
-   Upgraded `babel-eslint` in `/` from "8.2.1" to "8.2.2" [#3041](https://github.com/storybooks/storybook/pull/3041)
-   Upgraded `jest` in `/` from "22.3.0" to "22.4.0" [#3041](https://github.com/storybooks/storybook/pull/3041)
-   Upgraded `jest-cli` in `/` from "22.3.0" to "22.4.0" [#3041](https://github.com/storybooks/storybook/pull/3041)
-   Upgraded `jest-config` in `/` from "22.3.0" to "22.4.0" [#3041](https://github.com/storybooks/storybook/pull/3041)
-   Upgraded `jest-diff` in `/` from "22.1.0" to "22.4.0" [#3041](https://github.com/storybooks/storybook/pull/3041)
-   Upgraded `jest-environment-jsdom` in `/` from "22.3.0" to "22.4.0" [#3041](https://github.com/storybooks/storybook/pull/3041)
-   Upgraded `jest-jasmine2` in `/` from "22.3.0" to "22.4.0" [#3041](https://github.com/storybooks/storybook/pull/3041)
-   Upgraded `babel-jest` in `addons/storyshots` from "22.1.0" to "22.4.0" [#3041](https://github.com/storybooks/storybook/pull/3041)
-   Upgraded `jest` in `addons/storyshots` from "22.3.0" to "22.4.0" [#3041](https://github.com/storybooks/storybook/pull/3041)
-   Upgraded `jest-cli` in `addons/storyshots` from "22.3.0" to "22.4.0" [#3041](https://github.com/storybooks/storybook/pull/3041)
-   Upgraded `babel-jest` in `examples/cra-kitchen-sink` from "22.2.2" to "22.4.0" [#3041](https://github.com/storybooks/storybook/pull/3041)
-   Upgraded `jest` in `examples/cra-kitchen-sink` from "22.3.0" to "22.4.0" [#3041](https://github.com/storybooks/storybook/pull/3041)
-   Upgraded `babel-jest` in `examples/official-storybook` from "22.1.0" to "22.4.0" [#3041](https://github.com/storybooks/storybook/pull/3041)
-   Upgraded `jest` in `examples/official-storybook` from "22.3.0" to "22.4.0" [#3041](https://github.com/storybooks/storybook/pull/3041)
-   Addon-storyshots: upgrade puppeteer to 1.0.0 [#2853](https://github.com/storybooks/storybook/pull/2853)
-   App-angular: upgrade ts-loader to 3.3.1 [#2855](https://github.com/storybooks/storybook/pull/2855)
-   Update cross-spawn in lib/cli from 6.0.3 to 6.0.4 [#3039](https://github.com/storybooks/storybook/pull/3039)
-   Update eslint-plugin-react in / from 7.6.1 to 7.7.0 [#3037](https://github.com/storybooks/storybook/pull/3037)
-   CLI: upgrade cross-spawn to 6.0.3 [#2854](https://github.com/storybooks/storybook/pull/2854)
-   Update gatsby in /docs from 1.9.202 to 1.9.203 [#3034](https://github.com/storybooks/storybook/pull/3034)
-   Upgraded `gatsby-plugin-sharp` in `/docs` from "1.6.30" to "1.6.31" [#3030](https://github.com/storybooks/storybook/pull/3030)
-   Upgraded `gatsby-remark-images` in `/docs` from "1.5.46" to "1.5.47" [#3030](https://github.com/storybooks/storybook/pull/3030)
-   Upgraded `gatsby-transformer-remark` in `/docs` from "1.7.32" to "1.7.33" [#3030](https://github.com/storybooks/storybook/pull/3030)
-   Upgraded `nodemon` in `/` from "1.15.0" to "1.15.1" [#3028](https://github.com/storybooks/storybook/pull/3028)
-   Upgraded `file-loader` in `app/react` from "1.1.6" to "1.1.7" [#3028](https://github.com/storybooks/storybook/pull/3028)
-   Upgraded `nodemon` in `app/react` from "1.15.0" to "1.15.1" [#3028](https://github.com/storybooks/storybook/pull/3028)
-   Upgraded `file-loader` in `lib/core` from "1.1.6" to "1.1.7" [#3028](https://github.com/storybooks/storybook/pull/3028)
-   Upgraded `file-loader` in `app/angular` from "1.1.6" to "1.1.7" [#3028](https://github.com/storybooks/storybook/pull/3028)
-   Upgraded `nodemon` in `app/angular` from "1.15.0" to "1.15.1" [#3028](https://github.com/storybooks/storybook/pull/3028)
-   Upgraded `file-loader` in `app/polymer` from "1.1.6" to "1.1.7" [#3028](https://github.com/storybooks/storybook/pull/3028)
-   Upgraded `nodemon` in `app/polymer` from "1.15.0" to "1.15.1" [#3028](https://github.com/storybooks/storybook/pull/3028)
-   Upgraded `file-loader` in `app/react-native` from "1.1.6" to "1.1.7" [#3028](https://github.com/storybooks/storybook/pull/3028)
-   Upgraded `file-loader` in `app/vue` from "1.1.6" to "1.1.7" [#3028](https://github.com/storybooks/storybook/pull/3028)
-   Upgraded `nodemon` in `app/vue` from "1.15.0" to "1.15.1" [#3028](https://github.com/storybooks/storybook/pull/3028)
-   Upgraded `file-loader` in `examples/vue-kitchen-sink` from "1.1.6" to "1.1.7" [#3028](https://github.com/storybooks/storybook/pull/3028)
-   Update marked in /docs from 0.3.14 to 0.3.15 [#3021](https://github.com/storybooks/storybook/pull/3021)
-   Core: upgrade dotenv to 5.0.0 [#2878](https://github.com/storybooks/storybook/pull/2878)
-   Update acorn-stage3 in addons/storysource from 0.4.0 to 0.5.0 [#3014](https://github.com/storybooks/storybook/pull/3014)
-   Update gatsby in /docs from 1.9.201 to 1.9.202 [#3012](https://github.com/storybooks/storybook/pull/3012)
-   Update marked in addons/notes from 0.3.12 to 0.3.14 [#3015](https://github.com/storybooks/storybook/pull/3015)
-   Upgraded `danger` in `/` from "3.1.6" to "3.1.7" [#3013](https://github.com/storybooks/storybook/pull/3013)
-   Upgraded `eslint-plugin-jest` in `/` from "21.12.1" to "21.12.2" [#3013](https://github.com/storybooks/storybook/pull/3013)
-   Upgraded `glamorous` in `lib/components` from "4.11.5" to "4.11.6" [#3009](https://github.com/storybooks/storybook/pull/3009)
-   Upgraded `glamorous` in `addons/a11y` from "4.11.5" to "4.11.6" [#3009](https://github.com/storybooks/storybook/pull/3009)
-   Upgraded `glamorous` in `addons/info` from "4.11.5" to "4.11.6" [#3009](https://github.com/storybooks/storybook/pull/3009)
-   Upgraded `glamorous` in `addons/jest` from "4.11.5" to "4.11.6" [#3009](https://github.com/storybooks/storybook/pull/3009)
-   Upgraded `glamorous` in `app/react` from "4.11.5" to "4.11.6" [#3009](https://github.com/storybooks/storybook/pull/3009)
-   Upgraded `glamorous` in `examples/cra-kitchen-sink` from "4.11.5" to "4.11.6" [#3009](https://github.com/storybooks/storybook/pull/3009)
-   Upgraded `gatsby-plugin-sharp` in `/docs` from "1.6.29" to "1.6.30" [#3008](https://github.com/storybooks/storybook/pull/3008)
-   Upgraded `gatsby-remark-images` in `/docs` from "1.5.45" to "1.5.46" [#3008](https://github.com/storybooks/storybook/pull/3008)
-   Upgraded `eslint` in `/` from "4.17.0" to "4.18.0" [#3006](https://github.com/storybooks/storybook/pull/3006)
-   Upgraded `uglifyjs-webpack-plugin` in `app/angular` from "1.1.8" to "1.2.0" [#3006](https://github.com/storybooks/storybook/pull/3006)
-   Upgraded `uglifyjs-webpack-plugin` in `app/polymer` from "1.1.8" to "1.2.0" [#3006](https://github.com/storybooks/storybook/pull/3006)
-   Upgraded `uglifyjs-webpack-plugin` in `app/react-native` from "1.1.8" to "1.2.0" [#3006](https://github.com/storybooks/storybook/pull/3006)
-   Upgraded `uglifyjs-webpack-plugin` in `app/react` from "1.1.8" to "1.2.0" [#3006](https://github.com/storybooks/storybook/pull/3006)
-   Upgraded `uglifyjs-webpack-plugin` in `app/vue` from "1.1.8" to "1.2.0" [#3006](https://github.com/storybooks/storybook/pull/3006)
-   Upgraded `gatsby-plugin-sharp` in `/docs` from "1.6.28" to "1.6.29" [#3005](https://github.com/storybooks/storybook/pull/3005)
-   Upgraded `gatsby-remark-images` in `/docs` from "1.5.44" to "1.5.45" [#3005](https://github.com/storybooks/storybook/pull/3005)
-   Upgraded `gatsby-source-filesystem` in `/docs` from "1.5.19" to "1.5.20" [#3005](https://github.com/storybooks/storybook/pull/3005)
-   Upgraded `gatsby` in `/docs` from "1.9.200" to "1.9.201" [#3005](https://github.com/storybooks/storybook/pull/3005)
-   Upgraded `lint-staged` in `/` from "6.1.0" to "6.1.1" [#3003](https://github.com/storybooks/storybook/pull/3003)
-   Upgraded `nodemon` in `/` from "1.14.12" to "1.15.0" [#3003](https://github.com/storybooks/storybook/pull/3003)
-   Upgraded `puppeteer` in `/` from "1.0.0" to "1.1.0" [#3003](https://github.com/storybooks/storybook/pull/3003)
-   Upgraded `typescript` in `/` from "2.7.1" to "2.7.2" [#3003](https://github.com/storybooks/storybook/pull/3003)
-   Upgraded `graphql` in `addons/graphql` from "0.13.0" to "0.13.1" [#3003](https://github.com/storybooks/storybook/pull/3003)
-   Upgraded `style-loader` in `addons/knobs` from "0.20.1" to "0.20.2" [#3003](https://github.com/storybooks/storybook/pull/3003)
-   Upgraded `glamorous` in `lib/components` from "4.11.4" to "4.11.5" [#3003](https://github.com/storybooks/storybook/pull/3003)
-   Upgraded `glamorous` in `addons/a11y` from "4.11.4" to "4.11.5" [#3003](https://github.com/storybooks/storybook/pull/3003)
-   Upgraded `glamorous` in `addons/info` from "4.11.4" to "4.11.5" [#3003](https://github.com/storybooks/storybook/pull/3003)
-   Upgraded `glamorous` in `addons/jest` from "4.11.4" to "4.11.5" [#3003](https://github.com/storybooks/storybook/pull/3003)
-   Upgraded `style-loader` in `lib/core` from "0.20.1" to "0.20.2" [#3003](https://github.com/storybooks/storybook/pull/3003)
-   Upgraded `style-loader` in `app/angular` from "0.20.1" to "0.20.2" [#3003](https://github.com/storybooks/storybook/pull/3003)
-   Upgraded `nodemon` in `app/angular` from "1.14.12" to "1.15.0" [#3003](https://github.com/storybooks/storybook/pull/3003)
-   Upgraded `typescript` in `app/angular` from "2.7.1" to "2.7.2" [#3003](https://github.com/storybooks/storybook/pull/3003)
-   Upgraded `style-loader` in `app/polymer` from "0.20.1" to "0.20.2" [#3003](https://github.com/storybooks/storybook/pull/3003)
-   Upgraded `nodemon` in `app/polymer` from "1.14.12" to "1.15.0" [#3003](https://github.com/storybooks/storybook/pull/3003)
-   Upgraded `style-loader` in `app/react-native` from "0.20.1" to "0.20.2" [#3003](https://github.com/storybooks/storybook/pull/3003)
-   Upgraded `glamorous` in `app/react` from "4.11.4" to "4.11.5" [#3003](https://github.com/storybooks/storybook/pull/3003)
-   Upgraded `style-loader` in `app/react` from "0.20.1" to "0.20.2" [#3003](https://github.com/storybooks/storybook/pull/3003)
-   Upgraded `nodemon` in `app/react` from "1.14.12" to "1.15.0" [#3003](https://github.com/storybooks/storybook/pull/3003)
-   Upgraded `style-loader` in `app/vue` from "0.20.1" to "0.20.2" [#3003](https://github.com/storybooks/storybook/pull/3003)
-   Upgraded `nodemon` in `app/vue` from "1.14.12" to "1.15.0" [#3003](https://github.com/storybooks/storybook/pull/3003)
-   Upgraded `@angular/cli` in `examples/angular-cli` from "1.6.8" to "1.7.0" [#3003](https://github.com/storybooks/storybook/pull/3003)
-   Upgraded `typescript` in `examples/angular-cli` from "2.7.1" to "2.7.2" [#3003](https://github.com/storybooks/storybook/pull/3003)
-   Upgraded `glamorous` in `examples/cra-kitchen-sink` from "4.11.4" to "4.11.5" [#3003](https://github.com/storybooks/storybook/pull/3003)
-   Update gatsby in /docs from 1.9.199 to 1.9.200 [#3001](https://github.com/storybooks/storybook/pull/3001)
-   Update marked in /docs from 0.3.12 to 0.3.14 [#2999](https://github.com/storybooks/storybook/pull/2999)
-   Upgraded `react-modal` in `lib/ui` from "3.1.13" to "3.2.1" [#2992](https://github.com/storybooks/storybook/pull/2992)
-   Upgraded `react-modal` in `app/angular` from "3.1.13" to "3.2.1" [#2992](https://github.com/storybooks/storybook/pull/2992)
-   Upgraded `react-modal` in `app/polymer` from "3.1.13" to "3.2.1" [#2992](https://github.com/storybooks/storybook/pull/2992)
-   Update 8 dependencies from npm [#2978](https://github.com/storybooks/storybook/pull/2978)
-   Update make-error in addons/actions from 1.3.3 to 1.3.4 [#2991](https://github.com/storybooks/storybook/pull/2991)
-   Update 2 dependencies from npm [#2712](https://github.com/storybooks/storybook/pull/2712)
-   Update tslint-config-prettier in / from 1.7.0 to 1.8.0 [#2990](https://github.com/storybooks/storybook/pull/2990)
-   Update lerna in / from 2.8.0 to 2.9.0 [#2987](https://github.com/storybooks/storybook/pull/2987)
-   Update `eslint-plugin-react` in `/` from "7.6.0" to "7.6.1" [#2864](https://github.com/storybooks/storybook/pull/2864)
-   Upgraded `@angular/common` in `/` from "5.2.4" to "5.2.5" [#2986](https://github.com/storybooks/storybook/pull/2986)
-   Upgraded `@angular/compiler` in `/` from "5.2.4" to "5.2.5" [#2986](https://github.com/storybooks/storybook/pull/2986)
-   Upgraded `@angular/core` in `/` from "5.2.4" to "5.2.5" [#2986](https://github.com/storybooks/storybook/pull/2986)
-   Upgraded `@angular/forms` in `/` from "5.2.4" to "5.2.5" [#2986](https://github.com/storybooks/storybook/pull/2986)
-   Upgraded `@angular/platform-browser` in `/` from "5.2.4" to "5.2.5" [#2986](https://github.com/storybooks/storybook/pull/2986)
-   Upgraded `@angular/platform-browser-dynamic` in `/` from "5.2.4" to "5.2.5" [#2986](https://github.com/storybooks/storybook/pull/2986)
-   Upgraded `jest` in `/` from "22.2.1" to "22.3.0" [#2986](https://github.com/storybooks/storybook/pull/2986)
-   Upgraded `jest-cli` in `/` from "22.2.2" to "22.3.0" [#2986](https://github.com/storybooks/storybook/pull/2986)
-   Upgraded `jest-config` in `/` from "22.2.2" to "22.3.0" [#2986](https://github.com/storybooks/storybook/pull/2986)
-   Upgraded `jest-environment-jsdom` in `/` from "22.2.2" to "22.3.0" [#2986](https://github.com/storybooks/storybook/pull/2986)
-   Upgraded `jest-jasmine2` in `/` from "22.2.2" to "22.3.0" [#2986](https://github.com/storybooks/storybook/pull/2986)
-   Upgraded `jest` in `addons/storyshots` from "22.1.4" to "22.3.0" [#2986](https://github.com/storybooks/storybook/pull/2986)
-   Upgraded `jest-cli` in `addons/storyshots` from "22.1.4" to "22.3.0" [#2986](https://github.com/storybooks/storybook/pull/2986)
-   Upgraded `@angular/animations` in `examples/angular-cli` from "5.2.4" to "5.2.5" [#2986](https://github.com/storybooks/storybook/pull/2986)
-   Upgraded `@angular/common` in `examples/angular-cli` from "5.2.4" to "5.2.5" [#2986](https://github.com/storybooks/storybook/pull/2986)
-   Upgraded `@angular/compiler` in `examples/angular-cli` from "5.2.4" to "5.2.5" [#2986](https://github.com/storybooks/storybook/pull/2986)
-   Upgraded `@angular/core` in `examples/angular-cli` from "5.2.4" to "5.2.5" [#2986](https://github.com/storybooks/storybook/pull/2986)
-   Upgraded `@angular/forms` in `examples/angular-cli` from "5.2.4" to "5.2.5" [#2986](https://github.com/storybooks/storybook/pull/2986)
-   Upgraded `@angular/http` in `examples/angular-cli` from "5.2.4" to "5.2.5" [#2986](https://github.com/storybooks/storybook/pull/2986)
-   Upgraded `@angular/platform-browser` in `examples/angular-cli` from "5.2.4" to "5.2.5" [#2986](https://github.com/storybooks/storybook/pull/2986)
-   Upgraded `@angular/platform-browser-dynamic` in `examples/angular-cli` from "5.2.4" to "5.2.5" [#2986](https://github.com/storybooks/storybook/pull/2986)
-   Upgraded `@angular/router` in `examples/angular-cli` from "5.2.4" to "5.2.5" [#2986](https://github.com/storybooks/storybook/pull/2986)
-   Upgraded `@angular/compiler-cli` in `examples/angular-cli` from "5.2.4" to "5.2.5" [#2986](https://github.com/storybooks/storybook/pull/2986)
-   Upgraded `@angular/language-service` in `examples/angular-cli` from "5.2.4" to "5.2.5" [#2986](https://github.com/storybooks/storybook/pull/2986)
-   Upgraded `@types/node` in `examples/angular-cli` from "9.4.5" to "9.4.6" [#2986](https://github.com/storybooks/storybook/pull/2986)
-   Upgraded `jest` in `examples/cra-kitchen-sink` from "22.2.2" to "22.3.0" [#2986](https://github.com/storybooks/storybook/pull/2986)
-   Upgraded `jest` in `examples/official-storybook` from "22.1.4" to "22.3.0" [#2986](https://github.com/storybooks/storybook/pull/2986)
-   Update gatsby in /docs from 1.9.198 to 1.9.199 [#2988](https://github.com/storybooks/storybook/pull/2988)
-   Update gatsby in /docs from 1.9.197 to 1.9.198 [#2985](https://github.com/storybooks/storybook/pull/2985)
-   Update gatsby in /docs from 1.9.193 to 1.9.197 [#2983](https://github.com/storybooks/storybook/pull/2983)
-   Upgraded `danger` in `/` from "3.1.3" to "3.1.6" [#2977](https://github.com/storybooks/storybook/pull/2977)
-   Upgraded `eslint-plugin-jest` in `/` from "21.12.0" to "21.12.1" [#2977](https://github.com/storybooks/storybook/pull/2977)
-   Upgraded `inquirer` in `/` from "5.0.1" to "5.1.0" [#2977](https://github.com/storybooks/storybook/pull/2977)
-   Upgraded `react-fuzzy` in `lib/ui` from "0.5.1" to "0.5.2" [#2977](https://github.com/storybooks/storybook/pull/2977)
-   Upgraded `@types/node` in `examples/angular-cli` from "9.4.0" to "9.4.5" [#2977](https://github.com/storybooks/storybook/pull/2977)
-   Upgraded `babel-preset-vue` in `examples/vue-kitchen-sink` from "2.0.0" to "2.0.1" [#2977](https://github.com/storybooks/storybook/pull/2977)
-   Update gatsby in /docs from 1.9.188 to 1.9.193 [#2973](https://github.com/storybooks/storybook/pull/2973)
-   Upgraded `eslint-plugin-jest` in `/` from "21.8.0" to "21.12.0" [#2975](https://github.com/storybooks/storybook/pull/2975)
-   Upgraded `ts-jest` in `/` from "22.0.3" to "22.0.4" [#2975](https://github.com/storybooks/storybook/pull/2975)
-   Upgraded `react-datetime` in `addons/knobs` from "2.13.0" to "2.14.0" [#2975](https://github.com/storybooks/storybook/pull/2975)
-   Upgraded `@storybook/addon-actions` in `/docs` from "3.3.12" to "3.3.13" [#2960](https://github.com/storybooks/storybook/pull/2960)
-   Upgraded `@storybook/addon-links` in `/docs` from "3.3.12" to "3.3.13" [#2960](https://github.com/storybooks/storybook/pull/2960)
-   Upgraded `@storybook/addons` in `/docs` from "3.3.12" to "3.3.13" [#2960](https://github.com/storybooks/storybook/pull/2960)
-   Upgraded `@storybook/react` in `/docs` from "3.3.12" to "3.3.13" [#2960](https://github.com/storybooks/storybook/pull/2960)
-   Upgraded `chalk` in `/` from "2.3.0" to "2.3.1" [#2961](https://github.com/storybooks/storybook/pull/2961)
-   Upgraded `chalk` in `lib/node-logger` from "2.3.0" to "2.3.1" [#2961](https://github.com/storybooks/storybook/pull/2961)
-   Upgraded `react-split-pane` in `lib/ui` from "0.1.76" to "0.1.77" [#2961](https://github.com/storybooks/storybook/pull/2961)
-   Upgraded `chalk` in `lib/core` from "2.3.0" to "2.3.1" [#2961](https://github.com/storybooks/storybook/pull/2961)
-   Upgraded `chalk` in `lib/cli` from "2.3.0" to "2.3.1" [#2961](https://github.com/storybooks/storybook/pull/2961)

</details>

# 3.3.14

2018-February-21

#### Bug Fixes

-   RN: Add error handler on WS to fix crashing on page reload [#3002](https://github.com/storybooks/storybook/pull/3002)
-   Added safety net preventing storybook Jest addon from throwing. [#3023](https://github.com/storybooks/storybook/pull/3023)
-   Added "key" prop to list items inside test failure message. [#2867](https://github.com/storybooks/storybook/pull/2867)
-   Addon-info: Add type check to PropType on OneOf [#2653](https://github.com/storybooks/storybook/pull/2653)
-   Use @storybook/podda to fix npm engine version in podda [#3033](https://github.com/storybooks/storybook/pull/3033)
-   Addon-backgrounds: set background on iframe instead of adding a wrapper in preview [#2807](https://github.com/storybooks/storybook/pull/3033)

# 3.4.0-alpha.8

2018-February-11

#### Bug Fixes

-   React-Native: Fix by moving managerPath export to `server.js` [#2947](https://github.com/storybooks/storybook/pull/2947)
-   Addon-Info: Add type check to PropType on OneOf [#2653](https://github.com/storybooks/storybook/pull/2653)
-   Vue: Support .vue extension resolving [#2896](https://github.com/storybooks/storybook/pull/2896)

#### Documentation

-   Update writing addons documentation [#2951](https://github.com/storybooks/storybook/pull/2951)
-   Update docs on LinkTo in addon-links [#2926](https://github.com/storybooks/storybook/pull/2926)

#### Maintenance

-   Fix "dev" script to be cross-platform [#2922](https://github.com/storybooks/storybook/pull/2922)

#### Dependency Upgrades

<details>
<summary>
98 Updates
</summary>

-   Upgraded `jest-cli` in `/` from "22.2.1" to "22.2.2" [#2957](https://github.com/storybooks/storybook/pull/2957)
-   Upgraded `jest-config` in `/` from "22.2.1" to "22.2.2" [#2957](https://github.com/storybooks/storybook/pull/2957)
-   Upgraded `jest-environment-jsdom` in `/` from "22.2.0" to "22.2.2" [#2957](https://github.com/storybooks/storybook/pull/2957)
-   Upgraded `jest-jasmine2` in `/` from "22.2.1" to "22.2.2" [#2957](https://github.com/storybooks/storybook/pull/2957)
-   Upgraded `autoprefixer` in `lib/core` from "7.2.5" to "7.2.6" [#2957](https://github.com/storybooks/storybook/pull/2957)
-   Upgraded `webpack` in `lib/core` from "3.10.0" to "3.11.0" [#2957](https://github.com/storybooks/storybook/pull/2957)
-   Upgraded `autoprefixer` in `app/angular` from "7.2.5" to "7.2.6" [#2957](https://github.com/storybooks/storybook/pull/2957)
-   Upgraded `webpack` in `app/angular` from "3.10.0" to "3.11.0" [#2957](https://github.com/storybooks/storybook/pull/2957)
-   Upgraded `autoprefixer` in `app/polymer` from "7.2.5" to "7.2.6" [#2957](https://github.com/storybooks/storybook/pull/2957)
-   Upgraded `webpack` in `app/polymer` from "3.10.0" to "3.11.0" [#2957](https://github.com/storybooks/storybook/pull/2957)
-   Upgraded `autoprefixer` in `app/react-native` from "7.2.5" to "7.2.6" [#2957](https://github.com/storybooks/storybook/pull/2957)
-   Upgraded `webpack` in `app/react-native` from "3.10.0" to "3.11.0" [#2957](https://github.com/storybooks/storybook/pull/2957)
-   Upgraded `autoprefixer` in `app/react` from "7.2.5" to "7.2.6" [#2957](https://github.com/storybooks/storybook/pull/2957)
-   Upgraded `webpack` in `app/react` from "3.10.0" to "3.11.0" [#2957](https://github.com/storybooks/storybook/pull/2957)
-   Upgraded `autoprefixer` in `app/vue` from "7.2.5" to "7.2.6" [#2957](https://github.com/storybooks/storybook/pull/2957)
-   Upgraded `webpack` in `app/vue` from "3.10.0" to "3.11.0" [#2957](https://github.com/storybooks/storybook/pull/2957)
-   Upgraded `webpack` in `examples/polymer-cli` from "3.10.0" to "3.11.0" [#2957](https://github.com/storybooks/storybook/pull/2957)
-   Upgraded `@types/node` in `examples/angular-cli` from "6.0.99" to "6.0.100" [#2957](https://github.com/storybooks/storybook/pull/2957)
-   Upgraded `webpack` in `examples/vue-kitchen-sink` from "3.10.0" to "3.11.0" [#2957](https://github.com/storybooks/storybook/pull/2957)
-   Upgraded `eslint-plugin-jest` in `/` from "21.7.0" to "21.8.0" [#2952](https://github.com/storybooks/storybook/pull/2952)
-   Upgraded `react-datetime` in `addons/knobs` from "2.12.0" to "2.13.0" [#2952](https://github.com/storybooks/storybook/pull/2952)
-   Upgraded `react-modal` in `lib/ui` from "3.1.12" to "3.1.13" [#2952](https://github.com/storybooks/storybook/pull/2952)
-   Upgraded `react-modal` in `app/angular` from "3.1.12" to "3.1.13" [#2952](https://github.com/storybooks/storybook/pull/2952)
-   Upgraded `react-modal` in `app/polymer` from "3.1.12" to "3.1.13" [#2952](https://github.com/storybooks/storybook/pull/2952)
-   Upgraded `babel-jest` in `examples/cra-kitchen-sink` from "22.2.0" to "22.2.2" [#2952](https://github.com/storybooks/storybook/pull/2952)
-   Upgraded `jest` in `examples/cra-kitchen-sink` from "22.2.1" to "22.2.2" [#2952](https://github.com/storybooks/storybook/pull/2952)
-   Upgraded `react-scripts` in `examples/cra-kitchen-sink` from "1.1.0" to "1.1.1" [#2952](https://github.com/storybooks/storybook/pull/2952)
-   Update gatsby in /docs from 1.9.184 to 1.9.187 [#2950](https://github.com/storybooks/storybook/pull/2950)
-   Upgraded `copy-webpack-plugin` in `app/polymer` from "4.3.1" to "4.4.0" [#2945](https://github.com/storybooks/storybook/pull/2945)
-   Upgraded `copy-webpack-plugin` in `examples/polymer-cli` from "4.3.1" to "4.4.0" [#2945](https://github.com/storybooks/storybook/pull/2945)
-   Upgraded `@angular/cli` in `examples/angular-cli` from "1.6.7" to "1.6.8" [#2945](https://github.com/storybooks/storybook/pull/2945)
-   Upgraded `@types/node` in `examples/angular-cli` from "6.0.97" to "6.0.99" [#2945](https://github.com/storybooks/storybook/pull/2945)
-   Upgraded `jasmine-core` in `examples/angular-cli` from "2.99.0" to "2.99.1" [#2945](https://github.com/storybooks/storybook/pull/2945)
-   Upgraded `gatsby-remark-images` in `/docs` from "1.5.42" to "1.5.43" [#2944](https://github.com/storybooks/storybook/pull/2944)
-   Upgraded `gatsby-transformer-remark` in `/docs` from "1.7.30" to "1.7.31" [#2944](https://github.com/storybooks/storybook/pull/2944)
-   Upgraded `gatsby-remark-images` in `/docs` from "1.5.41" to "1.5.42" [#2939](https://github.com/storybooks/storybook/pull/2939)
-   Upgraded `gatsby` in `/docs` from "1.9.183" to "1.9.184" [#2939](https://github.com/storybooks/storybook/pull/2939)
-   Upgraded `@angular/common` in `/` from "5.2.3" to "5.2.4" [#2938](https://github.com/storybooks/storybook/pull/2938)
-   Upgraded `@angular/compiler` in `/` from "5.2.3" to "5.2.4" [#2938](https://github.com/storybooks/storybook/pull/2938)
-   Upgraded `@angular/core` in `/` from "5.2.3" to "5.2.4" [#2938](https://github.com/storybooks/storybook/pull/2938)
-   Upgraded `@angular/forms` in `/` from "5.2.3" to "5.2.4" [#2938](https://github.com/storybooks/storybook/pull/2938)
-   Upgraded `@angular/platform-browser` in `/` from "5.2.3" to "5.2.4" [#2938](https://github.com/storybooks/storybook/pull/2938)
-   Upgraded `@angular/platform-browser-dynamic` in `/` from "5.2.3" to "5.2.4" [#2938](https://github.com/storybooks/storybook/pull/2938)
-   Upgraded `commander` in `/` from "2.14.0" to "2.14.1" [#2938](https://github.com/storybooks/storybook/pull/2938)
-   Upgraded `jest` in `/` from "22.1.4" to "22.2.0" [#2938](https://github.com/storybooks/storybook/pull/2938)
-   Upgraded `jest-cli` in `/` from "22.1.4" to "22.2.0" [#2938](https://github.com/storybooks/storybook/pull/2938)
-   Upgraded `jest-config` in `/` from "22.1.4" to "22.2.0" [#2938](https://github.com/storybooks/storybook/pull/2938)
-   Upgraded `jest-environment-jsdom` in `/` from "22.1.4" to "22.2.0" [#2938](https://github.com/storybooks/storybook/pull/2938)
-   Upgraded `jest-jasmine2` in `/` from "22.1.4" to "22.2.0" [#2938](https://github.com/storybooks/storybook/pull/2938)
-   Upgraded `graphql` in `addons/graphql` from "0.12.3" to "0.13.0" [#2938](https://github.com/storybooks/storybook/pull/2938)
-   Upgraded `commander` in `lib/core` from "2.14.0" to "2.14.1" [#2938](https://github.com/storybooks/storybook/pull/2938)
-   Upgraded `commander` in `app/react-native` from "2.14.0" to "2.14.1" [#2938](https://github.com/storybooks/storybook/pull/2938)
-   Upgraded `commander` in `lib/cli` from "2.14.0" to "2.14.1" [#2938](https://github.com/storybooks/storybook/pull/2938)
-   Upgraded `@angular/animations` in `examples/angular-cli` from "5.2.3" to "5.2.4" [#2938](https://github.com/storybooks/storybook/pull/2938)
-   Upgraded `@angular/common` in `examples/angular-cli` from "5.2.3" to "5.2.4" [#2938](https://github.com/storybooks/storybook/pull/2938)
-   Upgraded `@angular/compiler` in `examples/angular-cli` from "5.2.3" to "5.2.4" [#2938](https://github.com/storybooks/storybook/pull/2938)
-   Upgraded `@angular/core` in `examples/angular-cli` from "5.2.3" to "5.2.4" [#2938](https://github.com/storybooks/storybook/pull/2938)
-   Upgraded `@angular/forms` in `examples/angular-cli` from "5.2.3" to "5.2.4" [#2938](https://github.com/storybooks/storybook/pull/2938)
-   Upgraded `@angular/http` in `examples/angular-cli` from "5.2.3" to "5.2.4" [#2938](https://github.com/storybooks/storybook/pull/2938)
-   Upgraded `@angular/platform-browser` in `examples/angular-cli` from "5.2.3" to "5.2.4" [#2938](https://github.com/storybooks/storybook/pull/2938)
-   Upgraded `@angular/platform-browser-dynamic` in `examples/angular-cli` from "5.2.3" to "5.2.4" [#2938](https://github.com/storybooks/storybook/pull/2938)
-   Upgraded `@angular/router` in `examples/angular-cli` from "5.2.3" to "5.2.4" [#2938](https://github.com/storybooks/storybook/pull/2938)
-   Upgraded `@angular/compiler-cli` in `examples/angular-cli` from "5.2.3" to "5.2.4" [#2938](https://github.com/storybooks/storybook/pull/2938)
-   Upgraded `@angular/language-service` in `examples/angular-cli` from "5.2.3" to "5.2.4" [#2938](https://github.com/storybooks/storybook/pull/2938)
-   Upgraded `babel-jest` in `examples/cra-kitchen-sink` from "22.1.0" to "22.2.0" [#2938](https://github.com/storybooks/storybook/pull/2938)
-   Upgraded `jest` in `examples/cra-kitchen-sink` from "22.1.4" to "22.2.0" [#2938](https://github.com/storybooks/storybook/pull/2938)
-   Upgraded `eventemitter3` in `examples/official-storybook` from "3.0.0" to "3.0.1" [#2938](https://github.com/storybooks/storybook/pull/2938)
-   Update @types/node in examples/angular-cli from 6.0.96 to 6.0.97 [#2932](https://github.com/storybooks/storybook/pull/2932)
-   Update gatsby in /docs from 1.9.181 to 1.9.182 [#2929](https://github.com/storybooks/storybook/pull/2929)
-   Update jasmine-core in examples/angular-cli from 2.9.1 to 2.99.0 [#2930](https://github.com/storybooks/storybook/pull/2930)
-   Upgraded `commander` in `/` from "2.13.0" to "2.14.0" [#2928](https://github.com/storybooks/storybook/pull/2928)
-   Upgraded `make-error` in `addons/actions` from "1.3.2" to "1.3.3" [#2928](https://github.com/storybooks/storybook/pull/2928)
-   Upgraded `commander` in `app/angular` from "2.13.0" to "2.14.0" [#2928](https://github.com/storybooks/storybook/pull/2928)
-   Upgraded `commander` in `app/polymer` from "2.13.0" to "2.14.0" [#2928](https://github.com/storybooks/storybook/pull/2928)
-   Upgraded `commander` in `app/react-native` from "2.13.0" to "2.14.0" [#2928](https://github.com/storybooks/storybook/pull/2928)
-   Upgraded `react-native` in `app/react-native` from "0.52.2" to "0.53.0" [#2928](https://github.com/storybooks/storybook/pull/2928)
-   Upgraded `commander` in `app/react` from "2.13.0" to "2.14.0" [#2928](https://github.com/storybooks/storybook/pull/2928)
-   Upgraded `commander` in `app/vue` from "2.13.0" to "2.14.0" [#2928](https://github.com/storybooks/storybook/pull/2928)
-   Upgraded `commander` in `lib/cli` from "2.13.0" to "2.14.0" [#2928](https://github.com/storybooks/storybook/pull/2928)
-   Upgraded `jest-enzyme` in `/` from "4.1.1" to "4.2.0" [#2919](https://github.com/storybooks/storybook/pull/2919)
-   Upgraded `react-modal` in `lib/ui` from "3.1.11" to "3.1.12" [#2919](https://github.com/storybooks/storybook/pull/2919)
-   Upgraded `react-modal` in `app/angular` from "3.1.11" to "3.1.12" [#2919](https://github.com/storybooks/storybook/pull/2919)
-   Upgraded `react-modal` in `app/polymer` from "3.1.11" to "3.1.12" [#2919](https://github.com/storybooks/storybook/pull/2919)
-   Upgraded `gatsby-remark-copy-linked-files` in `/docs` from "1.5.25" to "1.5.26" [#2927](https://github.com/storybooks/storybook/pull/2927)
-   Upgraded `gatsby-source-filesystem` in `/docs` from "1.5.16" to "1.5.18" [#2927](https://github.com/storybooks/storybook/pull/2927)
-   Upgraded `gatsby` in `/docs` from "1.9.178" to "1.9.179" [#2927](https://github.com/storybooks/storybook/pull/2927)
-   Update lodash in /docs from 4.17.4 to 4.17.5 [#2914](https://github.com/storybooks/storybook/pull/2914)
-   Update lodash in / from 4.17.4 to 4.17.5 [#2915](https://github.com/storybooks/storybook/pull/2915)
-   Upgraded `gatsby-link` in `/docs` from "1.6.35" to "1.6.36" [#2908](https://github.com/storybooks/storybook/pull/2908)
-   Upgraded `gatsby` in `/docs` from "1.9.175" to "1.9.177" [#2908](https://github.com/storybooks/storybook/pull/2908)
-   Upgraded `@storybook/addon-actions` in `/docs` from "3.3.11" to "3.3.12" [#2911](https://github.com/storybooks/storybook/pull/2911)
-   Upgraded `@storybook/addon-links` in `/docs` from "3.3.11" to "3.3.12" [#2911](https://github.com/storybooks/storybook/pull/2911)
-   Upgraded `@storybook/addons` in `/docs` from "3.3.11" to "3.3.12" [#2911](https://github.com/storybooks/storybook/pull/2911)
-   Upgraded `@storybook/react` in `/docs` from "3.3.11" to "3.3.12" [#2911](https://github.com/storybooks/storybook/pull/2911)
-   Upgraded `gatsby` in `/docs` from "1.9.175" to "1.9.178" [#2911](https://github.com/storybooks/storybook/pull/2911)
-   Upgraded `eslint` in `/` from "4.16.0" to "4.17.0" [#2912](https://github.com/storybooks/storybook/pull/2912)
-   Upgraded `ts-jest` in `/` from "22.0.1" to "22.0.3" [#2912](https://github.com/storybooks/storybook/pull/2912)
-   Upgraded `@polymer/polymer` in `examples/polymer-cli` from "2.4.0" to "2.5.0" [#2912](https://github.com/storybooks/storybook/pull/2912)

</details>

# 3.3.13

2018-February-11

#### Bug Fixes

-   Angular: add rule for .md to webpack.config.prod.js [#2924](https://github.com/storybooks/storybook/pull/2924)
-   Check for correct props in Flow or prop-types [#2902](https://github.com/storybooks/storybook/pull/2902)

# 3.4.0-alpha.7

2018-February-03

#### Features

-   Storyshots: env.NODE_PATH support [#2873](https://github.com/storybooks/storybook/pull/2873)
-   Knobs: Select knob key/value ordering [#1745](https://github.com/storybooks/storybook/pull/1745)
-   Angular: Add option to pass custom styles for ng components [#2856](https://github.com/storybooks/storybook/pull/2856)
-   Core: Add watch mode for build-storybook [#2866](https://github.com/storybooks/storybook/pull/2866)
-   Core: Add `__dirname` support [#2791](https://github.com/storybooks/storybook/pull/2791)

#### Bug Fixes

-   UI: remove zero on story loading [#2857](https://github.com/storybooks/storybook/pull/2857)

#### Documentation

-   StoryShots: Document ref mocking [#2869](https://github.com/storybooks/storybook/pull/2869)

#### Maintenance

-   Typescript distribution [#2846](https://github.com/storybooks/storybook/pull/2846)
-   Use UTC timezone in formatting too for knobs test [#2861](https://github.com/storybooks/storybook/pull/2861)

#### Dependency Upgrades

<details>
<summary>
76 Upgrades
</summary>

-   Upgraded `eslint-plugin-prettier` in `/` from "2.5.0" to "2.6.0" [#2910](https://github.com/storybooks/storybook/pull/2910)
-   Upgraded `nodemon` in `/` from "1.14.11" to "1.14.12" [#2910](https://github.com/storybooks/storybook/pull/2910)
-   Upgraded `postcss-loader` in `lib/core` from "2.0.10" to "2.1.0" [#2910](https://github.com/storybooks/storybook/pull/2910)
-   Upgraded `postcss-loader` in `app/angular` from "2.0.10" to "2.1.0" [#2910](https://github.com/storybooks/storybook/pull/2910)
-   Upgraded `nodemon` in `app/angular` from "1.14.11" to "1.14.12" [#2910](https://github.com/storybooks/storybook/pull/2910)
-   Upgraded `postcss-loader` in `app/polymer` from "2.0.10" to "2.1.0" [#2910](https://github.com/storybooks/storybook/pull/2910)
-   Upgraded `nodemon` in `app/polymer` from "1.14.11" to "1.14.12" [#2910](https://github.com/storybooks/storybook/pull/2910)
-   Upgraded `postcss-loader` in `app/react-native` from "2.0.10" to "2.1.0" [#2910](https://github.com/storybooks/storybook/pull/2910)
-   Upgraded `postcss-loader` in `app/react` from "2.0.10" to "2.1.0" [#2910](https://github.com/storybooks/storybook/pull/2910)
-   Upgraded `nodemon` in `app/react` from "1.14.11" to "1.14.12" [#2910](https://github.com/storybooks/storybook/pull/2910)
-   Upgraded `postcss-loader` in `app/vue` from "2.0.10" to "2.1.0" [#2910](https://github.com/storybooks/storybook/pull/2910)
-   Upgraded `nodemon` in `app/vue` from "1.14.11" to "1.14.12" [#2910](https://github.com/storybooks/storybook/pull/2910)
-   Upgraded `@angular/common` in `/` from "5.2.2" to "5.2.3" [#2901](https://github.com/storybooks/storybook/pull/2901)
-   Upgraded `@angular/compiler` in `/` from "5.2.2" to "5.2.3" [#2901](https://github.com/storybooks/storybook/pull/2901)
-   Upgraded `@angular/core` in `/` from "5.2.2" to "5.2.3" [#2901](https://github.com/storybooks/storybook/pull/2901)
-   Upgraded `@angular/forms` in `/` from "5.2.2" to "5.2.3" [#2901](https://github.com/storybooks/storybook/pull/2901)
-   Upgraded `@angular/platform-browser` in `/` from "5.2.2" to "5.2.3" [#2901](https://github.com/storybooks/storybook/pull/2901)
-   Upgraded `@angular/platform-browser-dynamic` in `/` from "5.2.2" to "5.2.3" [#2901](https://github.com/storybooks/storybook/pull/2901)
-   Upgraded `tslint-config-prettier` in `/` from "1.6.0" to "1.7.0" [#2901](https://github.com/storybooks/storybook/pull/2901)
-   Upgraded `react-split-pane` in `lib/ui` from "0.1.74" to "0.1.75" [#2901](https://github.com/storybooks/storybook/pull/2901)
-   Upgraded `@angular/animations` in `examples/angular-cli` from "5.2.2" to "5.2.3" [#2901](https://github.com/storybooks/storybook/pull/2901)
-   Upgraded `@angular/common` in `examples/angular-cli` from "5.2.2" to "5.2.3" [#2901](https://github.com/storybooks/storybook/pull/2901)
-   Upgraded `@angular/compiler` in `examples/angular-cli` from "5.2.2" to "5.2.3" [#2901](https://github.com/storybooks/storybook/pull/2901)
-   Upgraded `@angular/core` in `examples/angular-cli` from "5.2.2" to "5.2.3" [#2901](https://github.com/storybooks/storybook/pull/2901)
-   Upgraded `@angular/forms` in `examples/angular-cli` from "5.2.2" to "5.2.3" [#2901](https://github.com/storybooks/storybook/pull/2901)
-   Upgraded `@angular/http` in `examples/angular-cli` from "5.2.2" to "5.2.3" [#2901](https://github.com/storybooks/storybook/pull/2901)
-   Upgraded `@angular/platform-browser` in `examples/angular-cli` from "5.2.2" to "5.2.3" [#2901](https://github.com/storybooks/storybook/pull/2901)
-   Upgraded `@angular/platform-browser-dynamic` in `examples/angular-cli` from "5.2.2" to "5.2.3" [#2901](https://github.com/storybooks/storybook/pull/2901)
-   Upgraded `@angular/router` in `examples/angular-cli` from "5.2.2" to "5.2.3" [#2901](https://github.com/storybooks/storybook/pull/2901)
-   Upgraded `@angular/cli` in `examples/angular-cli` from "1.6.6" to "1.6.7" [#2901](https://github.com/storybooks/storybook/pull/2901)
-   Upgraded `@angular/compiler-cli` in `examples/angular-cli` from "5.2.2" to "5.2.3" [#2901](https://github.com/storybooks/storybook/pull/2901)
-   Upgraded `@angular/language-service` in `examples/angular-cli` from "5.2.2" to "5.2.3" [#2901](https://github.com/storybooks/storybook/pull/2901)
-   Upgraded `babel-plugin-macros` in `/` from "2.0.0" to "2.1.0" [#2891](https://github.com/storybooks/storybook/pull/2891)
-   Upgraded `babel-plugin-macros` in `app/angular` from "2.0.0" to "2.1.0" [#2891](https://github.com/storybooks/storybook/pull/2891)
-   Upgraded `typescript` in `app/angular` from "2.6.2" to "2.7.1" [#2891](https://github.com/storybooks/storybook/pull/2891)
-   Upgraded `babel-plugin-macros` in `app/polymer` from "2.0.0" to "2.1.0" [#2891](https://github.com/storybooks/storybook/pull/2891)
-   Upgraded `babel-preset-minify` in `app/polymer` from "0.2.0" to "0.3.0" [#2891](https://github.com/storybooks/storybook/pull/2891)
-   Upgraded `babel-plugin-macros` in `app/react-native` from "2.0.0" to "2.1.0" [#2891](https://github.com/storybooks/storybook/pull/2891)
-   Upgraded `babel-preset-minify` in `app/react-native` from "0.2.0" to "0.3.0" [#2891](https://github.com/storybooks/storybook/pull/2891)
-   Upgraded `babel-plugin-macros` in `app/react` from "2.0.0" to "2.1.0" [#2891](https://github.com/storybooks/storybook/pull/2891)
-   Upgraded `babel-preset-minify` in `app/react` from "0.2.0" to "0.3.0" [#2891](https://github.com/storybooks/storybook/pull/2891)
-   Upgraded `babel-plugin-macros` in `app/vue` from "2.0.0" to "2.1.0" [#2891](https://github.com/storybooks/storybook/pull/2891)
-   Upgraded `babel-preset-minify` in `app/vue` from "0.2.0" to "0.3.0" [#2891](https://github.com/storybooks/storybook/pull/2891)
-   Upgraded `vue-style-loader` in `app/vue` from "3.1.1" to "3.1.2" [#2891](https://github.com/storybooks/storybook/pull/2891)
-   Upgraded `vue-loader` in `app/vue` from "13.7.0" to "13.7.1" [#2891](https://github.com/storybooks/storybook/pull/2891)
-   Upgraded `typescript` in `examples/angular-cli` from "2.6.2" to "2.7.1" [#2891](https://github.com/storybooks/storybook/pull/2891)
-   Upgraded `vue-loader` in `examples/vue-kitchen-sink` from "13.7.0" to "13.7.1" [#2891](https://github.com/storybooks/storybook/pull/2891)
-   Upgraded `vue-style-loader` in `examples/vue-kitchen-sink` from "3.1.1" to "3.1.2" [#2891](https://github.com/storybooks/storybook/pull/2891)
-   Upgraded `gatsby-source-filesystem` in `/docs` from "1.5.15" to "1.5.16" [#2875](https://github.com/storybooks/storybook/pull/2875)
-   Upgraded `gatsby` in `/docs` from "1.9.172" to "1.9.174" [#2875](https://github.com/storybooks/storybook/pull/2875)
-   Upgraded `@types/lodash` in `/` from "4.14.97" to "4.14.98" [#2876](https://github.com/storybooks/storybook/pull/2876)
-   Upgraded `jest-enzyme` in `/` from "4.0.2" to "4.1.0" [#2876](https://github.com/storybooks/storybook/pull/2876)
-   Upgraded `uglifyjs-webpack-plugin` in `app/angular` from "1.1.6" to "1.1.7" [#2876](https://github.com/storybooks/storybook/pull/2876)
-   Upgraded `uglifyjs-webpack-plugin` in `app/react-native` from "1.1.6" to "1.1.7" [#2876](https://github.com/storybooks/storybook/pull/2876)
-   Upgraded `uglifyjs-webpack-plugin` in `app/react` from "1.1.6" to "1.1.7" [#2876](https://github.com/storybooks/storybook/pull/2876)
-   Upgraded `uglifyjs-webpack-plugin` in `app/vue` from "1.1.6" to "1.1.7" [#2876](https://github.com/storybooks/storybook/pull/2876)
-   Upgraded `gatsby-link` in `/docs` from "1.6.34" to "1.6.35" [#2858](https://github.com/storybooks/storybook/pull/2858)
-   Upgraded `gatsby-transformer-remark` in `/docs` from "1.7.29" to "1.7.30" [#2858](https://github.com/storybooks/storybook/pull/2858)
-   Upgraded `gatsby` in `/docs` from "1.9.169" to "1.9.171" [#2858](https://github.com/storybooks/storybook/pull/2858)
-   Make dependencies in polymer & angular up to date with other apps [#2852](https://github.com/storybooks/storybook/pull/2852)
-   Upgraded `@types/lodash` in `/` from "4.14.96" to "4.14.97" [#2850](https://github.com/storybooks/storybook/pull/2850)
-   Upgraded `react-datetime` in `addons/knobs` from "2.11.1" to "2.12.0" [#2850](https://github.com/storybooks/storybook/pull/2850)
-   Upgraded `style-loader` in `addons/knobs` from "0.19.1" to "0.20.1" [#2850](https://github.com/storybooks/storybook/pull/2850)
-   Upgraded `style-loader` in `lib/core` from "0.19.1" to "0.20.1" [#2850](https://github.com/storybooks/storybook/pull/2850)
-   Upgraded `style-loader` in `app/angular` from "0.18.2" to "0.20.1" [#2850](https://github.com/storybooks/storybook/pull/2850)
-   Upgraded `style-loader` in `app/polymer` from "0.18.2" to "0.20.1" [#2850](https://github.com/storybooks/storybook/pull/2850)
-   Upgraded `style-loader` in `app/react-native` from "0.19.1" to "0.20.1" [#2850](https://github.com/storybooks/storybook/pull/2850)
-   Upgraded `style-loader` in `app/react` from "0.19.1" to "0.20.1" [#2850](https://github.com/storybooks/storybook/pull/2850)
-   Upgraded `style-loader` in `app/vue` from "0.19.1" to "0.20.1" [#2850](https://github.com/storybooks/storybook/pull/2850)
-   Upgraded `@polymer/polymer` in `examples/polymer-cli` from "2.3.1" to "2.4.0" [#2850](https://github.com/storybooks/storybook/pull/2850)
-   Upgraded `@types/jasmine` in `examples/angular-cli` from "2.8.5" to "2.8.6" [#2850](https://github.com/storybooks/storybook/pull/2850)
-   Upgraded `@storybook/addon-actions` in `/docs` from "3.3.10" to "3.3.11" [#2849](https://github.com/storybooks/storybook/pull/2849)
-   Upgraded `@storybook/addon-links` in `/docs` from "3.3.10" to "3.3.11" [#2849](https://github.com/storybooks/storybook/pull/2849)
-   Upgraded `@storybook/addons` in `/docs` from "3.3.10" to "3.3.11" [#2849](https://github.com/storybooks/storybook/pull/2849)
-   Upgraded `@storybook/react` in `/docs` from "3.3.10" to "3.3.11" [#2849](https://github.com/storybooks/storybook/pull/2849)
-   Update url-loader from 0.5.8 to 0.6.2 in app/angular [#2847](https://github.com/storybooks/storybook/pull/2847)

</details>

# 3.3.12

2018-February-02

#### Bug Fixes

-   Fix browser navigation again [#2870](https://github.com/storybooks/storybook/pull/2870)

#### Dependency Upgrades

-   Update url-loader from 0.5.8 to 0.6.2 in app/angular [#2847](https://github.com/storybooks/storybook/pull/2847)

# 3.4.0-alpha.6

2018-January-27

#### Features

-   Pass default webpack config as third argument in Full Control Mode [#2796](https://github.com/storybooks/storybook/pull/2796)

#### Bug Fixes

-   Angular: remove entryComponents prop from metadata [#2790](https://github.com/storybooks/storybook/pull/2790)
-   Use process.exitCode instead of process.exit() [#2717](https://github.com/storybooks/storybook/pull/2717)

#### Documentation

-   Extending webpack section is no longer needed for the common usage [#2826](https://github.com/storybooks/storybook/pull/2826)
-   Updating Vue Jest Config [#2821](https://github.com/storybooks/storybook/pull/2821)
-   Angular inheritance example [#2787](https://github.com/storybooks/storybook/pull/2787)

#### Maintenance

-   ADD autolabeler.yml for <https://github.com/probot/autolabeler> [#2809](https://github.com/storybooks/storybook/pull/2809)
-   Fix css warning in angular-cli example [#2789](https://github.com/storybooks/storybook/pull/2789)
-   Move more things to core [#2788](https://github.com/storybooks/storybook/pull/2788)

#### Dependency Upgrades

<details>
<summary>
76 Upgrades
</summary>

-   Upgraded `eslint-plugin-react` in `/` from "7.5.1" to "7.6.0" [#2844](https://github.com/storybooks/storybook/pull/2844)
-   Upgraded `lint-staged` in `/` from "6.0.1" to "6.1.0" [#2844](https://github.com/storybooks/storybook/pull/2844)
-   Upgraded `react-native` in `app/react-native` from "0.52.1" to "0.52.2" [#2844](https://github.com/storybooks/storybook/pull/2844)
-   Upgraded `@angular/cli` in `examples/angular-cli` from "1.6.5" to "1.6.6" [#2844](https://github.com/storybooks/storybook/pull/2844)
-   Upgraded `protractor` in `examples/angular-cli` from "5.2.2" to "5.3.0" [#2844](https://github.com/storybooks/storybook/pull/2844)
-   Upgraded `gatsby-plugin-sharp` in `/docs` from "1.6.26" to "1.6.27" [#2843](https://github.com/storybooks/storybook/pull/2843)
-   Upgraded `gatsby-remark-images` in `/docs` from "1.5.40" to "1.5.41" [#2843](https://github.com/storybooks/storybook/pull/2843)
-   Upgraded `gatsby-source-filesystem` in `/docs` from "1.5.14" to "1.5.15" [#2843](https://github.com/storybooks/storybook/pull/2843)
-   Upgraded `gatsby` in `/docs` from "1.9.166" to "1.9.169" [#2843](https://github.com/storybooks/storybook/pull/2843)
-   Upgraded `@types/lodash` in `/` from "4.14.95" to "4.14.96" [#2840](https://github.com/storybooks/storybook/pull/2840)
-   Upgraded `airbnb-js-shims` in `app/angular` from "1.4.0" to "1.4.1" [#2840](https://github.com/storybooks/storybook/pull/2840)
-   Upgraded `airbnb-js-shims` in `app/polymer` from "1.4.0" to "1.4.1" [#2840](https://github.com/storybooks/storybook/pull/2840)
-   Upgraded `airbnb-js-shims` in `app/react` from "1.4.0" to "1.4.1" [#2840](https://github.com/storybooks/storybook/pull/2840)
-   Upgraded `airbnb-js-shims` in `app/vue` from "1.4.0" to "1.4.1" [#2840](https://github.com/storybooks/storybook/pull/2840)
-   Upgraded `@angular/animations` in `examples/angular-cli` from "5.2.1" to "5.2.2" [#2840](https://github.com/storybooks/storybook/pull/2840)
-   Upgraded `@angular/common` in `examples/angular-cli` from "5.2.1" to "5.2.2" [#2840](https://github.com/storybooks/storybook/pull/2840)
-   Upgraded `@angular/compiler` in `examples/angular-cli` from "5.2.1" to "5.2.2" [#2840](https://github.com/storybooks/storybook/pull/2840)
-   Upgraded `@angular/core` in `examples/angular-cli` from "5.2.1" to "5.2.2" [#2840](https://github.com/storybooks/storybook/pull/2840)
-   Upgraded `@angular/forms` in `examples/angular-cli` from "5.2.1" to "5.2.2" [#2840](https://github.com/storybooks/storybook/pull/2840)
-   Upgraded `@angular/http` in `examples/angular-cli` from "5.2.1" to "5.2.2" [#2840](https://github.com/storybooks/storybook/pull/2840)
-   Upgraded `@angular/platform-browser` in `examples/angular-cli` from "5.2.1" to "5.2.2" [#2840](https://github.com/storybooks/storybook/pull/2840)
-   Upgraded `@angular/platform-browser-dynamic` in `examples/angular-cli` from "5.2.1" to "5.2.2" [#2840](https://github.com/storybooks/storybook/pull/2840)
-   Upgraded `@angular/router` in `examples/angular-cli` from "5.2.1" to "5.2.2" [#2840](https://github.com/storybooks/storybook/pull/2840)
-   Upgraded `@angular/compiler-cli` in `examples/angular-cli` from "5.2.1" to "5.2.2" [#2840](https://github.com/storybooks/storybook/pull/2840)
-   Upgraded `@angular/language-service` in `examples/angular-cli` from "5.2.1" to "5.2.2" [#2840](https://github.com/storybooks/storybook/pull/2840)
-   Upgraded `gatsby-plugin-sharp` in `/docs` from "1.6.25" to "1.6.26" [#2828](https://github.com/storybooks/storybook/pull/2828)
-   Upgraded `gatsby-remark-images` in `/docs` from "1.5.39" to "1.5.40" [#2828](https://github.com/storybooks/storybook/pull/2828)
-   Upgraded `gatsby` in `/docs` from "1.9.165" to "1.9.166" [#2828](https://github.com/storybooks/storybook/pull/2828)
-   Upgraded `@types/lodash` in `/` from "4.14.93" to "4.14.95" [#2829](https://github.com/storybooks/storybook/pull/2829)
-   Upgraded `vue-style-loader` in `app/vue` from "3.0.3" to "3.1.1" [#2829](https://github.com/storybooks/storybook/pull/2829)
-   Upgraded `karma-coverage-istanbul-reporter` in `examples/angular-cli` from "1.3.3" to "1.4.1" [#2829](https://github.com/storybooks/storybook/pull/2829)
-   Upgraded `vue-style-loader` in `examples/vue-kitchen-sink` from "3.0.3" to "3.1.1" [#2829](https://github.com/storybooks/storybook/pull/2829)
-   Upgraded `@webcomponents/webcomponentsjs` in `app/polymer` from "1.0.22" to "1.1.0" [#2818](https://github.com/storybooks/storybook/pull/2818)
-   Upgraded `enzyme-to-json` in `addons/storyshots` from "3.3.0" to "3.3.1" [#2818](https://github.com/storybooks/storybook/pull/2818)
-   Upgraded `@webcomponents/webcomponentsjs` in `examples/polymer-cli` from "1.0.22" to "1.1.0" [#2818](https://github.com/storybooks/storybook/pull/2818)
-   Upgraded `@types/jasmine` in `examples/angular-cli` from "2.8.4" to "2.8.5" [#2818](https://github.com/storybooks/storybook/pull/2818)
-   Upgraded `enzyme-to-json` in `examples/cra-kitchen-sink` from "3.3.0" to "3.3.1" [#2818](https://github.com/storybooks/storybook/pull/2818)
-   Upgraded `enzyme-to-json` in `examples/official-storybook` from "3.3.0" to "3.3.1" [#2818](https://github.com/storybooks/storybook/pull/2818)
-   Upgraded `react-chromatic` in `examples/official-storybook` from "0.7.8" to "0.7.9" [#2818](https://github.com/storybooks/storybook/pull/2818)
-   Upgraded `gatsby-transformer-remark` in `/docs` from "1.7.28" to "1.7.29" [#2816](https://github.com/storybooks/storybook/pull/2816)
-   Upgraded `gatsby` in `/docs` from "1.9.164" to "1.9.165" [#2816](https://github.com/storybooks/storybook/pull/2816)
-   Upgraded `eslint` in `/` from "4.15.0" to "4.16.0" [#2806](https://github.com/storybooks/storybook/pull/2806)
-   Upgraded `github-release-from-changelog` in `/` from "1.3.0" to "1.3.1" [#2806](https://github.com/storybooks/storybook/pull/2806)
-   Upgraded `jest` in `/` from "22.1.3" to "22.1.4" [#2806](https://github.com/storybooks/storybook/pull/2806)
-   Upgraded `jest-cli` in `/` from "22.1.3" to "22.1.4" [#2806](https://github.com/storybooks/storybook/pull/2806)
-   Upgraded `jest-config` in `/` from "22.1.3" to "22.1.4" [#2806](https://github.com/storybooks/storybook/pull/2806)
-   Upgraded `jest-environment-jsdom` in `/` from "22.1.2" to "22.1.4" [#2806](https://github.com/storybooks/storybook/pull/2806)
-   Upgraded `jest-jasmine2` in `/` from "22.1.3" to "22.1.4" [#2806](https://github.com/storybooks/storybook/pull/2806)
-   Upgraded `lerna` in `/` from "2.6.0" to "2.8.0" [#2806](https://github.com/storybooks/storybook/pull/2806)
-   Upgraded `lint-staged` in `/` from "6.0.0" to "6.0.1" [#2806](https://github.com/storybooks/storybook/pull/2806)
-   Upgraded `shelljs` in `/` from "0.8.0" to "0.8.1" [#2806](https://github.com/storybooks/storybook/pull/2806)
-   Upgraded `shelljs` in `addons/links` from "0.8.0" to "0.8.1" [#2806](https://github.com/storybooks/storybook/pull/2806)
-   Upgraded `glamorous` in `lib/components` from "4.11.3" to "4.11.4" [#2806](https://github.com/storybooks/storybook/pull/2806)
-   Upgraded `glamorous` in `addons/a11y` from "4.11.3" to "4.11.4" [#2806](https://github.com/storybooks/storybook/pull/2806)
-   Upgraded `glamorous` in `addons/info` from "4.11.3" to "4.11.4" [#2806](https://github.com/storybooks/storybook/pull/2806)
-   Upgraded `glamorous` in `addons/jest` from "4.11.3" to "4.11.4" [#2806](https://github.com/storybooks/storybook/pull/2806)
-   Upgraded `shelljs` in `app/angular` from "0.8.0" to "0.8.1" [#2806](https://github.com/storybooks/storybook/pull/2806)
-   Upgraded `shelljs` in `app/polymer` from "0.7.8" to "0.8.1" [#2806](https://github.com/storybooks/storybook/pull/2806)
-   Upgraded `shelljs` in `app/react-native` from "0.8.0" to "0.8.1" [#2806](https://github.com/storybooks/storybook/pull/2806)
-   Upgraded `react-native` in `app/react-native` from "0.52.0" to "0.52.1" [#2806](https://github.com/storybooks/storybook/pull/2806)
-   Upgraded `glamorous` in `app/react` from "4.11.3" to "4.11.4" [#2806](https://github.com/storybooks/storybook/pull/2806)
-   Upgraded `shelljs` in `app/react` from "0.8.0" to "0.8.1" [#2806](https://github.com/storybooks/storybook/pull/2806)
-   Upgraded `shelljs` in `app/vue` from "0.8.0" to "0.8.1" [#2806](https://github.com/storybooks/storybook/pull/2806)
-   Upgraded `webpack-dev-server` in `examples/polymer-cli` from "2.11.0" to "2.11.1" [#2806](https://github.com/storybooks/storybook/pull/2806)
-   Upgraded `shelljs` in `lib/cli` from "0.8.0" to "0.8.1" [#2806](https://github.com/storybooks/storybook/pull/2806)
-   Upgraded `jasmine-core` in `examples/angular-cli` from "2.9.0" to "2.9.1" [#2806](https://github.com/storybooks/storybook/pull/2806)
-   Upgraded `glamorous` in `examples/cra-kitchen-sink` from "4.11.3" to "4.11.4" [#2806](https://github.com/storybooks/storybook/pull/2806)
-   Upgraded `jest` in `examples/cra-kitchen-sink` from "22.1.3" to "22.1.4" [#2806](https://github.com/storybooks/storybook/pull/2806)
-   Upgraded `webpack-dev-server` in `examples/vue-kitchen-sink` from "2.11.0" to "2.11.1" [#2806](https://github.com/storybooks/storybook/pull/2806)
-   Upgraded `@storybook/addon-actions` in `/docs` from "3.3.9" to "3.3.10" [#2799](https://github.com/storybooks/storybook/pull/2799)
-   Upgraded `@storybook/addon-links` in `/docs` from "3.3.9" to "3.3.10" [#2799](https://github.com/storybooks/storybook/pull/2799)
-   Upgraded `@storybook/addons` in `/docs` from "3.3.9" to "3.3.10" [#2799](https://github.com/storybooks/storybook/pull/2799)
-   Upgraded `@storybook/react` in `/docs` from "3.3.9" to "3.3.10" [#2799](https://github.com/storybooks/storybook/pull/2799)
-   Upgraded `gatsby-remark-images` in `/docs` from "1.5.37" to "1.5.39" [#2799](https://github.com/storybooks/storybook/pull/2799)
-   Upgraded `gatsby-source-filesystem` in `/docs` from "1.5.11" to "1.5.14" [#2799](https://github.com/storybooks/storybook/pull/2799)
-   Upgraded `gatsby` in `/docs` from "1.9.158" to "1.9.164" [#2799](https://github.com/storybooks/storybook/pull/2799)

</details>

# 3.3.11

2018-January-26

#### Bug Fixes

-   Angular: update helpers.ts [#2777](https://github.com/storybooks/storybook/pull/2777)

# 3.4.0-alpha.5

2018-January-19

#### Features

-   Angular and Vue storyshots [#2564](https://github.com/storybooks/storybook/pull/2564)
-   Addon-info: Added "Copy button" for code example [#2713](https://github.com/storybooks/storybook/pull/2713)
-   Angular: Serve styles and assets using .angular-cli webpack configuration [#2735](https://github.com/storybooks/storybook/pull/2735)
-   API: Added an event that is emitted when a channel is created. [#2711](https://github.com/storybooks/storybook/pull/2711)
-   Addon-a11y: Handle components with delayed rendering [#2651](https://github.com/storybooks/storybook/pull/2651)

#### Bug Fixes

-   Angular: knobs with template [#2766](https://github.com/storybooks/storybook/pull/2766)

#### Documentation

<details>
<summary>
4 PRs
</summary>

-   Updating css-style testing docs to mention StoryShots image snapshots feature [#2767](https://github.com/storybooks/storybook/pull/2767)
-   Fix introduction page header [#2757](https://github.com/storybooks/storybook/pull/2757)
-   fix Storyshots README, add missing export for image snapshots [#2759](https://github.com/storybooks/storybook/pull/2759)
-   Update MIGRATION.md [#2709](https://github.com/storybooks/storybook/pull/2709)

</details>

#### Dependency Upgrades

<details>
<summary>
91 upgrades
</summary>

-   Upgraded `@types/lodash` in `/` from "4.14.92" to "4.14.93" [#2783](https://github.com/storybooks/storybook/pull/2783)
-   Upgraded `jest` in `/` from "22.1.2" to "22.1.3" [#2783](https://github.com/storybooks/storybook/pull/2783)
-   Upgraded `jest-cli` in `/` from "22.1.2" to "22.1.3" [#2783](https://github.com/storybooks/storybook/pull/2783)
-   Upgraded `jest-config` in `/` from "22.1.2" to "22.1.3" [#2783](https://github.com/storybooks/storybook/pull/2783)
-   Upgraded `jest-jasmine2` in `/` from "22.1.2" to "22.1.3" [#2783](https://github.com/storybooks/storybook/pull/2783)
-   Upgraded `postcss-flexbugs-fixes` in `app/angular` from "3.2.0" to "3.3.0" [#2783](https://github.com/storybooks/storybook/pull/2783)
-   Upgraded `postcss-flexbugs-fixes` in `app/polymer` from "3.2.0" to "3.3.0" [#2783](https://github.com/storybooks/storybook/pull/2783)
-   Upgraded `postcss-flexbugs-fixes` in `app/react` from "3.2.0" to "3.3.0" [#2783](https://github.com/storybooks/storybook/pull/2783)
-   Upgraded `postcss-flexbugs-fixes` in `app/vue` from "3.2.0" to "3.3.0" [#2783](https://github.com/storybooks/storybook/pull/2783)
-   Upgraded `@angular/cli` in `examples/angular-cli` from "1.6.4" to "1.6.5" [#2783](https://github.com/storybooks/storybook/pull/2783)
-   Upgraded `jest` in `examples/cra-kitchen-sink` from "22.1.2" to "22.1.3" [#2783](https://github.com/storybooks/storybook/pull/2783)
-   Update gatsby in /docs from 1.9.157 to 1.9.158 [#2779](https://github.com/storybooks/storybook/pull/2779)
-   Upgraded `jasmine-core` in `examples/angular-cli` from "2.8.0" to "2.9.0" [#2780](https://github.com/storybooks/storybook/pull/2780)
-   Upgraded `react-chromatic` in `examples/official-storybook` from "0.7.7" to "0.7.8" [#2780](https://github.com/storybooks/storybook/pull/2780)
-   Upgraded `eslint-plugin-jest` in `/` from "21.6.2" to "21.7.0" [#2770](https://github.com/storybooks/storybook/pull/2770)
-   Upgraded `jest` in `/` from "22.1.1" to "22.1.2" [#2770](https://github.com/storybooks/storybook/pull/2770)
-   Upgraded `jest-cli` in `/` from "22.1.1" to "22.1.2" [#2770](https://github.com/storybooks/storybook/pull/2770)
-   Upgraded `jest-config` in `/` from "22.1.1" to "22.1.2" [#2770](https://github.com/storybooks/storybook/pull/2770)
-   Upgraded `jest-environment-jsdom` in `/` from "22.1.0" to "22.1.2" [#2770](https://github.com/storybooks/storybook/pull/2770)
-   Upgraded `jest-jasmine2` in `/` from "22.1.1" to "22.1.2" [#2770](https://github.com/storybooks/storybook/pull/2770)
-   Upgraded `uuid` in `addons/actions` from "3.2.0" to "3.2.1" [#2770](https://github.com/storybooks/storybook/pull/2770)
-   Upgraded `uuid` in `addons/events` from "3.2.0" to "3.2.1" [#2770](https://github.com/storybooks/storybook/pull/2770)
-   Upgraded `glamorous` in `lib/components` from "4.11.2" to "4.11.3" [#2770](https://github.com/storybooks/storybook/pull/2770)
-   Upgraded `glamorous` in `addons/a11y` from "4.11.2" to "4.11.3" [#2770](https://github.com/storybooks/storybook/pull/2770)
-   Upgraded `glamorous` in `addons/info` from "4.11.2" to "4.11.3" [#2770](https://github.com/storybooks/storybook/pull/2770)
-   Upgraded `glamorous` in `addons/jest` from "4.11.2" to "4.11.3" [#2770](https://github.com/storybooks/storybook/pull/2770)
-   Upgraded `css-loader` in `app/angular` from "0.28.8" to "0.28.9" [#2770](https://github.com/storybooks/storybook/pull/2770)
-   Upgraded `html-loader` in `app/angular` from "0.5.4" to "0.5.5" [#2770](https://github.com/storybooks/storybook/pull/2770)
-   Upgraded `uuid` in `app/angular` from "3.2.0" to "3.2.1" [#2770](https://github.com/storybooks/storybook/pull/2770)
-   Upgraded `css-loader` in `app/polymer` from "0.28.8" to "0.28.9" [#2770](https://github.com/storybooks/storybook/pull/2770)
-   Upgraded `uuid` in `app/polymer` from "3.2.0" to "3.2.1" [#2770](https://github.com/storybooks/storybook/pull/2770)
-   Upgraded `css-loader` in `app/react-native` from "0.28.8" to "0.28.9" [#2770](https://github.com/storybooks/storybook/pull/2770)
-   Upgraded `uuid` in `app/react-native` from "3.2.0" to "3.2.1" [#2770](https://github.com/storybooks/storybook/pull/2770)
-   Upgraded `css-loader` in `app/react` from "0.28.8" to "0.28.9" [#2770](https://github.com/storybooks/storybook/pull/2770)
-   Upgraded `glamorous` in `app/react` from "4.11.2" to "4.11.3" [#2770](https://github.com/storybooks/storybook/pull/2770)
-   Upgraded `html-loader` in `app/react` from "0.5.4" to "0.5.5" [#2770](https://github.com/storybooks/storybook/pull/2770)
-   Upgraded `uuid` in `app/react` from "3.2.0" to "3.2.1" [#2770](https://github.com/storybooks/storybook/pull/2770)
-   Upgraded `css-loader` in `app/vue` from "0.28.8" to "0.28.9" [#2770](https://github.com/storybooks/storybook/pull/2770)
-   Upgraded `html-loader` in `app/vue` from "0.5.4" to "0.5.5" [#2770](https://github.com/storybooks/storybook/pull/2770)
-   Upgraded `uuid` in `app/vue` from "3.2.0" to "3.2.1" [#2770](https://github.com/storybooks/storybook/pull/2770)
-   Upgraded `semver` in `lib/cli` from "5.4.1" to "5.5.0" [#2770](https://github.com/storybooks/storybook/pull/2770)
-   Upgraded `@angular/animations` in `examples/angular-cli` from "5.2.0" to "5.2.1" [#2770](https://github.com/storybooks/storybook/pull/2770)
-   Upgraded `@angular/common` in `examples/angular-cli` from "5.2.0" to "5.2.1" [#2770](https://github.com/storybooks/storybook/pull/2770)
-   Upgraded `@angular/compiler` in `examples/angular-cli` from "5.2.0" to "5.2.1" [#2770](https://github.com/storybooks/storybook/pull/2770)
-   Upgraded `@angular/core` in `examples/angular-cli` from "5.2.0" to "5.2.1" [#2770](https://github.com/storybooks/storybook/pull/2770)
-   Upgraded `@angular/forms` in `examples/angular-cli` from "5.2.0" to "5.2.1" [#2770](https://github.com/storybooks/storybook/pull/2770)
-   Upgraded `@angular/http` in `examples/angular-cli` from "5.2.0" to "5.2.1" [#2770](https://github.com/storybooks/storybook/pull/2770)
-   Upgraded `@angular/platform-browser` in `examples/angular-cli` from "5.2.0" to "5.2.1" [#2770](https://github.com/storybooks/storybook/pull/2770)
-   Upgraded `@angular/platform-browser-dynamic` in `examples/angular-cli` from "5.2.0" to "5.2.1" [#2770](https://github.com/storybooks/storybook/pull/2770)
-   Upgraded `@angular/router` in `examples/angular-cli` from "5.2.0" to "5.2.1" [#2770](https://github.com/storybooks/storybook/pull/2770)
-   Upgraded `@angular/compiler-cli` in `examples/angular-cli` from "5.2.0" to "5.2.1" [#2770](https://github.com/storybooks/storybook/pull/2770)
-   Upgraded `@angular/language-service` in `examples/angular-cli` from "5.2.0" to "5.2.1" [#2770](https://github.com/storybooks/storybook/pull/2770)
-   Upgraded `glamorous` in `examples/cra-kitchen-sink` from "4.11.2" to "4.11.3" [#2770](https://github.com/storybooks/storybook/pull/2770)
-   Upgraded `jest` in `examples/cra-kitchen-sink` from "22.1.1" to "22.1.2" [#2770](https://github.com/storybooks/storybook/pull/2770)
-   Upgraded `css-loader` in `examples/vue-kitchen-sink` from "0.28.8" to "0.28.9" [#2770](https://github.com/storybooks/storybook/pull/2770)
-   Upgraded `uuid` in `examples/official-storybook` from "3.2.0" to "3.2.1" [#2770](https://github.com/storybooks/storybook/pull/2770)
-   Upgraded `gatsby-plugin-sharp` in `/docs` from "1.6.24" to "1.6.25" [#2768](https://github.com/storybooks/storybook/pull/2768)
-   Upgraded `gatsby-remark-images` in `/docs` from "1.5.36" to "1.5.37" [#2768](https://github.com/storybooks/storybook/pull/2768)
-   Upgraded `eslint-plugin-prettier` in `/` from "2.4.0" to "2.5.0" [#2764](https://github.com/storybooks/storybook/pull/2764)
-   Upgraded `lerna` in `/` from "2.7.0" to "2.7.1" [#2764](https://github.com/storybooks/storybook/pull/2764)
-   Upgraded `uuid` in `addons/actions` from "3.1.0" to "3.2.0" [#2764](https://github.com/storybooks/storybook/pull/2764)
-   Upgraded `uuid` in `addons/events` from "3.1.0" to "3.2.0" [#2764](https://github.com/storybooks/storybook/pull/2764)
-   Upgraded `react-modal` in `lib/ui` from "3.1.10" to "3.1.11" [#2764](https://github.com/storybooks/storybook/pull/2764)
-   Upgraded `uuid` in `app/angular` from "3.1.0" to "3.2.0" [#2764](https://github.com/storybooks/storybook/pull/2764)
-   Upgraded `uuid` in `app/polymer` from "3.1.0" to "3.2.0" [#2764](https://github.com/storybooks/storybook/pull/2764)
-   Upgraded `uuid` in `app/react-native` from "3.1.0" to "3.2.0" [#2764](https://github.com/storybooks/storybook/pull/2764)
-   Upgraded `uuid` in `app/react` from "3.1.0" to "3.2.0" [#2764](https://github.com/storybooks/storybook/pull/2764)
-   Upgraded `uuid` in `app/vue` from "3.1.0" to "3.2.0" [#2764](https://github.com/storybooks/storybook/pull/2764)
-   Upgraded `uuid` in `examples/official-storybook` from "3.1.0" to "3.2.0" [#2764](https://github.com/storybooks/storybook/pull/2764)
-   Update gatsby in /docs from 1.9.155 to 1.9.157 [#2763](https://github.com/storybooks/storybook/pull/2763)
-   Upgraded `jest` in `/` from "22.0.6" to "22.1.1" [#2754](https://github.com/storybooks/storybook/pull/2754)
-   Upgraded `jest-cli` in `/` from "22.0.6" to "22.1.1" [#2754](https://github.com/storybooks/storybook/pull/2754)
-   Upgraded `jest-config` in `/` from "22.0.6" to "22.1.1" [#2754](https://github.com/storybooks/storybook/pull/2754)
-   Upgraded `jest-diff` in `/` from "22.0.6" to "22.1.0" [#2754](https://github.com/storybooks/storybook/pull/2754)
-   Upgraded `jest-environment-jsdom` in `/` from "22.0.6" to "22.1.0" [#2754](https://github.com/storybooks/storybook/pull/2754)
-   Upgraded `jest-jasmine2` in `/` from "22.0.6" to "22.1.1" [#2754](https://github.com/storybooks/storybook/pull/2754)
-   Upgraded `babel-plugin-react-docgen` in `app/angular` from "1.8.1" to "1.8.2" [#2754](https://github.com/storybooks/storybook/pull/2754)
-   Upgraded `babel-preset-react-app` in `app/angular` from "3.1.0" to "3.1.1" [#2754](https://github.com/storybooks/storybook/pull/2754)
-   Upgraded `babel-plugin-react-docgen` in `app/polymer` from "1.8.1" to "1.8.2" [#2754](https://github.com/storybooks/storybook/pull/2754)
-   Upgraded `babel-preset-react-app` in `app/polymer` from "3.1.0" to "3.1.1" [#2754](https://github.com/storybooks/storybook/pull/2754)
-   Upgraded `babel-plugin-react-docgen` in `app/react` from "1.8.1" to "1.8.2" [#2754](https://github.com/storybooks/storybook/pull/2754)
-   Upgraded `babel-preset-react-app` in `app/react` from "3.1.0" to "3.1.1" [#2754](https://github.com/storybooks/storybook/pull/2754)
-   Upgraded `babel-plugin-react-docgen` in `app/vue` from "1.8.1" to "1.8.2" [#2754](https://github.com/storybooks/storybook/pull/2754)
-   Upgraded `babel-preset-react-app` in `app/vue` from "3.1.0" to "3.1.1" [#2754](https://github.com/storybooks/storybook/pull/2754)
-   Upgraded `babel-jest` in `examples/cra-kitchen-sink` from "22.0.6" to "22.1.0" [#2754](https://github.com/storybooks/storybook/pull/2754)
-   Upgraded `jest` in `examples/cra-kitchen-sink` from "22.0.6" to "22.1.1" [#2754](https://github.com/storybooks/storybook/pull/2754)
-   Upgraded `react-scripts` in `examples/cra-kitchen-sink` from "1.0.17" to "1.1.0" [#2754](https://github.com/storybooks/storybook/pull/2754)
-   Upgraded `eslint-plugin-jest` in `/` from "21.6.1" to "21.6.2" [#2746](https://github.com/storybooks/storybook/pull/2746)
-   Upgraded `webpack-dev-server` in `examples/polymer-cli` from "2.10.1" to "2.11.0" [#2746](https://github.com/storybooks/storybook/pull/2746)
-   Upgraded `webpack-dev-server` in `examples/vue-kitchen-sink` from "2.10.1" to "2.11.0" [#2746](https://github.com/storybooks/storybook/pull/2746)
-   Upgraded `jest-image-snapshot` in `/` from "2.2.1" to "2.3.0" [#2740](https://github.com/storybooks/storybook/pull/2740)
-   Upgraded `polymer-webpack-loader` in `app/polymer` from "2.0.0" to "2.0.1"

</details>

# 3.3.10

2018-January-19

#### Bug Fixes

-   Addon-backgrounds: remove redundant scrollbars [#2744](https://github.com/storybooks/storybook/pull/2744)
-   Addon-info: add keys for separator spans in OneOfType [#2743](https://github.com/storybooks/storybook/pull/2743)

# 3.4.0-alpha.4

2018-January-13

Republish `3.4.0-alpha.3` due to potential publishing errors

# 3.4.0-alpha.3

2018-January-13

#### Features

-   Polymer 2 support [#2225](https://github.com/storybooks/storybook/pull/2225)
-   Add image snapshots to addon-storyshots [#2413](https://github.com/storybooks/storybook/pull/2413)
-   Angular template support for Storybook [#2690](https://github.com/storybooks/storybook/pull/2690)

#### Bug Fixes

-   Remove polymer-cli dependency [#2741](https://github.com/storybooks/storybook/pull/2741)
-   Add scss for components in angular apps by default. [#2703](https://github.com/storybooks/storybook/pull/2703)

#### Maintenance

-   Change ng stories dir [#2672](https://github.com/storybooks/storybook/pull/2672)

#### Dependency Upgrades

<details>
<summary>
54 Upgrades
</summary>

-   Upgraded `jest-image-snapshot` in `/` from "2.2.1" to "2.3.0" [#2740](https://github.com/storybooks/storybook/pull/2740)
-   Upgraded `polymer-webpack-loader` in `app/polymer` from "2.0.0" to "2.0.1" [#2740](https://github.com/storybooks/storybook/pull/2740)
-   Upgraded `jest-image-snapshot` in `addons/storyshots` from "2.2.1" to "2.3.0" [#2740](https://github.com/storybooks/storybook/pull/2740)
-   Upgraded `shelljs` in `/` from "0.7.8" to "0.8.0" [#2734](https://github.com/storybooks/storybook/pull/2734)
-   Upgraded `shelljs` in `addons/links` from "0.7.8" to "0.8.0" [#2734](https://github.com/storybooks/storybook/pull/2734)
-   Upgraded `autoprefixer` in `app/react` from "7.2.4" to "7.2.5" [#2734](https://github.com/storybooks/storybook/pull/2734)
-   Upgraded `shelljs` in `app/react` from "0.7.8" to "0.8.0" [#2734](https://github.com/storybooks/storybook/pull/2734)
-   Upgraded `autoprefixer` in `app/angular` from "7.2.4" to "7.2.5" [#2734](https://github.com/storybooks/storybook/pull/2734)
-   Upgraded `shelljs` in `app/angular` from "0.7.8" to "0.8.0" [#2734](https://github.com/storybooks/storybook/pull/2734)
-   Upgraded `autoprefixer` in `app/react-native` from "7.2.4" to "7.2.5" [#2734](https://github.com/storybooks/storybook/pull/2734)
-   Upgraded `shelljs` in `app/react-native` from "0.7.8" to "0.8.0" [#2734](https://github.com/storybooks/storybook/pull/2734)
-   Upgraded `autoprefixer` in `app/vue` from "7.2.4" to "7.2.5" [#2734](https://github.com/storybooks/storybook/pull/2734)
-   Upgraded `shelljs` in `app/vue` from "0.7.8" to "0.8.0" [#2734](https://github.com/storybooks/storybook/pull/2734)
-   Upgraded `shelljs` in `lib/cli` from "0.7.8" to "0.8.0" [#2734](https://github.com/storybooks/storybook/pull/2734)
-   Update gatsby in /docs from 1.9.153 to 1.9.154 [#2733](https://github.com/storybooks/storybook/pull/2733)
-   Update @angular/cli in examples/angular-cli from 1.6.3 to 1.6.4 [#2726](https://github.com/storybooks/storybook/pull/2726)
-   Upgraded `commander` in `/` from "2.12.2" to "2.13.0" [#2724](https://github.com/storybooks/storybook/pull/2724)
-   Upgraded `jest` in `/` from "22.0.5" to "22.0.6" [#2724](https://github.com/storybooks/storybook/pull/2724)
-   Upgraded `jest-cli` in `/` from "22.0.5" to "22.0.6" [#2724](https://github.com/storybooks/storybook/pull/2724)
-   Upgraded `jest-config` in `/` from "22.0.5" to "22.0.6" [#2724](https://github.com/storybooks/storybook/pull/2724)
-   Upgraded `jest-diff` in `/` from "22.0.5" to "22.0.6" [#2724](https://github.com/storybooks/storybook/pull/2724)
-   Upgraded `jest-environment-jsdom` in `/` from "22.0.5" to "22.0.6" [#2724](https://github.com/storybooks/storybook/pull/2724)
-   Upgraded `jest-jasmine2` in `/` from "22.0.5" to "22.0.6" [#2724](https://github.com/storybooks/storybook/pull/2724)
-   Upgraded `nodemon` in `/` from "1.14.10" to "1.14.11" [#2724](https://github.com/storybooks/storybook/pull/2724)
-   Upgraded `prettier` in `/` from "1.9.2" to "1.10.2" [#2724](https://github.com/storybooks/storybook/pull/2724)
-   Upgraded `tslint` in `/` from "5.8.0" to "5.9.1" [#2724](https://github.com/storybooks/storybook/pull/2724)
-   Upgraded `commander` in `app/react` from "2.12.2" to "2.13.0" [#2724](https://github.com/storybooks/storybook/pull/2724)
-   Upgraded `common-tags` in `app/react` from "1.7.0" to "1.7.2" [#2724](https://github.com/storybooks/storybook/pull/2724)
-   Upgraded `nodemon` in `app/react` from "1.14.10" to "1.14.11" [#2724](https://github.com/storybooks/storybook/pull/2724)
-   Upgraded `commander` in `app/angular` from "2.12.2" to "2.13.0" [#2724](https://github.com/storybooks/storybook/pull/2724)
-   Upgraded `common-tags` in `app/angular` from "1.7.0" to "1.7.2" [#2724](https://github.com/storybooks/storybook/pull/2724)
-   Upgraded `zone.js` in `app/angular` from "0.8.19" to "0.8.20" [#2724](https://github.com/storybooks/storybook/pull/2724)
-   Upgraded `nodemon` in `app/angular` from "1.14.10" to "1.14.11" [#2724](https://github.com/storybooks/storybook/pull/2724)
-   Upgraded `commander` in `app/react-native` from "2.12.2" to "2.13.0" [#2724](https://github.com/storybooks/storybook/pull/2724)
-   Upgraded `commander` in `app/vue` from "2.12.2" to "2.13.0" [#2724](https://github.com/storybooks/storybook/pull/2724)
-   Upgraded `common-tags` in `app/vue` from "1.7.0" to "1.7.2" [#2724](https://github.com/storybooks/storybook/pull/2724)
-   Upgraded `nodemon` in `app/vue` from "1.14.10" to "1.14.11" [#2724](https://github.com/storybooks/storybook/pull/2724)
-   Upgraded `babel-jest` in `examples/cra-kitchen-sink` from "22.0.4" to "22.0.6" [#2724](https://github.com/storybooks/storybook/pull/2724)
-   Upgraded `jest` in `examples/cra-kitchen-sink` from "22.0.5" to "22.0.6" [#2724](https://github.com/storybooks/storybook/pull/2724)
-   Upgraded `commander` in `lib/cli` from "2.12.2" to "2.13.0" [#2724](https://github.com/storybooks/storybook/pull/2724)
-   Upgraded `zone.js` in `examples/angular-cli` from "0.8.19" to "0.8.20" [#2724](https://github.com/storybooks/storybook/pull/2724)
-   Upgraded `@storybook/addon-actions` in `/docs` from "3.3.7" to "3.3.8" [#2722](https://github.com/storybooks/storybook/pull/2722)
-   Upgraded `@storybook/addon-links` in `/docs` from "3.3.7" to "3.3.8" [#2722](https://github.com/storybooks/storybook/pull/2722)
-   Upgraded `@storybook/addons` in `/docs` from "3.3.7" to "3.3.8" [#2722](https://github.com/storybooks/storybook/pull/2722)
-   Upgraded `@storybook/react` in `/docs` from "3.3.7" to "3.3.8" [#2722](https://github.com/storybooks/storybook/pull/2722)
-   Upgraded `gatsby-transformer-remark` in `/docs` from "1.7.27" to "1.7.28" [#2722](https://github.com/storybooks/storybook/pull/2722)
-   Upgraded `gatsby` in `/docs` from "1.9.151" to "1.9.153" [#2722](https://github.com/storybooks/storybook/pull/2722)
-   Upgraded `@storybook/addon-actions` in `/docs` from "3.3.6" to "3.3.7" [#2710](https://github.com/storybooks/storybook/pull/2710)
-   Upgraded `@storybook/addon-links` in `/docs` from "3.3.6" to "3.3.7" [#2710](https://github.com/storybooks/storybook/pull/2710)
-   Upgraded `@storybook/addons` in `/docs` from "3.3.6" to "3.3.7" [#2710](https://github.com/storybooks/storybook/pull/2710)
-   Upgraded `@storybook/react` in `/docs` from "3.3.6" to "3.3.7" [#2710](https://github.com/storybooks/storybook/pull/2710)
-   Upgraded `gatsby-link` in `/docs` from "1.6.33" to "1.6.34" [#2710](https://github.com/storybooks/storybook/pull/2710)
-   Upgraded `gatsby-transformer-remark` in `/docs` from "1.7.26" to "1.7.27" [#2710](https://github.com/storybooks/storybook/pull/2710)
-   Upgraded `gatsby` in `/docs` from "1.9.150" to "1.9.151" [#2710](https://github.com/storybooks/storybook/pull/2710)

</details>

# 3.3.9

2018-January-13

#### Bug Fixes

-   Start haul/react-native using named binaries instead of cli.js [#2715](https://github.com/storybooks/storybook/pull/2715)
-   Reflect the new peer dependencies in docs and CLI templates [#2714](https://github.com/storybooks/storybook/pull/2714)
-   Don't mangle function names for production builds [#2705](https://github.com/storybooks/storybook/pull/2705)

# 3.4.0-alpha.2

2018-January-11

This is a duplicate of `3.4.0-alpha.1`, re-published because I accidentally published `3.4.0-alpha.1` on the `latest` NPM tag.

# 3.3.8

2018-January-11

This is a duplicate of `3.3.7`, re-published because I accidentally published `3.4.0-alpha.1` on the `latest` NPM tag.

# 3.4.0-alpha.1

2018-January-10

In addition to the changes listed here, also contains fixes from [3.3.5](#335) and [3.3.6](#336) and [3.3.7](#337).

#### Features

-   Custom tsconfig.json for angular apps. [#2669](https://github.com/storybooks/storybook/pull/2669)

#### Dependency Upgrades

<details>
<summary>
105 Upgrades
</summary>

-   Upgraded `babel-eslint` in `/` from "8.1.2" to "8.2.1" [#2700](https://github.com/storybooks/storybook/pull/2700)
-   Upgraded `eslint-plugin-jest` in `/` from "21.5.0" to "21.6.1" [#2700](https://github.com/storybooks/storybook/pull/2700)
-   Upgraded `jest` in `/` from "22.0.4" to "22.0.5" [#2700](https://github.com/storybooks/storybook/pull/2700)
-   Upgraded `jest-cli` in `/` from "22.0.4" to "22.0.5" [#2700](https://github.com/storybooks/storybook/pull/2700)
-   Upgraded `jest-config` in `/` from "22.0.4" to "22.0.5" [#2700](https://github.com/storybooks/storybook/pull/2700)
-   Upgraded `jest-diff` in `/` from "22.0.3" to "22.0.5" [#2700](https://github.com/storybooks/storybook/pull/2700)
-   Upgraded `jest-environment-jsdom` in `/` from "22.0.4" to "22.0.5" [#2700](https://github.com/storybooks/storybook/pull/2700)
-   Upgraded `jest-jasmine2` in `/` from "22.0.4" to "22.0.5" [#2700](https://github.com/storybooks/storybook/pull/2700)
-   Upgraded `lerna` in `/` from "2.5.1" to "2.6.0" [#2700](https://github.com/storybooks/storybook/pull/2700)
-   Upgraded `nodemon` in `/` from "1.14.9" to "1.14.10" [#2700](https://github.com/storybooks/storybook/pull/2700)
-   Upgraded `common-tags` in `app/react` from "1.6.0" to "1.7.0" [#2700](https://github.com/storybooks/storybook/pull/2700)
-   Upgraded `nodemon` in `app/react` from "1.14.9" to "1.14.10" [#2700](https://github.com/storybooks/storybook/pull/2700)
-   Upgraded `common-tags` in `app/angular` from "1.6.0" to "1.7.0" [#2700](https://github.com/storybooks/storybook/pull/2700)
-   Upgraded `nodemon` in `app/angular` from "1.14.9" to "1.14.10" [#2700](https://github.com/storybooks/storybook/pull/2700)
-   Upgraded `common-tags` in `app/vue` from "1.6.0" to "1.7.0" [#2700](https://github.com/storybooks/storybook/pull/2700)
-   Upgraded `nodemon` in `app/vue` from "1.14.9" to "1.14.10" [#2700](https://github.com/storybooks/storybook/pull/2700)
-   Upgraded `vue-loader` in `app/vue` from "13.6.2" to "13.7.0" [#2700](https://github.com/storybooks/storybook/pull/2700)
-   Upgraded `jest` in `examples/cra-kitchen-sink` from "22.0.4" to "22.0.5" [#2700](https://github.com/storybooks/storybook/pull/2700)
-   Upgraded `vue-loader` in `examples/vue-kitchen-sink` from "13.6.2" to "13.7.0" [#2700](https://github.com/storybooks/storybook/pull/2700)
-   Upgraded `webpack-dev-server` in `examples/vue-kitchen-sink` from "2.10.0" to "2.10.1" [#2700](https://github.com/storybooks/storybook/pull/2700)
-   Upgraded `marked` in `/docs` from "0.3.7" to "0.3.12" [#2699](https://github.com/storybooks/storybook/pull/2699)
-   Upgraded `react-stack-grid` in `/docs` from "0.7.0" to "0.7.1" [#2699](https://github.com/storybooks/storybook/pull/2699)
-   Upgraded `@storybook/addon-actions` in `/docs` from "3.3.4" to "3.3.6" [#2686](https://github.com/storybooks/storybook/pull/2686)
-   Upgraded `@storybook/addon-links` in `/docs` from "3.3.4" to "3.3.6" [#2686](https://github.com/storybooks/storybook/pull/2686)
-   Upgraded `@storybook/addons` in `/docs` from "3.3.4" to "3.3.6" [#2686](https://github.com/storybooks/storybook/pull/2686)
-   Upgraded `@storybook/react` in `/docs` from "3.3.4" to "3.3.6" [#2686](https://github.com/storybooks/storybook/pull/2686)
-   Upgraded `gatsby-link` in `/docs` from "1.6.32" to "1.6.33" [#2686](https://github.com/storybooks/storybook/pull/2686)
-   Upgraded `gatsby` in `/docs` from "1.9.149" to "1.9.150" [#2686](https://github.com/storybooks/storybook/pull/2686)
-   Upgraded `nodemon` in `/` from "1.14.8" to "1.14.9" [#2687](https://github.com/storybooks/storybook/pull/2687)
-   Upgraded `markdown-loader` in `app/react` from "2.0.1" to "2.0.2" [#2687](https://github.com/storybooks/storybook/pull/2687)
-   Upgraded `nodemon` in `app/react` from "1.14.8" to "1.14.9" [#2687](https://github.com/storybooks/storybook/pull/2687)
-   Upgraded `nodemon` in `app/angular` from "1.14.8" to "1.14.9" [#2687](https://github.com/storybooks/storybook/pull/2687)
-   Upgraded `react-native` in `app/react-native` from "0.51.0" to "0.52.0" [#2687](https://github.com/storybooks/storybook/pull/2687)
-   Upgraded `nodemon` in `app/vue` from "1.14.8" to "1.14.9" [#2687](https://github.com/storybooks/storybook/pull/2687)
-   Upgraded `@storybook/addon-actions` in `/docs` from "3.3.3" to "3.3.4" [#2674](https://github.com/storybooks/storybook/pull/2674)
-   Upgraded `@storybook/addon-links` in `/docs` from "3.3.3" to "3.3.4" [#2674](https://github.com/storybooks/storybook/pull/2674)
-   Upgraded `@storybook/addons` in `/docs` from "3.3.3" to "3.3.4" [#2674](https://github.com/storybooks/storybook/pull/2674)
-   Upgraded `@storybook/react` in `/docs` from "3.3.3" to "3.3.4" [#2674](https://github.com/storybooks/storybook/pull/2674)
-   Update eslint in / from 4.14.0 to 4.15.0 [#2673](https://github.com/storybooks/storybook/pull/2673)
-   Upgraded `nodemon` in `/` from "1.14.7" to "1.14.8" [#2664](https://github.com/storybooks/storybook/pull/2664)
-   Upgraded `marksy` in `addons/info` from "6.0.2" to "6.0.3" [#2664](https://github.com/storybooks/storybook/pull/2664)
-   Upgraded `nodemon` in `app/react` from "1.14.7" to "1.14.8" [#2664](https://github.com/storybooks/storybook/pull/2664)
-   Upgraded `nodemon` in `app/angular` from "1.14.7" to "1.14.8" [#2664](https://github.com/storybooks/storybook/pull/2664)
-   Upgraded `nodemon` in `app/vue` from "1.14.7" to "1.14.8" [#2664](https://github.com/storybooks/storybook/pull/2664)
-   Upgraded `webpack-dev-server` in `examples/vue-kitchen-sink` from "2.9.7" to "2.10.0" [#2664](https://github.com/storybooks/storybook/pull/2664)
-   Upgraded `@types/lodash` in `/` from "4.14.91" to "4.14.92" [#2659](https://github.com/storybooks/storybook/pull/2659)
-   Upgraded `marksy` in `addons/info` from "6.0.1" to "6.0.2" [#2659](https://github.com/storybooks/storybook/pull/2659)
-   Upgraded `css-loader` in `app/react` from "0.28.7" to "0.28.8" [#2659](https://github.com/storybooks/storybook/pull/2659)
-   Upgraded `html-loader` in `app/react` from "0.5.1" to "0.5.4" [#2659](https://github.com/storybooks/storybook/pull/2659)
-   Upgraded `uglifyjs-webpack-plugin` in `app/react` from "1.1.5" to "1.1.6" [#2659](https://github.com/storybooks/storybook/pull/2659)
-   Upgraded `css-loader` in `app/angular` from "0.28.7" to "0.28.8" [#2659](https://github.com/storybooks/storybook/pull/2659)
-   Upgraded `uglifyjs-webpack-plugin` in `app/angular` from "1.1.5" to "1.1.6" [#2659](https://github.com/storybooks/storybook/pull/2659)
-   Upgraded `css-loader` in `app/react-native` from "0.28.7" to "0.28.8" [#2659](https://github.com/storybooks/storybook/pull/2659)
-   Upgraded `uglifyjs-webpack-plugin` in `app/react-native` from "1.1.5" to "1.1.6" [#2659](https://github.com/storybooks/storybook/pull/2659)
-   Upgraded `css-loader` in `app/vue` from "0.28.7" to "0.28.8" [#2659](https://github.com/storybooks/storybook/pull/2659)
-   Upgraded `uglifyjs-webpack-plugin` in `app/vue` from "1.1.5" to "1.1.6" [#2659](https://github.com/storybooks/storybook/pull/2659)
-   Upgraded `@types/node` in `examples/angular-cli` from "6.0.95" to "6.0.96" [#2659](https://github.com/storybooks/storybook/pull/2659)
-   Upgraded `css-loader` in `examples/vue-kitchen-sink` from "0.28.7" to "0.28.8" [#2659](https://github.com/storybooks/storybook/pull/2659)
-   Upgraded `@angular/animations` in `examples/angular-cli` from "5.1.2" to "5.1.3" [#2648](https://github.com/storybooks/storybook/pull/2648)
-   Upgraded `@angular/common` in `examples/angular-cli` from "5.1.2" to "5.1.3" [#2648](https://github.com/storybooks/storybook/pull/2648)
-   Upgraded `@angular/compiler` in `examples/angular-cli` from "5.1.2" to "5.1.3" [#2648](https://github.com/storybooks/storybook/pull/2648)
-   Upgraded `@angular/core` in `examples/angular-cli` from "5.1.2" to "5.1.3" [#2648](https://github.com/storybooks/storybook/pull/2648)
-   Upgraded `@angular/forms` in `examples/angular-cli` from "5.1.2" to "5.1.3" [#2648](https://github.com/storybooks/storybook/pull/2648)
-   Upgraded `@angular/http` in `examples/angular-cli` from "5.1.2" to "5.1.3" [#2648](https://github.com/storybooks/storybook/pull/2648)
-   Upgraded `@angular/platform-browser` in `examples/angular-cli` from "5.1.2" to "5.1.3" [#2648](https://github.com/storybooks/storybook/pull/2648)
-   Upgraded `@angular/platform-browser-dynamic` in `examples/angular-cli` from "5.1.2" to "5.1.3" [#2648](https://github.com/storybooks/storybook/pull/2648)
-   Upgraded `@angular/router` in `examples/angular-cli` from "5.1.2" to "5.1.3" [#2648](https://github.com/storybooks/storybook/pull/2648)
-   Upgraded `@angular/compiler-cli` in `examples/angular-cli` from "5.1.2" to "5.1.3" [#2648](https://github.com/storybooks/storybook/pull/2648)
-   Upgraded `@angular/language-service` in `examples/angular-cli` from "5.1.2" to "5.1.3" [#2648](https://github.com/storybooks/storybook/pull/2648)
-   Upgraded `postcss-loader` in `app/react` from "2.0.9" to "2.0.10" [#2637](https://github.com/storybooks/storybook/pull/2637)
-   Upgraded `postcss-loader` in `app/angular` from "2.0.9" to "2.0.10" [#2637](https://github.com/storybooks/storybook/pull/2637)
-   Upgraded `postcss-loader` in `app/react-native` from "2.0.9" to "2.0.10" [#2637](https://github.com/storybooks/storybook/pull/2637)
-   Upgraded `postcss-loader` in `app/vue` from "2.0.9" to "2.0.10" [#2637](https://github.com/storybooks/storybook/pull/2637)
-   Update inquirer in / from 4.0.1 to 4.0.2 [#2632](https://github.com/storybooks/storybook/pull/2632)
-   Upgraded `danger` in `/` from "2.1.8" to "2.1.10" [#2618](https://github.com/storybooks/storybook/pull/2618)
-   Upgraded `autoprefixer` in `app/react` from "7.2.3" to "7.2.4" [#2618](https://github.com/storybooks/storybook/pull/2618)
-   Upgraded `autoprefixer` in `app/angular` from "7.2.3" to "7.2.4" [#2618](https://github.com/storybooks/storybook/pull/2618)
-   Upgraded `autoprefixer` in `app/react-native` from "7.2.3" to "7.2.4" [#2618](https://github.com/storybooks/storybook/pull/2618)
-   Upgraded `autoprefixer` in `app/vue` from "7.2.3" to "7.2.4" [#2618](https://github.com/storybooks/storybook/pull/2618)
-   Upgraded `nodemon` in `/` from "1.14.6" to "1.14.7" [#2612](https://github.com/storybooks/storybook/pull/2612)
-   Upgraded `nodemon` in `app/react` from "1.14.6" to "1.14.7" [#2612](https://github.com/storybooks/storybook/pull/2612)
-   Upgraded `nodemon` in `app/angular` from "1.14.6" to "1.14.7" [#2612](https://github.com/storybooks/storybook/pull/2612)
-   Upgraded `nodemon` in `app/vue` from "1.14.6" to "1.14.7" [#2612](https://github.com/storybooks/storybook/pull/2612)
-   Upgraded `vue-loader` in `app/vue` from "13.6.1" to "13.6.2" [#2611](https://github.com/storybooks/storybook/pull/2611)
-   Upgraded `vue-loader` in `examples/vue-kitchen-sink` from "13.6.1" to "13.6.2" [#2611](https://github.com/storybooks/storybook/pull/2611)
-   Upgraded `nodemon` in `/` from "1.14.5" to "1.14.6" [#2609](https://github.com/storybooks/storybook/pull/2609)
-   Upgraded `nodemon` in `app/react` from "1.14.5" to "1.14.6" [#2609](https://github.com/storybooks/storybook/pull/2609)
-   Upgraded `nodemon` in `app/angular` from "1.14.5" to "1.14.6" [#2609](https://github.com/storybooks/storybook/pull/2609)
-   Upgraded `nodemon` in `app/vue` from "1.14.5" to "1.14.6" [#2609](https://github.com/storybooks/storybook/pull/2609)
-   Upgraded `enzyme` in `/` from "3.2.0" to "3.3.0" [#2608](https://github.com/storybooks/storybook/pull/2608)
-   Upgraded `nodemon` in `/` from "1.14.3" to "1.14.5" [#2608](https://github.com/storybooks/storybook/pull/2608)
-   Upgraded `graphiql` in `addons/graphql` from "0.11.10" to "0.11.11" [#2608](https://github.com/storybooks/storybook/pull/2608)
-   Upgraded `enzyme` in `addons/links` from "3.2.0" to "3.3.0" [#2608](https://github.com/storybooks/storybook/pull/2608)
-   Upgraded `nodemon` in `app/react` from "1.14.3" to "1.14.5" [#2608](https://github.com/storybooks/storybook/pull/2608)
-   Upgraded `nodemon` in `app/angular` from "1.14.3" to "1.14.5" [#2608](https://github.com/storybooks/storybook/pull/2608)
-   Upgraded `nodemon` in `app/vue` from "1.14.3" to "1.14.5" [#2608](https://github.com/storybooks/storybook/pull/2608)
-   Upgraded `enzyme` in `examples/cra-kitchen-sink` from "3.2.0" to "3.3.0" [#2608](https://github.com/storybooks/storybook/pull/2608)
-   Upgraded `enzyme` in `examples/official-storybook` from "3.2.0" to "3.3.0" [#2608](https://github.com/storybooks/storybook/pull/2608)
-   Update 2 dependencies from npm [#2597](https://github.com/storybooks/storybook/pull/2597)
-   Upgraded `@storybook/addon-actions` in `/docs` from "3.3.1" to "3.3.3" [#2598](https://github.com/storybooks/storybook/pull/2598)
-   Upgraded `@storybook/addon-links` in `/docs` from "3.3.1" to "3.3.3" [#2598](https://github.com/storybooks/storybook/pull/2598)
-   Upgraded `@storybook/addons` in `/docs` from "3.3.1" to "3.3.3" [#2598](https://github.com/storybooks/storybook/pull/2598)
-   Upgraded `@storybook/react` in `/docs` from "3.3.1" to "3.3.3" [#2598](https://github.com/storybooks/storybook/pull/2598)
-   Upgraded `danger` in `/` from "2.1.6" to "2.1.8" [#2599](https://github.com/storybooks/storybook/pull/2599)
-   Upgraded `axe-core` in `addons/a11y` from "2.6.0" to "2.6.1" [#2599](https://github.com/storybooks/storybook/pull/2599)

</details>

# 3.3.7

2018-January-10

#### Maintenance

-   Extract tslint exclusions out of package.json scripts [#2684](https://github.com/storybooks/storybook/pull/2684)
-   Add tslint to the linting pipe [#2682](https://github.com/storybooks/storybook/pull/2682)

#### Bug Fixes

-   Angular: add entry components to modulemetadata - #2701 [#2702](https://github.com/storybooks/storybook/pull/2702)
-   Add html and markup loaders to angular and vue apps [#2692](https://github.com/storybooks/storybook/pull/2692)

# 3.3.6

2018-January-08

#### Bug Fixes

-   Remove `src/` from remaining `.npmignore`s [#2678](https://github.com/storybooks/storybook/pull/2678)

# 3.3.5

2018-January-08

#### Bug Fixes

-   Remove src from individual .npmignore files [#2677](https://github.com/storybooks/storybook/pull/2677)

# 3.4.0-alpha.0

2018-January-07

#### Features

-   Multiple hierarchies [#2452](https://github.com/storybooks/storybook/pull/2452)
-   Change template story files extension to .ts [#2594](https://github.com/storybooks/storybook/pull/2594)
-   Use store revisions to ensure that stories re-render on HMR. [#2605](https://github.com/storybooks/storybook/pull/2605)
-   Ability to force re-render a story [#2463](https://github.com/storybooks/storybook/pull/2463)
-   Introduce framework-independent core library [#2241](https://github.com/storybooks/storybook/pull/2241)

#### Documentation

<details>
<summary>
4 PRs
</summary>

-   Update webpack extend warning. [#2660](https://github.com/storybooks/storybook/pull/2660)
-   ADD demo images to a new img folder with the documentation site [#2644](https://github.com/storybooks/storybook/pull/2644)
-   write doc about .css/.scss rules for Angular [#2634](https://github.com/storybooks/storybook/pull/2634)
-   Updated documentation wrt ejs exclusion [#2633](https://github.com/storybooks/storybook/pull/2633)

</details>

#### Maintenance

<details>
<summary>
4 PRs
</summary>

-   Only update CLI snapsots on postpublish script, skip smoke tests [#2671](https://github.com/storybooks/storybook/pull/2671)
-   Fix the timezone for example dates [#2654](https://github.com/storybooks/storybook/pull/2654)
-   Update prereq yarn install level [#2638](https://github.com/storybooks/storybook/pull/2638)
-   Separate stories in angular-cli example [#2592](https://github.com/storybooks/storybook/pull/2592)

</details>

#### Dependency Upgrades

<details>
<summary>
66 Upgrades
</summary>

-   Upgraded `nodemon` in `/` from "1.14.7" to "1.14.8" [#2664](https://github.com/storybooks/storybook/pull/2664)
-   Upgraded `marksy` in `addons/info` from "6.0.2" to "6.0.3" [#2664](https://github.com/storybooks/storybook/pull/2664)
-   Upgraded `nodemon` in `app/react` from "1.14.7" to "1.14.8" [#2664](https://github.com/storybooks/storybook/pull/2664)
-   Upgraded `nodemon` in `app/angular` from "1.14.7" to "1.14.8" [#2664](https://github.com/storybooks/storybook/pull/2664)
-   Upgraded `nodemon` in `app/vue` from "1.14.7" to "1.14.8" [#2664](https://github.com/storybooks/storybook/pull/2664)
-   Upgraded `webpack-dev-server` in `examples/vue-kitchen-sink` from "2.9.7" to "2.10.0" [#2664](https://github.com/storybooks/storybook/pull/2664)
-   Upgraded `@types/lodash` in `/` from "4.14.91" to "4.14.92" [#2659](https://github.com/storybooks/storybook/pull/2659)
-   Upgraded `marksy` in `addons/info` from "6.0.1" to "6.0.2" [#2659](https://github.com/storybooks/storybook/pull/2659)
-   Upgraded `css-loader` in `app/react` from "0.28.7" to "0.28.8" [#2659](https://github.com/storybooks/storybook/pull/2659)
-   Upgraded `html-loader` in `app/react` from "0.5.1" to "0.5.4" [#2659](https://github.com/storybooks/storybook/pull/2659)
-   Upgraded `uglifyjs-webpack-plugin` in `app/react` from "1.1.5" to "1.1.6" [#2659](https://github.com/storybooks/storybook/pull/2659)
-   Upgraded `css-loader` in `app/angular` from "0.28.7" to "0.28.8" [#2659](https://github.com/storybooks/storybook/pull/2659)
-   Upgraded `uglifyjs-webpack-plugin` in `app/angular` from "1.1.5" to "1.1.6" [#2659](https://github.com/storybooks/storybook/pull/2659)
-   Upgraded `css-loader` in `app/react-native` from "0.28.7" to "0.28.8" [#2659](https://github.com/storybooks/storybook/pull/2659)
-   Upgraded `uglifyjs-webpack-plugin` in `app/react-native` from "1.1.5" to "1.1.6" [#2659](https://github.com/storybooks/storybook/pull/2659)
-   Upgraded `css-loader` in `app/vue` from "0.28.7" to "0.28.8" [#2659](https://github.com/storybooks/storybook/pull/2659)
-   Upgraded `uglifyjs-webpack-plugin` in `app/vue` from "1.1.5" to "1.1.6" [#2659](https://github.com/storybooks/storybook/pull/2659)
-   Upgraded `@types/node` in `examples/angular-cli` from "6.0.95" to "6.0.96" [#2659](https://github.com/storybooks/storybook/pull/2659)
-   Upgraded `css-loader` in `examples/vue-kitchen-sink` from "0.28.7" to "0.28.8" [#2659](https://github.com/storybooks/storybook/pull/2659)
-   Upgraded `@angular/animations` in `examples/angular-cli` from "5.1.2" to "5.1.3" [#2648](https://github.com/storybooks/storybook/pull/2648)
-   Upgraded `@angular/common` in `examples/angular-cli` from "5.1.2" to "5.1.3" [#2648](https://github.com/storybooks/storybook/pull/2648)
-   Upgraded `@angular/compiler` in `examples/angular-cli` from "5.1.2" to "5.1.3" [#2648](https://github.com/storybooks/storybook/pull/2648)
-   Upgraded `@angular/core` in `examples/angular-cli` from "5.1.2" to "5.1.3" [#2648](https://github.com/storybooks/storybook/pull/2648)
-   Upgraded `@angular/forms` in `examples/angular-cli` from "5.1.2" to "5.1.3" [#2648](https://github.com/storybooks/storybook/pull/2648)
-   Upgraded `@angular/http` in `examples/angular-cli` from "5.1.2" to "5.1.3" [#2648](https://github.com/storybooks/storybook/pull/2648)
-   Upgraded `@angular/platform-browser` in `examples/angular-cli` from "5.1.2" to "5.1.3" [#2648](https://github.com/storybooks/storybook/pull/2648)
-   Upgraded `@angular/platform-browser-dynamic` in `examples/angular-cli` from "5.1.2" to "5.1.3" [#2648](https://github.com/storybooks/storybook/pull/2648)
-   Upgraded `@angular/router` in `examples/angular-cli` from "5.1.2" to "5.1.3" [#2648](https://github.com/storybooks/storybook/pull/2648)
-   Upgraded `@angular/compiler-cli` in `examples/angular-cli` from "5.1.2" to "5.1.3" [#2648](https://github.com/storybooks/storybook/pull/2648)
-   Upgraded `@angular/language-service` in `examples/angular-cli` from "5.1.2" to "5.1.3" [#2648](https://github.com/storybooks/storybook/pull/2648)
-   Upgraded `postcss-loader` in `app/react` from "2.0.9" to "2.0.10" [#2637](https://github.com/storybooks/storybook/pull/2637)
-   Upgraded `postcss-loader` in `app/angular` from "2.0.9" to "2.0.10" [#2637](https://github.com/storybooks/storybook/pull/2637)
-   Upgraded `postcss-loader` in `app/react-native` from "2.0.9" to "2.0.10" [#2637](https://github.com/storybooks/storybook/pull/2637)
-   Upgraded `postcss-loader` in `app/vue` from "2.0.9" to "2.0.10" [#2637](https://github.com/storybooks/storybook/pull/2637)
-   Update inquirer in / from 4.0.1 to 4.0.2 [#2632](https://github.com/storybooks/storybook/pull/2632)
-   Upgraded `danger` in `/` from "2.1.8" to "2.1.10" [#2618](https://github.com/storybooks/storybook/pull/2618)
-   Upgraded `autoprefixer` in `app/react` from "7.2.3" to "7.2.4" [#2618](https://github.com/storybooks/storybook/pull/2618)
-   Upgraded `autoprefixer` in `app/angular` from "7.2.3" to "7.2.4" [#2618](https://github.com/storybooks/storybook/pull/2618)
-   Upgraded `autoprefixer` in `app/react-native` from "7.2.3" to "7.2.4" [#2618](https://github.com/storybooks/storybook/pull/2618)
-   Upgraded `autoprefixer` in `app/vue` from "7.2.3" to "7.2.4" [#2618](https://github.com/storybooks/storybook/pull/2618)
-   Upgraded `nodemon` in `/` from "1.14.6" to "1.14.7" [#2612](https://github.com/storybooks/storybook/pull/2612)
-   Upgraded `nodemon` in `app/react` from "1.14.6" to "1.14.7" [#2612](https://github.com/storybooks/storybook/pull/2612)
-   Upgraded `nodemon` in `app/angular` from "1.14.6" to "1.14.7" [#2612](https://github.com/storybooks/storybook/pull/2612)
-   Upgraded `nodemon` in `app/vue` from "1.14.6" to "1.14.7" [#2612](https://github.com/storybooks/storybook/pull/2612)
-   Upgraded `vue-loader` in `app/vue` from "13.6.1" to "13.6.2" [#2611](https://github.com/storybooks/storybook/pull/2611)
-   Upgraded `vue-loader` in `examples/vue-kitchen-sink` from "13.6.1" to "13.6.2" [#2611](https://github.com/storybooks/storybook/pull/2611)
-   Upgraded `nodemon` in `/` from "1.14.5" to "1.14.6" [#2609](https://github.com/storybooks/storybook/pull/2609)
-   Upgraded `nodemon` in `app/react` from "1.14.5" to "1.14.6" [#2609](https://github.com/storybooks/storybook/pull/2609)
-   Upgraded `nodemon` in `app/angular` from "1.14.5" to "1.14.6" [#2609](https://github.com/storybooks/storybook/pull/2609)
-   Upgraded `nodemon` in `app/vue` from "1.14.5" to "1.14.6" [#2609](https://github.com/storybooks/storybook/pull/2609)
-   Upgraded `enzyme` in `/` from "3.2.0" to "3.3.0" [#2608](https://github.com/storybooks/storybook/pull/2608)
-   Upgraded `nodemon` in `/` from "1.14.3" to "1.14.5" [#2608](https://github.com/storybooks/storybook/pull/2608)
-   Upgraded `graphiql` in `addons/graphql` from "0.11.10" to "0.11.11" [#2608](https://github.com/storybooks/storybook/pull/2608)
-   Upgraded `enzyme` in `addons/links` from "3.2.0" to "3.3.0" [#2608](https://github.com/storybooks/storybook/pull/2608)
-   Upgraded `nodemon` in `app/react` from "1.14.3" to "1.14.5" [#2608](https://github.com/storybooks/storybook/pull/2608)
-   Upgraded `nodemon` in `app/angular` from "1.14.3" to "1.14.5" [#2608](https://github.com/storybooks/storybook/pull/2608)
-   Upgraded `nodemon` in `app/vue` from "1.14.3" to "1.14.5" [#2608](https://github.com/storybooks/storybook/pull/2608)
-   Upgraded `enzyme` in `examples/cra-kitchen-sink` from "3.2.0" to "3.3.0" [#2608](https://github.com/storybooks/storybook/pull/2608)
-   Upgraded `enzyme` in `examples/official-storybook` from "3.2.0" to "3.3.0" [#2608](https://github.com/storybooks/storybook/pull/2608)
-   Update 2 dependencies from npm [#2597](https://github.com/storybooks/storybook/pull/2597)
-   Upgraded `@storybook/addon-actions` in `/docs` from "3.3.1" to "3.3.3" [#2598](https://github.com/storybooks/storybook/pull/2598)
-   Upgraded `@storybook/addon-links` in `/docs` from "3.3.1" to "3.3.3" [#2598](https://github.com/storybooks/storybook/pull/2598)
-   Upgraded `@storybook/addons` in `/docs` from "3.3.1" to "3.3.3" [#2598](https://github.com/storybooks/storybook/pull/2598)
-   Upgraded `@storybook/react` in `/docs` from "3.3.1" to "3.3.3" [#2598](https://github.com/storybooks/storybook/pull/2598)
-   Upgraded `danger` in `/` from "2.1.6" to "2.1.8" [#2599](https://github.com/storybooks/storybook/pull/2599)
-   Upgraded `axe-core` in `addons/a11y` from "2.6.0" to "2.6.1" [#2599](https://github.com/storybooks/storybook/pull/2599)

</details>

# 3.3.4

2018-January-07

#### Bug Fixes

-   Fix config dir detection [#2666](https://github.com/storybooks/storybook/pull/2666)
-   Removed lowercase-only restriction for knobs [#2646](https://github.com/storybooks/storybook/pull/2646)
-   Add IE11 compatibility meta tag [#2650](https://github.com/storybooks/storybook/pull/2650)
-   Allow transparency in color knob [#2624](https://github.com/storybooks/storybook/pull/2624)
-   RN: Use haul/bin/cli.js for cross-platform support [#2577](https://github.com/storybooks/storybook/pull/2577)
-   Publish package sources along with transpiled files [#2604](https://github.com/storybooks/storybook/pull/2604)
-   Fixed all peerDependencies for apps. [#2601](https://github.com/storybooks/storybook/pull/2601)
-   Renamed angular root node to avoid name collisions [#2657](https://github.com/storybooks/storybook/pull/2657)
-   Add .ts compatibility to storyshots [#2639](https://github.com/storybooks/storybook/pull/2639)
-   Remove @angular/core dep from knobs peer. [#2640](https://github.com/storybooks/storybook/pull/2640)
-   Angular: Change template story files extension .ts [#2594](https://github.com/storybooks/storybook/pull/2594)
-   Skip serializing (Synthetic)Events [#2626](https://github.com/storybooks/storybook/pull/2626)

#### Maintenance

-   Separate stories in angular-cli example [#2592](https://github.com/storybooks/storybook/pull/2592)

#### Dependency Upgrades

<details>
<summary>
13 Upgrades
</summary>

-   Upgraded `@types/lodash` in `/` from "4.14.91" to "4.14.92" [#2659](https://github.com/storybooks/storybook/pull/2659)
-   Upgraded `marksy` in `addons/info` from "6.0.1" to "6.0.2" [#2659](https://github.com/storybooks/storybook/pull/2659)
-   Upgraded `css-loader` in `app/react` from "0.28.7" to "0.28.8" [#2659](https://github.com/storybooks/storybook/pull/2659)
-   Upgraded `html-loader` in `app/react` from "0.5.1" to "0.5.4" [#2659](https://github.com/storybooks/storybook/pull/2659)
-   Upgraded `uglifyjs-webpack-plugin` in `app/react` from "1.1.5" to "1.1.6" [#2659](https://github.com/storybooks/storybook/pull/2659)
-   Upgraded `css-loader` in `app/angular` from "0.28.7" to "0.28.8" [#2659](https://github.com/storybooks/storybook/pull/2659)
-   Upgraded `uglifyjs-webpack-plugin` in `app/angular` from "1.1.5" to "1.1.6" [#2659](https://github.com/storybooks/storybook/pull/2659)
-   Upgraded `css-loader` in `app/react-native` from "0.28.7" to "0.28.8" [#2659](https://github.com/storybooks/storybook/pull/2659)
-   Upgraded `uglifyjs-webpack-plugin` in `app/react-native` from "1.1.5" to "1.1.6" [#2659](https://github.com/storybooks/storybook/pull/2659)
-   Upgraded `css-loader` in `app/vue` from "0.28.7" to "0.28.8" [#2659](https://github.com/storybooks/storybook/pull/2659)
-   Upgraded `uglifyjs-webpack-plugin` in `app/vue` from "1.1.5" to "1.1.6" [#2659](https://github.com/storybooks/storybook/pull/2659)
-   Upgraded `@types/node` in `examples/angular-cli` from "6.0.95" to "6.0.96" [#2659](https://github.com/storybooks/storybook/pull/2659)
-   Upgraded `css-loader` in `examples/vue-kitchen-sink` from "0.28.7" to "0.28.8" [#2659](https://github.com/storybooks/storybook/pull/2659)

</details>

# 3.3.3

2017-December-29

#### Bug Fixes

-   `app:angular` Fixed dependency injection for components [#2566](https://github.com/storybooks/storybook/pull/2566)
-   Revert "Move everything from lodash to lodash-es" [#2591](https://github.com/storybooks/storybook/pull/2591)

#### Maintenance

-   Update CLI snapshots as a postpublish step [#2565](https://github.com/storybooks/storybook/pull/2565)
-   Add more `imports` eslint rules [#2589](https://github.com/storybooks/storybook/pull/2589)

#### Dependency Upgrades

-   Upgraded `@storybook/addon-actions` in `/docs` from "3.2.18" to "3.3.1" [#2580](https://github.com/storybooks/storybook/pull/2580)
-   Upgraded `@storybook/addon-links` in `/docs` from "3.2.18" to "3.3.1" [#2580](https://github.com/storybooks/storybook/pull/2580)
-   Upgraded `@storybook/addons` in `/docs` from "3.2.18" to "3.3.1" [#2580](https://github.com/storybooks/storybook/pull/2580)
-   Upgraded `@storybook/react` in `/docs` from "3.2.18" to "3.3.1" [#2580](https://github.com/storybooks/storybook/pull/2580)

# 3.3.2

2017-December-28

#### Bug Fixes

-   Use store revisions to ensure that stories re-render on HMR. [#2588](https://github.com/storybooks/storybook/pull/2588)
-   Fix @storybook/client-logger import [#2576](https://github.com/storybooks/storybook/pull/2576)
-   Fixed react peer dependency [#2584](https://github.com/storybooks/storybook/pull/2584)

#### Documentation

-   Docs: fix logos display & add babelrc [#2585](https://github.com/storybooks/storybook/pull/2585)
-   add guide for Angular [#2574](https://github.com/storybooks/storybook/pull/2574)
-   Update custom webpack config docs [#2578](https://github.com/storybooks/storybook/pull/2578)
-   Attempt to make propTablesExclude usage clearer [#2568](https://github.com/storybooks/storybook/pull/2568)

#### Maintenance

-   Add chromatic visual tests [#2505](https://github.com/storybooks/storybook/pull/2505)
-   Update snapshots to fix tests [#2579](https://github.com/storybooks/storybook/pull/2579)

#### Dependency Upgrades

-   Upgraded `make-error` in `addons/actions` from "1.3.0" to "1.3.2" [#2586](https://github.com/storybooks/storybook/pull/2586)
-   Upgraded `zone.js` in `app/angular` from "0.8.18" to "0.8.19" [#2586](https://github.com/storybooks/storybook/pull/2586)
-   Upgraded `zone.js` in `examples/angular-cli` from "0.8.18" to "0.8.19" [#2586](https://github.com/storybooks/storybook/pull/2586)
-   Upgraded `@angular/cli` in `examples/angular-cli` from "1.6.2" to "1.6.3" [#2586](https://github.com/storybooks/storybook/pull/2586)
-   Upgraded `uglifyjs-webpack-plugin` in `app/react` from "1.1.4" to "1.1.5" [#2581](https://github.com/storybooks/storybook/pull/2581)
-   Upgraded `uglifyjs-webpack-plugin` in `app/angular` from "1.1.4" to "1.1.5" [#2581](https://github.com/storybooks/storybook/pull/2581)
-   Upgraded `uglifyjs-webpack-plugin` in `app/react-native` from "1.1.4" to "1.1.5" [#2581](https://github.com/storybooks/storybook/pull/2581)
-   Upgraded `uglifyjs-webpack-plugin` in `app/vue` from "1.1.4" to "1.1.5" [#2581](https://github.com/storybooks/storybook/pull/2581)
-   Upgraded `karma-coverage-istanbul-reporter` in `examples/angular-cli` from "1.3.1" to "1.3.3" [#2581](https://github.com/storybooks/storybook/pull/2581)

# 3.3.1

2017-December-26

#### Bug Fixes

-   Fix storybook CLI for angular: dev dependencies and fix addon-notes usage [#2572](https://github.com/storybooks/storybook/pull/2572)

#### Documentation

-   Add migration note about #2570 [#2571](https://github.com/storybooks/storybook/pull/2571)

# 3.3.0

2017-December-26

At long last! 3.3 contains a few major features and a ginormous backlog of smaller changes. A few highlights:

-   Add angular support: Storybook for Angular [#1474](https://github.com/storybooks/storybook/pull/1474)
-   Viewport Addon: simulate device sizes [#1740](https://github.com/storybooks/storybook/pull/1740)
-   Jest Addon: preview test results in Storybook [#2295](https://github.com/storybooks/storybook/pull/2295)
-   Stories panel: Stories on each hierarchy level [#1763](https://github.com/storybooks/storybook/pull/1763)
-   Storyshots: Generate snapshot per story file [#1584](https://github.com/storybooks/storybook/pull/1584)
-   Add support for importing markdown in storybook [#2299](https://github.com/storybooks/storybook/pull/2299)

We'll do a better job of getting out smaller releases next time around. ;-)

#### Features

-   Add support for importing markdown in storybook [#2299](https://github.com/storybooks/storybook/pull/2299)
-   Add `TableComponent` option for addon-info [#2400](https://github.com/storybooks/storybook/pull/2400)
-   Change keyboard shortcuts to platform safe [#1858](https://github.com/storybooks/storybook/pull/1858)
-   Replace `console` with `client-logger` and `node-logger` packages [#2347](https://github.com/storybooks/storybook/pull/2347)
-   Add renderer option to storyshots [#2414](https://github.com/storybooks/storybook/pull/2414)
-   Added type annotation to helpers, added ts declaration files for angu… [#2459](https://github.com/storybooks/storybook/pull/2459)
-   Adding extra metadata to module/components [#2526](https://github.com/storybooks/storybook/pull/2526)
-   Fix ng component prop output override [#2456](https://github.com/storybooks/storybook/pull/2456)
-   `WIP` Angular versions support [#2467](https://github.com/storybooks/storybook/pull/2467)
-   Angular Add custom pipes support [#2518](https://github.com/storybooks/storybook/pull/2518)
-   Add angular support: Storybook for Angular [#1474](https://github.com/storybooks/storybook/pull/1474)
-   Fix addon Knobs: add array in Object PropTypes [#2227](https://github.com/storybooks/storybook/pull/2227)
-   Adds error when storyshots finds no stories [#2079](https://github.com/storybooks/storybook/pull/2079)
-   Add addon background to monorepo [#2220](https://github.com/storybooks/storybook/pull/2220)
-   Add ability to parse line breaks into <br/> for Docgen descriptions [#2053](https://github.com/storybooks/storybook/pull/2053)
-   Ability for custom storyshots testFunctions to utilise "snapshot per story file" [#1841](https://github.com/storybooks/storybook/pull/1841)
-   Viewport Addon [#1753](https://github.com/storybooks/storybook/pull/1753)
-   Viewport Addon [#1740](https://github.com/storybooks/storybook/pull/1740)
-   Generate snapshot per story file [#1584](https://github.com/storybooks/storybook/pull/1584)
-   addon-links: add `LinkTo` component, and `hrefTo` function [#1829](https://github.com/storybooks/storybook/pull/1829)
-   Viewport addon: simulate device sizes in preview window [#1753](https://github.com/storybooks/storybook/pull/1753)
-   CLI: Add codemod for deprecated addon-links and addon-actions from app [#1368](https://github.com/storybooks/storybook/pull/1368)
-   Info addon: More detailed props table [#1485](https://github.com/storybooks/storybook/pull/1485)
-   React native: Add accessibility labels to OnDeviceUI [#1780](https://github.com/storybooks/storybook/pull/1780)
-   Stories panel: Stories on each hierarchy level [#1763](https://github.com/storybooks/storybook/pull/1763)
-   Storyshots: Generate snapshot per story file [#1584](https://github.com/storybooks/storybook/pull/1584)
-   CLI: Add support for Vue projects using Nuxt [#1794](https://github.com/storybooks/storybook/pull/1794)

#### Bug Fixes

-   Fix whitespace on info add-on card [#2543](https://github.com/storybooks/storybook/pull/2543)
-   Angular component props assignment improvements [#2554](https://github.com/storybooks/storybook/pull/2554)
-   Remove redundant render in react [#2503](https://github.com/storybooks/storybook/pull/2503)
-   Addon-actions: Fix types and refactor [#2438](https://github.com/storybooks/storybook/pull/2438)
-   Fix warnings in search box [#2479](https://github.com/storybooks/storybook/pull/2479)
-   Migrate to marksy@6 [#2464](https://github.com/storybooks/storybook/pull/2464)
-   Extract Jest config from package.json to config file  [#2424](https://github.com/storybooks/storybook/pull/2424)
-   Fix Horizontal Scrollbar of DownPanel [#2410](https://github.com/storybooks/storybook/pull/2410)
-   Move `@storybook/addons` to peerDependencies in all addons [#2335](https://github.com/storybooks/storybook/pull/2335)
-   Fix compatibility with @babel/core v7 [#2494](https://github.com/storybooks/storybook/pull/2494)
-   Unmount after storyshot snapshot [#2417](https://github.com/storybooks/storybook/pull/2417)
-   Fix HMR by saving the preview frame URL as the story changes [#2349](https://github.com/storybooks/storybook/pull/2349)
-   Fix CLI babel transpilation [#2350](https://github.com/storybooks/storybook/pull/2350)
-   Move LinkTo component to a separate `addon-links/react` endpoint [#2239](https://github.com/storybooks/storybook/pull/2239)
-   Fix Array Knob deserialization [#2217](https://github.com/storybooks/storybook/pull/2217)
-   Return the test in storyshots to respect promises. [#2218](https://github.com/storybooks/storybook/pull/2218)
-   Knobs refactor accidentally removed select [#2210](https://github.com/storybooks/storybook/pull/2210)
-   Add HMR to other RN app templates [#2213](https://github.com/storybooks/storybook/pull/2213)
-   Autoload all `*.stories.js` files in cli templates [#2195](https://github.com/storybooks/storybook/pull/2195)
-   Fix info upgrade codemod failing when optional description string is not supplied [#2138](https://github.com/storybooks/storybook/pull/2138)
-   Fix `flex-basis` of `DownPanel` content div [#2126](https://github.com/storybooks/storybook/pull/2126)
-   CLI: Use actions in sample stories for vue + fix them in SFC_VUE template [#1867](https://github.com/storybooks/storybook/pull/1867)
-   Improve rendering of 'types' in addon-actions [#1887](https://github.com/storybooks/storybook/pull/1887)
-   Circular json can possibly hang [#1881](https://github.com/storybooks/storybook/pull/1881)
-   Use HtmlWebpackPlugin to import all assets (importing chunks in order) [#1775](https://github.com/storybooks/storybook/pull/1775)
-   Fix preview scrolling [#1782](https://github.com/storybooks/storybook/pull/1782)
-   Search box: make found options selectable with click [#1697](https://github.com/storybooks/storybook/pull/1697)
-   Fix Docgen in static builds for Info [#1725](https://github.com/storybooks/storybook/pull/1725)
-   Return empty array when Array knob is empty [#1811](https://github.com/storybooks/storybook/pull/1811)
-   Import chunks/assets in correct order using HtmlWebpackPlugin [#1775](https://github.com/storybooks/storybook/pull/1775)
-   Fix preview scrolling [#1782](https://github.com/storybooks/storybook/pull/1782)
-   Height aligned 2 buttons in manager's header [#1769](https://github.com/storybooks/storybook/pull/1769)
-   Search box: make found options selectable with click [#1697](https://github.com/storybooks/storybook/pull/1697)
-   Info addon: Fix Docgen in static builds [#1725](https://github.com/storybooks/storybook/pull/1725)
-   Knobs: allow arrays in object knob proptypes [#1701](https://github.com/storybooks/storybook/pull/1701)

#### Documentation

-   Make dependencies more deterministic [#1703](https://github.com/storybooks/storybook/pull/1703)
-   Addon-info: deep merge passed styles with default ones [#2449](https://github.com/storybooks/storybook/pull/2449)
-   Test documentation duplication fix [#2228](https://github.com/storybooks/storybook/pull/2228)
-   Updated local test documentation [#2224](https://github.com/storybooks/storybook/pull/2224)
-   Add state addon to the addons page [#2012](https://github.com/storybooks/storybook/pull/2012)
-   Add community addon to add the ability to customize styles in the story preview area [#2007](https://github.com/storybooks/storybook/pull/2007)
-   Add Figma addon to community supported section [#2009](https://github.com/storybooks/storybook/pull/2009)
-   Update storybook-router description in the addon gallery. [#1991](https://github.com/storybooks/storybook/pull/1991)
-   Make dependencies more deterministic [#1703](https://github.com/storybooks/storybook/pull/1703)
-   Synced changes from new-docs to CONTRIBUTING.md [#1911](https://github.com/storybooks/storybook/pull/1911)
-   Fix incorrect yarn command in docs [#1758](https://github.com/storybooks/storybook/pull/1758)
-   Improve linkTo documentation [#1793](https://github.com/storybooks/storybook/pull/1793)
-   Add carbon to examples page [#1764](https://github.com/storybooks/storybook/pull/1764)
-   Minor grammar fixes and clarification to Vue documentation [#1756](https://github.com/storybooks/storybook/pull/1756)
-   Fix incorrect yarn command in docs [#1758](https://github.com/storybooks/storybook/pull/1758)
-   Add storybook-chrome-screenshot to addon gallery [#1761](https://github.com/storybooks/storybook/pull/1761)
-   Fixing typo on VueJS withNotes Example [#1787](https://github.com/storybooks/storybook/pull/1787)
-   Improve linkTo documentation [#1793](https://github.com/storybooks/storybook/pull/1793)
-   Add carbon to examples page [#1764](https://github.com/storybooks/storybook/pull/1764)
-   Minor grammar fixes and clarification to Vue documentation [#1756](https://github.com/storybooks/storybook/pull/1756)
-   Fix incorrect yarn command in docs [#1758](https://github.com/storybooks/storybook/pull/1758)
-   Add storybook-chrome-screenshot to addon gallery [#1761](https://github.com/storybooks/storybook/pull/1761)
-   Fixing typo on VueJS withNotes Example [#1787](https://github.com/storybooks/storybook/pull/1787)

#### Maintenance

-   Switch to UglifyJS that supports ES6 and up [#2530](https://github.com/storybooks/storybook/pull/2530)
-   Move everything from lodash to lodash-es [#2558](https://github.com/storybooks/storybook/pull/2558)
-   Misc fixes [#2556](https://github.com/storybooks/storybook/pull/2556)
-   CI: test that angular example works [#2557](https://github.com/storybooks/storybook/pull/2557)
-   FIX `yarn test` & selecting only core [#2219](https://github.com/storybooks/storybook/pull/2219)
-   CLI test: always remove `run` directory before exiting [#2201](https://github.com/storybooks/storybook/pull/2201)
-   Bot for closing old issues [#2186](https://github.com/storybooks/storybook/pull/2186)
-   Drop "Install latest yarn version" step on CI [#1910](https://github.com/storybooks/storybook/pull/1910)
-   CLI: A more human-friendly message for undetected project types [#1825](https://github.com/storybooks/storybook/pull/1825)
-   CLI: handle promise rejections [#1826](https://github.com/storybooks/storybook/pull/1826)
-   Add tests for CLI [#1767](https://github.com/storybooks/storybook/pull/1767)
-   Yarn workspaces [#1810](https://github.com/storybooks/storybook/pull/1810)
-   Knobs: allow arrays in object knob proptypes [#1701](https://github.com/storybooks/storybook/pull/1701)
-   Deprecate confusing option names [#1692](https://github.com/storybooks/storybook/pull/1692)
-   A CLI for running specific tests suites, like bootstrap CLI [#1752](https://github.com/storybooks/storybook/pull/1752)
-   Remove check for sender on channel. [#1407](https://github.com/storybooks/storybook/pull/1407)
-   Exit with code 1 if `start-storybook --smoke-test` fails [#1851](https://github.com/storybooks/storybook/pull/1851)
-   Refactor CLI [#1840](https://github.com/storybooks/storybook/pull/1840)
-   Refactor knobs - no longer include all runtimes [#1832](https://github.com/storybooks/storybook/pull/1832)
-   Added addon-knobs to crna and vanilla react native. [#1636](https://github.com/storybooks/storybook/pull/1636)
-   Deprecate confusing option names [#1692](https://github.com/storybooks/storybook/pull/1692)
-   A CLI for running specific tests suites, like bootstrap CLI [#1752](https://github.com/storybooks/storybook/pull/1752)
-   Remove check for sender on channel. [#1407](https://github.com/storybooks/storybook/pull/1407)
-   Use yarn instead of NPM [#1703](https://github.com/storybooks/storybook/pull/1703)
-   Add config for dependencies.io [#1770](https://github.com/storybooks/storybook/pull/1770)
-   Added addon-knobs to crna and vanilla react native. [#1636](https://github.com/storybooks/storybook/pull/1636)
-   Fixed Jest warnings [#1744](https://github.com/storybooks/storybook/pull/1744)
-   Smoke test master [#1801](https://github.com/storybooks/storybook/pull/1801)

#### Dependency Upgrades

<details>
<summary>
57 Upgrades
</summary>

-   Update babel-eslint in / from 8.1.1 to 8.1.2 [#2562](https://github.com/storybooks/storybook/pull/2562)
-   Update babel-eslint in / from 8.1.0 to 8.1.1 [#2561](https://github.com/storybooks/storybook/pull/2561)
-   Update babel-eslint in / from 8.0.3 to 8.1.0 [#2559](https://github.com/storybooks/storybook/pull/2559)
-   Upgraded `eslint` in `/` from "4.13.1" to "4.14.0" [#2555](https://github.com/storybooks/storybook/pull/2555)
-   Upgraded `jest-specific-snapshot` in `addons/storyshots` from "0.2.0" to "0.3.0" [#2555](https://github.com/storybooks/storybook/pull/2555)
-   Upgraded `style-loader` in `app/angular` from "0.17.0" to "0.18.2" [#2555](https://github.com/storybooks/storybook/pull/2555)
-   Upgraded `npx` in `lib/cli` from "9.6.0" to "9.7.1" [#2555](https://github.com/storybooks/storybook/pull/2555)
-   Upgraded `@angular/cli` in `examples/angular-cli` from "1.3.0" to "1.6.2" [#2555](https://github.com/storybooks/storybook/pull/2555)
-   Upgraded `@types/jasmine` in `examples/angular-cli` from "2.5.54" to "2.8.2" [#2555](https://github.com/storybooks/storybook/pull/2555)
-   Upgraded `jasmine-core` in `examples/angular-cli` from "2.6.4" to "2.8.0" [#2555](https://github.com/storybooks/storybook/pull/2555)
-   Upgraded `jasmine-spec-reporter` in `examples/angular-cli` from "4.1.1" to "4.2.1" [#2555](https://github.com/storybooks/storybook/pull/2555)
-   Upgraded `karma-chrome-launcher` in `examples/angular-cli` from "2.1.1" to "2.2.0" [#2555](https://github.com/storybooks/storybook/pull/2555)
-   Upgraded `karma-coverage-istanbul-reporter` in `examples/angular-cli` from "1.3.0" to "1.3.1" [#2555](https://github.com/storybooks/storybook/pull/2555)
-   Upgraded `protractor` in `examples/angular-cli` from "5.1.2" to "5.2.2" [#2555](https://github.com/storybooks/storybook/pull/2555)
-   Upgraded `ts-node` in `examples/angular-cli` from "3.2.2" to "3.3.0" [#2555](https://github.com/storybooks/storybook/pull/2555)
-   Upgraded `tslint` in `examples/angular-cli` from "5.3.2" to "5.8.0" [#2555](https://github.com/storybooks/storybook/pull/2555)
-   UPGRADE jest & react-native [#2542](https://github.com/storybooks/storybook/pull/2542)
-   Move back to original fuse.js package [#2478](https://github.com/storybooks/storybook/pull/2478)
-   UPDATE "react-split-pane": "^0.1.74", to FIX an breaking issue [#2528](https://github.com/storybooks/storybook/pull/2528)
-   Upgraded `gatsby-remark-copy-linked-files` in `/docs` from "1.5.24" to "1.5.25" [#2529](https://github.com/storybooks/storybook/pull/2529)
-   Upgraded `gatsby` in `/docs` from "1.9.144" to "1.9.146" [#2529](https://github.com/storybooks/storybook/pull/2529)
-   Update gatsby in /docs from 1.9.143 to 1.9.144 [#2524](https://github.com/storybooks/storybook/pull/2524)
-   Update gatsby in /docs from 1.9.142 to 1.9.143 [#2521](https://github.com/storybooks/storybook/pull/2521)
-   Upgraded `enzyme-adapter-react-16` in `/` from "1.1.0" to "1.1.1" [#2520](https://github.com/storybooks/storybook/pull/2520)
-   Upgraded `jest-image-snapshot` in `/` from "2.2.0" to "2.2.1" [#2520](https://github.com/storybooks/storybook/pull/2520)
-   Upgraded `axe-core` in `addons/a11y` from "2.5.0" to "2.6.0" [#2520](https://github.com/storybooks/storybook/pull/2520)
-   Upgraded `moment` in `addons/knobs` from "2.20.0" to "2.20.1" [#2520](https://github.com/storybooks/storybook/pull/2520)
-   Upgraded `vue` in `addons/knobs` from "2.5.11" to "2.5.12" [#2520](https://github.com/storybooks/storybook/pull/2520)
-   Upgraded `vue` in `app/vue` from "2.5.11" to "2.5.12" [#2520](https://github.com/storybooks/storybook/pull/2520)
-   Upgraded `vue-template-compiler` in `app/vue` from "2.5.11" to "2.5.12" [#2520](https://github.com/storybooks/storybook/pull/2520)
-   Upgraded `moment` in `addons/comments` from "2.20.0" to "2.20.1" [#2520](https://github.com/storybooks/storybook/pull/2520)
-   Upgraded `vue` in `examples/vue-kitchen-sink` from "2.5.11" to "2.5.12" [#2520](https://github.com/storybooks/storybook/pull/2520)
-   Upgraded `vue-template-compiler` in `examples/vue-kitchen-sink` from "2.5.11" to "2.5.12" [#2520](https://github.com/storybooks/storybook/pull/2520)
-   Upgraded `@storybook/addon-actions` in `/docs` from "3.2.17" to "3.2.18" [#2519](https://github.com/storybooks/storybook/pull/2519)
-   Upgraded `@storybook/addon-links` in `/docs` from "3.2.17" to "3.2.18" [#2519](https://github.com/storybooks/storybook/pull/2519)
-   Upgraded `@storybook/addons` in `/docs` from "3.2.17" to "3.2.18" [#2519](https://github.com/storybooks/storybook/pull/2519)
-   Upgraded `@storybook/react` in `/docs` from "3.2.17" to "3.2.18" [#2519](https://github.com/storybooks/storybook/pull/2519)
-   Upgraded `gatsby` in `/docs` from "1.9.141" to "1.9.142" [#2519](https://github.com/storybooks/storybook/pull/2519)
-   Upgraded `nodemon` in `/` from "1.13.2" to "1.13.3" [#2498](https://github.com/storybooks/storybook/pull/2498)
-   Upgraded `graphql` in `addons/graphql` from "0.11.7" to "0.12.0" [#2498](https://github.com/storybooks/storybook/pull/2498)
-   Upgraded `@types/react` in `addons/knobs` from "16.0.30" to "16.0.31" [#2498](https://github.com/storybooks/storybook/pull/2498)
-   Upgraded `file-loader` in `app/react-native` from "1.1.5" to "1.1.6" [#2498](https://github.com/storybooks/storybook/pull/2498)
-   Upgraded `file-loader` in `app/react` from "1.1.5" to "1.1.6" [#2498](https://github.com/storybooks/storybook/pull/2498)
-   Upgraded `nodemon` in `app/react` from "1.13.2" to "1.13.3" [#2498](https://github.com/storybooks/storybook/pull/2498)
-   Upgraded `file-loader` in `app/vue` from "1.1.5" to "1.1.6" [#2498](https://github.com/storybooks/storybook/pull/2498)
-   Upgraded `nodemon` in `app/vue` from "1.13.2" to "1.13.3" [#2498](https://github.com/storybooks/storybook/pull/2498)
-   Upgraded `vue-loader` in `app/vue` from "13.5.0" to "13.6.0" [#2498](https://github.com/storybooks/storybook/pull/2498)
-   Upgraded `file-loader` in `examples/vue-kitchen-sink` from "1.1.5" to "1.1.6" [#2498](https://github.com/storybooks/storybook/pull/2498)
-   Upgraded `vue-loader` in `examples/vue-kitchen-sink` from "13.5.0" to "13.6.0" [#2498](https://github.com/storybooks/storybook/pull/2498)
-   Update danger in / from 2.1.5 to 2.1.6 [#2511](https://github.com/storybooks/storybook/pull/2511)
-   Update react-native from 0.43.4 to 0.49.3 in app/react-native [#1971](https://github.com/storybooks/storybook/pull/1971)
-   React-Native - Docs - Add Issues section for Android Emulator [#2078](https://github.com/storybooks/storybook/pull/2078)
-   Upgrade eslint-config-airbnb and make it pass [#2212](https://github.com/storybooks/storybook/pull/2212)
-   Add config for dependencies.io [#1770](https://github.com/storybooks/storybook/pull/1770)
-   Upgrade root dependencies and sync with packages [#1802](https://github.com/storybooks/storybook/pull/1802)
-   Update jest to the latest version 🚀 [#1799](https://github.com/storybooks/storybook/pull/1799)
-   Update eslint-plugin-jest to the latest version 🚀 [#1795](https://github.com/storybooks/storybook/pull/1795)
-   Update lerna to the latest version 🚀 [#1768](https://github.com/storybooks/storybook/pull/1768)

</details>

# 3.3.0-rc.1

2017-December-26

#### Bug Fixes

-   Fix whitespace on info add-on card [#2543](https://github.com/storybooks/storybook/pull/2543)

#### Documentation

-   Make dependencies more deterministic [#1703](https://github.com/storybooks/storybook/pull/1703)

#### Maintenance

-   Switch to UglifyJS that supports ES6 and up [#2530](https://github.com/storybooks/storybook/pull/2530)
-   Move everything from lodash to lodash-es [#2558](https://github.com/storybooks/storybook/pull/2558)
-   Misc fixes [#2556](https://github.com/storybooks/storybook/pull/2556)
-   CI: test that angular example works [#2557](https://github.com/storybooks/storybook/pull/2557)

#### Dependency Upgrades

<details>
<summary>
17 Upgrades
</summary>

-   Update babel-eslint in / from 8.1.1 to 8.1.2 [#2562](https://github.com/storybooks/storybook/pull/2562)
-   Update babel-eslint in / from 8.1.0 to 8.1.1 [#2561](https://github.com/storybooks/storybook/pull/2561)
-   Update babel-eslint in / from 8.0.3 to 8.1.0 [#2559](https://github.com/storybooks/storybook/pull/2559)
-   Upgraded `eslint` in `/` from "4.13.1" to "4.14.0" [#2555](https://github.com/storybooks/storybook/pull/2555)
-   Upgraded `jest-specific-snapshot` in `addons/storyshots` from "0.2.0" to "0.3.0" [#2555](https://github.com/storybooks/storybook/pull/2555)
-   Upgraded `style-loader` in `app/angular` from "0.17.0" to "0.18.2" [#2555](https://github.com/storybooks/storybook/pull/2555)
-   Upgraded `npx` in `lib/cli` from "9.6.0" to "9.7.1" [#2555](https://github.com/storybooks/storybook/pull/2555)
-   Upgraded `@angular/cli` in `examples/angular-cli` from "1.3.0" to "1.6.2" [#2555](https://github.com/storybooks/storybook/pull/2555)
-   Upgraded `@types/jasmine` in `examples/angular-cli` from "2.5.54" to "2.8.2" [#2555](https://github.com/storybooks/storybook/pull/2555)
-   Upgraded `jasmine-core` in `examples/angular-cli` from "2.6.4" to "2.8.0" [#2555](https://github.com/storybooks/storybook/pull/2555)
-   Upgraded `jasmine-spec-reporter` in `examples/angular-cli` from "4.1.1" to "4.2.1" [#2555](https://github.com/storybooks/storybook/pull/2555)
-   Upgraded `karma-chrome-launcher` in `examples/angular-cli` from "2.1.1" to "2.2.0" [#2555](https://github.com/storybooks/storybook/pull/2555)
-   Upgraded `karma-coverage-istanbul-reporter` in `examples/angular-cli` from "1.3.0" to "1.3.1" [#2555](https://github.com/storybooks/storybook/pull/2555)
-   Upgraded `protractor` in `examples/angular-cli` from "5.1.2" to "5.2.2" [#2555](https://github.com/storybooks/storybook/pull/2555)
-   Upgraded `ts-node` in `examples/angular-cli` from "3.2.2" to "3.3.0" [#2555](https://github.com/storybooks/storybook/pull/2555)
-   Upgraded `tslint` in `examples/angular-cli` from "5.3.2" to "5.8.0" [#2555](https://github.com/storybooks/storybook/pull/2555)

</details>

# 3.3.0-rc.0

2017-December-23

#### Bug Fixes

-   Angular component props assignment improvements [#2554](https://github.com/storybooks/storybook/pull/2554)

#### Dependency Upgrades

-   UPGRADE jest & react-native [#2542](https://github.com/storybooks/storybook/pull/2542)

# 3.3.0-alpha.6

2017-December-23

#### Features

-   Add support for importing markdown in storybook [#2299](https://github.com/storybooks/storybook/pull/2299)
-   Add `TableComponent` option for addon-info [#2400](https://github.com/storybooks/storybook/pull/2400)
-   Change keyboard shortcuts to platform safe [#1858](https://github.com/storybooks/storybook/pull/1858)
-   Replace `console` with `client-logger` and `node-logger` packages [#2347](https://github.com/storybooks/storybook/pull/2347)
-   Add renderer option to storyshots [#2414](https://github.com/storybooks/storybook/pull/2414)

#### Angular Support

-   Added type annotation to helpers, added ts declaration files for angu… [#2459](https://github.com/storybooks/storybook/pull/2459)
-   Adding extra metadata to module/components [#2526](https://github.com/storybooks/storybook/pull/2526)
-   Fix ng component prop output override [#2456](https://github.com/storybooks/storybook/pull/2456)
-   `WIP` Angular versions support [#2467](https://github.com/storybooks/storybook/pull/2467)
-   Angular Add custom pipes support [#2518](https://github.com/storybooks/storybook/pull/2518)

#### Bug Fixes

-   Remove redundant render in react [#2503](https://github.com/storybooks/storybook/pull/2503)
-   Addon-actions: Fix types and refactor [#2438](https://github.com/storybooks/storybook/pull/2438)
-   Fix warnings in search box [#2479](https://github.com/storybooks/storybook/pull/2479)
-   Migrate to marksy@6 [#2464](https://github.com/storybooks/storybook/pull/2464)
-   Extract Jest config from package.json to config file  [#2424](https://github.com/storybooks/storybook/pull/2424)
-   Fix Horizontal Scrollbar of DownPanel [#2410](https://github.com/storybooks/storybook/pull/2410)
-   Move `@storybook/addons` to peerDependencies in all addons [#2335](https://github.com/storybooks/storybook/pull/2335)
-   Fix compatibility with @babel/core v7 [#2494](https://github.com/storybooks/storybook/pull/2494)
-   Unmount after storyshot snapshot [#2417](https://github.com/storybooks/storybook/pull/2417)

#### Documentation

-   Addon-info: deep merge passed styles with default ones [#2449](https://github.com/storybooks/storybook/pull/2449)
-   Test documentation duplication fix [#2228](https://github.com/storybooks/storybook/pull/2228)

#### Maintenance

-   Netlify for angularexample [#2533](https://github.com/storybooks/storybook/pull/2533)
-   Netlify for officialexample [#2532](https://github.com/storybooks/storybook/pull/2532)
-   Add a storybook for the ui package [#2504](https://github.com/storybooks/storybook/pull/2504)
-   FIX the failing netlify builds [#2527](https://github.com/storybooks/storybook/pull/2527)
-   fix tests not actually running [#2450](https://github.com/storybooks/storybook/pull/2450)
-   Add method to channel that ignores event from self [#1879](https://github.com/storybooks/storybook/pull/1879)
-   Fix broken CI build [#2255](https://github.com/storybooks/storybook/pull/2255)
-   Fix unittest warnings r3.3 [#2381](https://github.com/storybooks/storybook/pull/2381)
-   Move addon events into its own story file [#2502](https://github.com/storybooks/storybook/pull/2502)

#### Dependency Upgrades

<details>
<summary>
33 Upgrades
</summary>

-   Move back to original fuse.js package [#2478](https://github.com/storybooks/storybook/pull/2478)
-   UPDATE "react-split-pane": "^0.1.74", to FIX an breaking issue [#2528](https://github.com/storybooks/storybook/pull/2528)
-   Upgraded `gatsby-remark-copy-linked-files` in `/docs` from "1.5.24" to "1.5.25" [#2529](https://github.com/storybooks/storybook/pull/2529)
-   Upgraded `gatsby` in `/docs` from "1.9.144" to "1.9.146" [#2529](https://github.com/storybooks/storybook/pull/2529)
-   Update gatsby in /docs from 1.9.143 to 1.9.144 [#2524](https://github.com/storybooks/storybook/pull/2524)
-   Update gatsby in /docs from 1.9.142 to 1.9.143 [#2521](https://github.com/storybooks/storybook/pull/2521)
-   Upgraded `enzyme-adapter-react-16` in `/` from "1.1.0" to "1.1.1" [#2520](https://github.com/storybooks/storybook/pull/2520)
-   Upgraded `jest-image-snapshot` in `/` from "2.2.0" to "2.2.1" [#2520](https://github.com/storybooks/storybook/pull/2520)
-   Upgraded `axe-core` in `addons/a11y` from "2.5.0" to "2.6.0" [#2520](https://github.com/storybooks/storybook/pull/2520)
-   Upgraded `moment` in `addons/knobs` from "2.20.0" to "2.20.1" [#2520](https://github.com/storybooks/storybook/pull/2520)
-   Upgraded `vue` in `addons/knobs` from "2.5.11" to "2.5.12" [#2520](https://github.com/storybooks/storybook/pull/2520)
-   Upgraded `vue` in `app/vue` from "2.5.11" to "2.5.12" [#2520](https://github.com/storybooks/storybook/pull/2520)
-   Upgraded `vue-template-compiler` in `app/vue` from "2.5.11" to "2.5.12" [#2520](https://github.com/storybooks/storybook/pull/2520)
-   Upgraded `moment` in `addons/comments` from "2.20.0" to "2.20.1" [#2520](https://github.com/storybooks/storybook/pull/2520)
-   Upgraded `vue` in `examples/vue-kitchen-sink` from "2.5.11" to "2.5.12" [#2520](https://github.com/storybooks/storybook/pull/2520)
-   Upgraded `vue-template-compiler` in `examples/vue-kitchen-sink` from "2.5.11" to "2.5.12" [#2520](https://github.com/storybooks/storybook/pull/2520)
-   Upgraded `@storybook/addon-actions` in `/docs` from "3.2.17" to "3.2.18" [#2519](https://github.com/storybooks/storybook/pull/2519)
-   Upgraded `@storybook/addon-links` in `/docs` from "3.2.17" to "3.2.18" [#2519](https://github.com/storybooks/storybook/pull/2519)
-   Upgraded `@storybook/addons` in `/docs` from "3.2.17" to "3.2.18" [#2519](https://github.com/storybooks/storybook/pull/2519)
-   Upgraded `@storybook/react` in `/docs` from "3.2.17" to "3.2.18" [#2519](https://github.com/storybooks/storybook/pull/2519)
-   Upgraded `gatsby` in `/docs` from "1.9.141" to "1.9.142" [#2519](https://github.com/storybooks/storybook/pull/2519)
-   Upgraded `nodemon` in `/` from "1.13.2" to "1.13.3" [#2498](https://github.com/storybooks/storybook/pull/2498)
-   Upgraded `graphql` in `addons/graphql` from "0.11.7" to "0.12.0" [#2498](https://github.com/storybooks/storybook/pull/2498)
-   Upgraded `@types/react` in `addons/knobs` from "16.0.30" to "16.0.31" [#2498](https://github.com/storybooks/storybook/pull/2498)
-   Upgraded `file-loader` in `app/react-native` from "1.1.5" to "1.1.6" [#2498](https://github.com/storybooks/storybook/pull/2498)
-   Upgraded `file-loader` in `app/react` from "1.1.5" to "1.1.6" [#2498](https://github.com/storybooks/storybook/pull/2498)
-   Upgraded `nodemon` in `app/react` from "1.13.2" to "1.13.3" [#2498](https://github.com/storybooks/storybook/pull/2498)
-   Upgraded `file-loader` in `app/vue` from "1.1.5" to "1.1.6" [#2498](https://github.com/storybooks/storybook/pull/2498)
-   Upgraded `nodemon` in `app/vue` from "1.13.2" to "1.13.3" [#2498](https://github.com/storybooks/storybook/pull/2498)
-   Upgraded `vue-loader` in `app/vue` from "13.5.0" to "13.6.0" [#2498](https://github.com/storybooks/storybook/pull/2498)
-   Upgraded `file-loader` in `examples/vue-kitchen-sink` from "1.1.5" to "1.1.6" [#2498](https://github.com/storybooks/storybook/pull/2498)
-   Upgraded `vue-loader` in `examples/vue-kitchen-sink` from "13.5.0" to "13.6.0" [#2498](https://github.com/storybooks/storybook/pull/2498)
-   Update danger in / from 2.1.5 to 2.1.6 [#2511](https://github.com/storybooks/storybook/pull/2511)

</details>

# 3.3.0-alpha.4

2017-November-22

#### Bug Fixes

-   Fix HMR by saving the preview frame URL as the story changes [#2349](https://github.com/storybooks/storybook/pull/2349)
-   Fix CLI babel transpilation [#2350](https://github.com/storybooks/storybook/pull/2350)

# 3.3.0-alpha.3

2017-November-07

#### Features

-   Add angular support: Storybook for Angular [#1474](https://github.com/storybooks/storybook/pull/1474)
-   Fix addon Knobs: add array in Object PropTypes [#2227](https://github.com/storybooks/storybook/pull/2227)
-   Adds error when storyshots finds no stories [#2079](https://github.com/storybooks/storybook/pull/2079)
-   Add addon background to monorepo [#2220](https://github.com/storybooks/storybook/pull/2220)
-   Add ability to parse line breaks into <br/> for Docgen descriptions [#2053](https://github.com/storybooks/storybook/pull/2053)

#### Bug Fixes

-   Move LinkTo component to a separate `addon-links/react` endpoint [#2239](https://github.com/storybooks/storybook/pull/2239)
-   Fix Array Knob deserialization [#2217](https://github.com/storybooks/storybook/pull/2217)
-   Return the test in storyshots to respect promises. [#2218](https://github.com/storybooks/storybook/pull/2218)
-   Knobs refactor accidentally removed select [#2210](https://github.com/storybooks/storybook/pull/2210)
-   Add HMR to other RN app templates [#2213](https://github.com/storybooks/storybook/pull/2213)
-   Autoload all `*.stories.js` files in cli templates [#2195](https://github.com/storybooks/storybook/pull/2195)
-   Fix info upgrade codemod failing when optional description string is not supplied [#2138](https://github.com/storybooks/storybook/pull/2138)
-   Fix `flex-basis` of `DownPanel` content div [#2126](https://github.com/storybooks/storybook/pull/2126)

#### Documentation

-   Updated local test documentation [#2224](https://github.com/storybooks/storybook/pull/2224)
-   Add state addon to the addons page [#2012](https://github.com/storybooks/storybook/pull/2012)
-   Add community addon to add the ability to customize styles in the story preview area [#2007](https://github.com/storybooks/storybook/pull/2007)
-   Add Figma addon to community supported section [#2009](https://github.com/storybooks/storybook/pull/2009)
-   Update storybook-router description in the addon gallery. [#1991](https://github.com/storybooks/storybook/pull/1991)

#### Maintenance

-   FIX `yarn test` & selecting only core [#2219](https://github.com/storybooks/storybook/pull/2219)
-   CLI test: always remove `run` directory before exiting [#2201](https://github.com/storybooks/storybook/pull/2201)
-   Bot for closing old issues [#2186](https://github.com/storybooks/storybook/pull/2186)

#### Dependency Upgrades

-   Update react-native from 0.43.4 to 0.49.3 in app/react-native [#1971](https://github.com/storybooks/storybook/pull/1971)
-   React-Native - Docs - Add Issues section for Android Emulator [#2078](https://github.com/storybooks/storybook/pull/2078)
-   Upgrade eslint-config-airbnb and make it pass [#2212](https://github.com/storybooks/storybook/pull/2212)

# 3.3.0-alpha.2

2017-October-03

#### Features

-   Ability for custom storyshots testFunctions to utilise "snapshot per story file" [#1841](https://github.com/storybooks/storybook/pull/1841)
-   Viewport Addon [#1753](https://github.com/storybooks/storybook/pull/1753)
-   More detailed props table [#1485](https://github.com/storybooks/storybook/pull/1485)
-   RN: Add accessibility labels to OnDeviceUI [#1780](https://github.com/storybooks/storybook/pull/1780)
-   Have Stories on each level of hierarchy [#1763](https://github.com/storybooks/storybook/pull/1763)
-   Viewport Addon [#1740](https://github.com/storybooks/storybook/pull/1740)
-   Generate snapshot per story file [#1584](https://github.com/storybooks/storybook/pull/1584)
-   addon-links: add `LinkTo` component, and `hrefTo` function [#1829](https://github.com/storybooks/storybook/pull/1829)

#### Bug Fixes

-   CLI: Use actions in sample stories for vue + fix them in SFC_VUE template [#1867](https://github.com/storybooks/storybook/pull/1867)
-   Improve rendering of 'types' in addon-actions [#1887](https://github.com/storybooks/storybook/pull/1887)
-   Circular json can possibly hang [#1881](https://github.com/storybooks/storybook/pull/1881)
-   Use HtmlWebpackPlugin to import all assets (importing chunks in order) [#1775](https://github.com/storybooks/storybook/pull/1775)
-   Fix preview scrolling [#1782](https://github.com/storybooks/storybook/pull/1782)
-   Search box: make found options selectable with click [#1697](https://github.com/storybooks/storybook/pull/1697)
-   Fix Docgen in static builds for Info [#1725](https://github.com/storybooks/storybook/pull/1725)
-   Return empty array when Array knob is empty [#1811](https://github.com/storybooks/storybook/pull/1811)

#### Documentation

-   Make dependencies more deterministic [#1703](https://github.com/storybooks/storybook/pull/1703)
-   Synced changes from new-docs to CONTRIBUTING.md [#1911](https://github.com/storybooks/storybook/pull/1911)
-   Fix incorrect yarn command in docs [#1758](https://github.com/storybooks/storybook/pull/1758)

#### Maintenance

-   Drop "Install latest yarn version" step on CI [#1910](https://github.com/storybooks/storybook/pull/1910)
-   CLI: A more human-friendly message for undetected project types [#1825](https://github.com/storybooks/storybook/pull/1825)
-   CLI: handle promise rejections [#1826](https://github.com/storybooks/storybook/pull/1826)
-   Add tests for CLI [#1767](https://github.com/storybooks/storybook/pull/1767)
-   Yarn workspaces [#1810](https://github.com/storybooks/storybook/pull/1810)
-   Knobs: allow arrays in object knob proptypes [#1701](https://github.com/storybooks/storybook/pull/1701)
-   Deprecate confusing option names [#1692](https://github.com/storybooks/storybook/pull/1692)
-   A CLI for running specific tests suites, like bootstrap CLI [#1752](https://github.com/storybooks/storybook/pull/1752)
-   Remove check for sender on channel. [#1407](https://github.com/storybooks/storybook/pull/1407)
-   Exit with code 1 if `start-storybook --smoke-test` fails [#1851](https://github.com/storybooks/storybook/pull/1851)
-   Refactor CLI [#1840](https://github.com/storybooks/storybook/pull/1840)
-   Refactor knobs - no longer include all runtimes [#1832](https://github.com/storybooks/storybook/pull/1832)
-   Added addon-knobs to crna and vanilla react native. [#1636](https://github.com/storybooks/storybook/pull/1636)

#### Dependency Upgrades

-   Add config for dependencies.io [#1770](https://github.com/storybooks/storybook/pull/1770)

# 3.3.0-alpha.0

2017-September-06

#### Features

-   Viewport addon: simulate device sizes in preview window [#1753](https://github.com/storybooks/storybook/pull/1753)
-   CLI: Add codemod for deprecated addon-links and addon-actions from app [#1368](https://github.com/storybooks/storybook/pull/1368)
-   Info addon: More detailed props table [#1485](https://github.com/storybooks/storybook/pull/1485)
-   React native: Add accessibility labels to OnDeviceUI [#1780](https://github.com/storybooks/storybook/pull/1780)
-   Stories panel: Stories on each hierarchy level [#1763](https://github.com/storybooks/storybook/pull/1763)
-   Storyshots: Generate snapshot per story file [#1584](https://github.com/storybooks/storybook/pull/1584)
-   CLI: Add support for Vue projects using Nuxt [#1794](https://github.com/storybooks/storybook/pull/1794)

#### Bug Fixes

-   Import chunks/assets in correct order using HtmlWebpackPlugin [#1775](https://github.com/storybooks/storybook/pull/1775)
-   Fix preview scrolling [#1782](https://github.com/storybooks/storybook/pull/1782)
-   Height aligned 2 buttons in manager's header [#1769](https://github.com/storybooks/storybook/pull/1769)
-   Search box: make found options selectable with click [#1697](https://github.com/storybooks/storybook/pull/1697)
-   Info addon: Fix Docgen in static builds [#1725](https://github.com/storybooks/storybook/pull/1725)
-   Knobs: allow arrays in object knob proptypes [#1701](https://github.com/storybooks/storybook/pull/1701)

#### Documentation

-   Improve linkTo documentation [#1793](https://github.com/storybooks/storybook/pull/1793)
-   Add carbon to examples page [#1764](https://github.com/storybooks/storybook/pull/1764)
-   Minor grammar fixes and clarification to Vue documentation [#1756](https://github.com/storybooks/storybook/pull/1756)
-   Fix incorrect yarn command in docs [#1758](https://github.com/storybooks/storybook/pull/1758)
-   Add storybook-chrome-screenshot to addon gallery [#1761](https://github.com/storybooks/storybook/pull/1761)
-   Fixing typo on VueJS withNotes Example [#1787](https://github.com/storybooks/storybook/pull/1787)

#### Maintenance

-   Deprecate confusing option names [#1692](https://github.com/storybooks/storybook/pull/1692)
-   A CLI for running specific tests suites, like bootstrap CLI [#1752](https://github.com/storybooks/storybook/pull/1752)
-   Remove check for sender on channel. [#1407](https://github.com/storybooks/storybook/pull/1407)
-   Use yarn instead of NPM [#1703](https://github.com/storybooks/storybook/pull/1703)
-   Add config for dependencies.io [#1770](https://github.com/storybooks/storybook/pull/1770)
-   Added addon-knobs to crna and vanilla react native. [#1636](https://github.com/storybooks/storybook/pull/1636)
-   Fixed Jest warnings [#1744](https://github.com/storybooks/storybook/pull/1744)
-   Smoke test master [#1801](https://github.com/storybooks/storybook/pull/1801)

#### Dependency Upgrades

-   Upgrade root dependencies and sync with packages [#1802](https://github.com/storybooks/storybook/pull/1802)
-   Update jest to the latest version 🚀 [#1799](https://github.com/storybooks/storybook/pull/1799)
-   Update eslint-plugin-jest to the latest version 🚀 [#1795](https://github.com/storybooks/storybook/pull/1795)
-   Update lerna to the latest version 🚀 [#1768](https://github.com/storybooks/storybook/pull/1768)

# 3.2.19

2017-December-23

#### Bug Fixes

-   fix compatibility with @babel/core v7 [#2494](https://github.com/storybooks/storybook/pull/2494)

#### Maintenance

-   FIX the failing netlify builds [#2527](https://github.com/storybooks/storybook/pull/2527)

#### Documentation

-   UPDATE readme with new slackin link [#2536](https://github.com/storybooks/storybook/pull/2536)

#### Dependency Upgrades

<details>
<summary>
55 Updates
</summary>
-   UPDATE "react-split-pane": "^0.1.74", to FIX an breaking issue [#2528](https://github.com/storybooks/storybook/pull/2528)
-   Upgraded `cross-env` in `/` from "5.1.1" to "5.1.3" [#2540](https://github.com/storybooks/storybook/pull/2540)
-   Upgraded `nodemon` in `/` from "1.13.3" to "1.14.3" [#2540](https://github.com/storybooks/storybook/pull/2540)
-   Upgraded `glamorous` in `lib/components` from "4.11.0" to "4.11.2" [#2540](https://github.com/storybooks/storybook/pull/2540)
-   Upgraded `glamorous` in `addons/jest` from "4.11.0" to "4.11.2" [#2540](https://github.com/storybooks/storybook/pull/2540)
-   Upgraded `@types/node` in `addons/knobs` from "8.5.1" to "8.5.2" [#2540](https://github.com/storybooks/storybook/pull/2540)
-   Upgraded `vue` in `addons/knobs` from "2.5.12" to "2.5.13" [#2540](https://github.com/storybooks/storybook/pull/2540)
-   Upgraded `common-tags` in `app/react` from "1.5.1" to "1.6.0" [#2540](https://github.com/storybooks/storybook/pull/2540)
-   Upgraded `glamorous` in `app/react` from "4.11.0" to "4.11.2" [#2540](https://github.com/storybooks/storybook/pull/2540)
-   Upgraded `nodemon` in `app/react` from "1.13.3" to "1.14.3" [#2540](https://github.com/storybooks/storybook/pull/2540)
-   Upgraded `common-tags` in `app/vue` from "1.5.1" to "1.6.0" [#2540](https://github.com/storybooks/storybook/pull/2540)
-   Upgraded `nodemon` in `app/vue` from "1.13.3" to "1.14.3" [#2540](https://github.com/storybooks/storybook/pull/2540)
-   Upgraded `vue` in `app/vue` from "2.5.12" to "2.5.13" [#2540](https://github.com/storybooks/storybook/pull/2540)
-   Upgraded `vue-loader` in `app/vue` from "13.6.0" to "13.6.1" [#2540](https://github.com/storybooks/storybook/pull/2540)
-   Upgraded `vue-template-compiler` in `app/vue` from "2.5.12" to "2.5.13" [#2540](https://github.com/storybooks/storybook/pull/2540)
-   Upgraded `vue` in `examples/vue-kitchen-sink` from "2.5.12" to "2.5.13" [#2540](https://github.com/storybooks/storybook/pull/2540)
-   Upgraded `cross-env` in `examples/vue-kitchen-sink` from "5.1.1" to "5.1.3" [#2540](https://github.com/storybooks/storybook/pull/2540)
-   Upgraded `vue-loader` in `examples/vue-kitchen-sink` from "13.6.0" to "13.6.1" [#2540](https://github.com/storybooks/storybook/pull/2540)
-   Upgraded `vue-template-compiler` in `examples/vue-kitchen-sink` from "2.5.12" to "2.5.13" [#2540](https://github.com/storybooks/storybook/pull/2540)
-   Upgraded `glamorous` in `examples/cra-kitchen-sink` from "4.11.0" to "4.11.2" [#2540](https://github.com/storybooks/storybook/pull/2540)
-   Upgraded `gatsby-remark-autolink-headers` in `/docs` from "1.4.10" to "1.4.11" [#2541](https://github.com/storybooks/storybook/pull/2541)
-   Upgraded `gatsby-transformer-remark` in `/docs` from "1.7.25" to "1.7.26" [#2541](https://github.com/storybooks/storybook/pull/2541)
-   Upgraded `gatsby` in `/docs` from "1.9.148" to "1.9.149" [#2541](https://github.com/storybooks/storybook/pull/2541)
-   Update gatsby in /docs from 1.9.146 to 1.9.147 [#2535](https://github.com/storybooks/storybook/pull/2535)
-   Upgraded `gatsby-remark-copy-linked-files` in `/docs` from "1.5.24" to "1.5.25" [#2529](https://github.com/storybooks/storybook/pull/2529)
-   Upgraded `gatsby` in `/docs` from "1.9.144" to "1.9.146" [#2529](https://github.com/storybooks/storybook/pull/2529)
-   Update gatsby in /docs from 1.9.143 to 1.9.144 [#2524](https://github.com/storybooks/storybook/pull/2524)
-   Update gatsby in /docs from 1.9.142 to 1.9.143 [#2521](https://github.com/storybooks/storybook/pull/2521)
-   Upgraded `enzyme-adapter-react-16` in `/` from "1.1.0" to "1.1.1" [#2520](https://github.com/storybooks/storybook/pull/2520)
-   Upgraded `jest-image-snapshot` in `/` from "2.2.0" to "2.2.1" [#2520](https://github.com/storybooks/storybook/pull/2520)
-   Upgraded `axe-core` in `addons/a11y` from "2.5.0" to "2.6.0" [#2520](https://github.com/storybooks/storybook/pull/2520)
-   Upgraded `moment` in `addons/knobs` from "2.20.0" to "2.20.1" [#2520](https://github.com/storybooks/storybook/pull/2520)
-   Upgraded `vue` in `addons/knobs` from "2.5.11" to "2.5.12" [#2520](https://github.com/storybooks/storybook/pull/2520)
-   Upgraded `vue` in `app/vue` from "2.5.11" to "2.5.12" [#2520](https://github.com/storybooks/storybook/pull/2520)
-   Upgraded `vue-template-compiler` in `app/vue` from "2.5.11" to "2.5.12" [#2520](https://github.com/storybooks/storybook/pull/2520)
-   Upgraded `moment` in `addons/comments` from "2.20.0" to "2.20.1" [#2520](https://github.com/storybooks/storybook/pull/2520)
-   Upgraded `vue` in `examples/vue-kitchen-sink` from "2.5.11" to "2.5.12" [#2520](https://github.com/storybooks/storybook/pull/2520)
-   Upgraded `vue-template-compiler` in `examples/vue-kitchen-sink` from "2.5.11" to "2.5.12" [#2520](https://github.com/storybooks/storybook/pull/2520)
-   Upgraded `@storybook/addon-actions` in `/docs` from "3.2.17" to "3.2.18" [#2519](https://github.com/storybooks/storybook/pull/2519)
-   Upgraded `@storybook/addon-links` in `/docs` from "3.2.17" to "3.2.18" [#2519](https://github.com/storybooks/storybook/pull/2519)
-   Upgraded `@storybook/addons` in `/docs` from "3.2.17" to "3.2.18" [#2519](https://github.com/storybooks/storybook/pull/2519)
-   Upgraded `@storybook/react` in `/docs` from "3.2.17" to "3.2.18" [#2519](https://github.com/storybooks/storybook/pull/2519)
-   Upgraded `gatsby` in `/docs` from "1.9.141" to "1.9.142" [#2519](https://github.com/storybooks/storybook/pull/2519)
-   Upgraded `nodemon` in `/` from "1.13.2" to "1.13.3" [#2498](https://github.com/storybooks/storybook/pull/2498)
-   Upgraded `graphql` in `addons/graphql` from "0.11.7" to "0.12.0" [#2498](https://github.com/storybooks/storybook/pull/2498)
-   Upgraded `@types/react` in `addons/knobs` from "16.0.30" to "16.0.31" [#2498](https://github.com/storybooks/storybook/pull/2498)
-   Upgraded `file-loader` in `app/react-native` from "1.1.5" to "1.1.6" [#2498](https://github.com/storybooks/storybook/pull/2498)
-   Upgraded `file-loader` in `app/react` from "1.1.5" to "1.1.6" [#2498](https://github.com/storybooks/storybook/pull/2498)
-   Upgraded `nodemon` in `app/react` from "1.13.2" to "1.13.3" [#2498](https://github.com/storybooks/storybook/pull/2498)
-   Upgraded `file-loader` in `app/vue` from "1.1.5" to "1.1.6" [#2498](https://github.com/storybooks/storybook/pull/2498)
-   Upgraded `nodemon` in `app/vue` from "1.13.2" to "1.13.3" [#2498](https://github.com/storybooks/storybook/pull/2498)
-   Upgraded `vue-loader` in `app/vue` from "13.5.0" to "13.6.0" [#2498](https://github.com/storybooks/storybook/pull/2498)
-   Upgraded `file-loader` in `examples/vue-kitchen-sink` from "1.1.5" to "1.1.6" [#2498](https://github.com/storybooks/storybook/pull/2498)
-   Upgraded `vue-loader` in `examples/vue-kitchen-sink` from "13.5.0" to "13.6.0" [#2498](https://github.com/storybooks/storybook/pull/2498)
-   Update danger in / from 2.1.5 to 2.1.6 [#2511](https://github.com/storybooks/storybook/pull/2511)

</details>

# 3.2.18

2017-December-18

#### Bug Fixes

-   Number knob: apply default min/max/step values only in range mode [#2437](https://github.com/storybooks/storybook/pull/2437)
-   `addon-actions` Check result of getPropertyDescriptor for IE11 [#2428](https://github.com/storybooks/storybook/pull/2428)
-   Edited template of search box result item to fix overflow text in row [#2419](https://github.com/storybooks/storybook/pull/2419)
-   Fix missing supported extension check in case when asset is a string [#2468](https://github.com/storybooks/storybook/pull/2468)

#### Documentation

-   Fix react-native-vanilla to actually run storybook and document how to run it [#2274](https://github.com/storybooks/storybook/pull/2274)
-   Add another state addon to the gallery [#2391](https://github.com/storybooks/storybook/pull/2391)
-   Create ISSUE_TEMPLATE.md [#2426](https://github.com/storybooks/storybook/pull/2426)
-   fix Button dependency & typo in composant name in documentation [#2465](https://github.com/storybooks/storybook/pull/2465)
-   add vue storybook boilerplate [#2421](https://github.com/storybooks/storybook/pull/2421)
-   fix: update links to webpack docs [#2512](https://github.com/storybooks/storybook/pull/2512)

#### Maintenance

-   Do not remove debugger-statements during development [#2493](https://github.com/storybooks/storybook/pull/2493)
-   FIX react-native-test in CI [#2444](https://github.com/storybooks/storybook/pull/2444)

#### Dependency Upgrades

<details>
<summary>
139 Updates
</summary>

-   Update gatsby in /docs from 1.9.139 to 1.9.141 [#2510](https://github.com/storybooks/storybook/pull/2510)
-   Update gatsby in /docs from 1.9.138 to 1.9.139 [#2499](https://github.com/storybooks/storybook/pull/2499)
-   Upgraded `eslint-plugin-prettier` in `/` from "2.3.1" to "2.4.0" [#2500](https://github.com/storybooks/storybook/pull/2500)
-   Upgraded `graphql` in `addons/graphql` from "0.11.7" to "0.12.3" [#2500](https://github.com/storybooks/storybook/pull/2500)
-   Upgraded `moment` in `addons/knobs` from "2.19.4" to "2.20.0" [#2500](https://github.com/storybooks/storybook/pull/2500)
-   Upgraded `ws` in `app/react-native` from "3.3.2" to "3.3.3" [#2500](https://github.com/storybooks/storybook/pull/2500)
-   Upgraded `moment` in `addons/comments` from "2.19.4" to "2.20.0" [#2500](https://github.com/storybooks/storybook/pull/2500)
-   Update gatsby in /docs from 1.9.135 to 1.9.138 [#2497](https://github.com/storybooks/storybook/pull/2497)
-   Upgraded `eslint-plugin-jest` in `/` from "21.4.3" to "21.5.0" [#2496](https://github.com/storybooks/storybook/pull/2496)
-   Upgraded `nodemon` in `/` from "1.12.7" to "1.13.2" [#2496](https://github.com/storybooks/storybook/pull/2496)
-   Upgraded `nodemon` in `app/react` from "1.12.7" to "1.13.2" [#2496](https://github.com/storybooks/storybook/pull/2496)
-   Upgraded `nodemon` in `app/vue` from "1.12.7" to "1.13.2" [#2496](https://github.com/storybooks/storybook/pull/2496)
-   Update gatsby-remark-copy-linked-files in /docs from 1.5.23 to 1.5.24 [#2495](https://github.com/storybooks/storybook/pull/2495)
-   Update gatsby in /docs from 1.9.134 to 1.9.135 [#2491](https://github.com/storybooks/storybook/pull/2491)
-   Update danger in / from 2.1.4 to 2.1.5 [#2489](https://github.com/storybooks/storybook/pull/2489)
-   Upgraded `gatsby-plugin-sharp` in `/docs` from "1.6.23" to "1.6.24" [#2490](https://github.com/storybooks/storybook/pull/2490)
-   Upgraded `gatsby-remark-images` in `/docs` from "1.5.35" to "1.5.36" [#2490](https://github.com/storybooks/storybook/pull/2490)
-   Upgraded `eslint-plugin-jest` in `/` from "21.4.2" to "21.4.3" [#2488](https://github.com/storybooks/storybook/pull/2488)
-   Upgraded `nodemon` in `/` from "1.12.6" to "1.12.7" [#2488](https://github.com/storybooks/storybook/pull/2488)
-   Upgraded `symlink-dir` in `/` from "1.1.0" to "1.1.1" [#2488](https://github.com/storybooks/storybook/pull/2488)
-   Upgraded `@types/node` in `addons/knobs` from "8.0.58" to "8.5.1" [#2488](https://github.com/storybooks/storybook/pull/2488)
-   Upgraded `@types/react` in `addons/knobs` from "16.0.29" to "16.0.30" [#2488](https://github.com/storybooks/storybook/pull/2488)
-   Upgraded `style-loader` in `addons/knobs` from "0.19.0" to "0.19.1" [#2488](https://github.com/storybooks/storybook/pull/2488)
-   Upgraded `vue` in `addons/knobs` from "2.5.10" to "2.5.11" [#2488](https://github.com/storybooks/storybook/pull/2488)
-   Upgraded `autoprefixer` in `app/react-native` from "7.2.2" to "7.2.3" [#2488](https://github.com/storybooks/storybook/pull/2488)
-   Upgraded `style-loader` in `app/react-native` from "0.18.2" to "0.19.1" [#2488](https://github.com/storybooks/storybook/pull/2488)
-   Upgraded `autoprefixer` in `app/react` from "7.2.2" to "7.2.3" [#2488](https://github.com/storybooks/storybook/pull/2488)
-   Upgraded `style-loader` in `app/react` from "0.18.2" to "0.19.1" [#2488](https://github.com/storybooks/storybook/pull/2488)
-   Upgraded `nodemon` in `app/react` from "1.12.6" to "1.12.7" [#2488](https://github.com/storybooks/storybook/pull/2488)
-   Upgraded `autoprefixer` in `app/vue` from "7.2.2" to "7.2.3" [#2488](https://github.com/storybooks/storybook/pull/2488)
-   Upgraded `style-loader` in `app/vue` from "0.18.2" to "0.19.1" [#2488](https://github.com/storybooks/storybook/pull/2488)
-   Upgraded `nodemon` in `app/vue` from "1.12.6" to "1.12.7" [#2488](https://github.com/storybooks/storybook/pull/2488)
-   Upgraded `vue` in `app/vue` from "2.5.10" to "2.5.11" [#2488](https://github.com/storybooks/storybook/pull/2488)
-   Upgraded `vue-template-compiler` in `app/vue` from "2.5.10" to "2.5.11" [#2488](https://github.com/storybooks/storybook/pull/2488)
-   Upgraded `vue` in `examples/vue-kitchen-sink` from "2.5.10" to "2.5.11" [#2488](https://github.com/storybooks/storybook/pull/2488)
-   Upgraded `vue-template-compiler` in `examples/vue-kitchen-sink` from "2.5.10" to "2.5.11" [#2488](https://github.com/storybooks/storybook/pull/2488)
-   Upgraded `gatsby-link` in `/docs` from "1.6.31" to "1.6.32" [#2486](https://github.com/storybooks/storybook/pull/2486)
-   Upgraded `gatsby-transformer-remark` in `/docs` from "1.7.24" to "1.7.25" [#2486](https://github.com/storybooks/storybook/pull/2486)
-   Upgraded `gatsby` in `/docs` from "1.9.131" to "1.9.134" [#2486](https://github.com/storybooks/storybook/pull/2486)
-   Upgraded `gatsby-remark-images` in `/docs` from "1.5.34" to "1.5.35" [#2476](https://github.com/storybooks/storybook/pull/2476)
-   Upgraded `gatsby-source-filesystem` in `/docs` from "1.5.10" to "1.5.11" [#2476](https://github.com/storybooks/storybook/pull/2476)
-   Upgraded `gatsby` in `/docs` from "1.9.130" to "1.9.131" [#2476](https://github.com/storybooks/storybook/pull/2476)
-   Upgraded `eslint-plugin-jsx-a11y` in `/` from "6.0.2" to "6.0.3" [#2477](https://github.com/storybooks/storybook/pull/2477)
-   Upgraded `nodemon` in `/` from "1.12.5" to "1.12.6" [#2477](https://github.com/storybooks/storybook/pull/2477)
-   Upgraded `vue` in `addons/knobs` from "2.5.9" to "2.5.10" [#2477](https://github.com/storybooks/storybook/pull/2477)
-   Upgraded `react-modal` in `lib/ui` from "3.1.7" to "3.1.8" [#2477](https://github.com/storybooks/storybook/pull/2477)
-   Upgraded `nodemon` in `app/react` from "1.12.5" to "1.12.6" [#2477](https://github.com/storybooks/storybook/pull/2477)
-   Upgraded `nodemon` in `app/vue` from "1.12.5" to "1.12.6" [#2477](https://github.com/storybooks/storybook/pull/2477)
-   Upgraded `vue` in `app/vue` from "2.5.9" to "2.5.10" [#2477](https://github.com/storybooks/storybook/pull/2477)
-   Upgraded `vue-template-compiler` in `app/vue` from "2.5.9" to "2.5.10" [#2477](https://github.com/storybooks/storybook/pull/2477)
-   Upgraded `vue` in `examples/vue-kitchen-sink` from "2.5.9" to "2.5.10" [#2477](https://github.com/storybooks/storybook/pull/2477)
-   Upgraded `vue-template-compiler` in `examples/vue-kitchen-sink` from "2.5.9" to "2.5.10" [#2477](https://github.com/storybooks/storybook/pull/2477)
-   Upgraded `danger` in `/` from "2.1.3" to "2.1.4" [#2473](https://github.com/storybooks/storybook/pull/2473)
-   Upgraded `eslint` in `/` from "4.13.0" to "4.13.1" [#2473](https://github.com/storybooks/storybook/pull/2473)
-   Upgraded `prettier` in `/` from "1.9.1" to "1.9.2" [#2473](https://github.com/storybooks/storybook/pull/2473)
-   Upgraded `@types/node` in `addons/knobs` from "8.0.57" to "8.0.58" [#2473](https://github.com/storybooks/storybook/pull/2473)
-   Upgraded `@types/react` in `addons/knobs` from "16.0.28" to "16.0.29" [#2473](https://github.com/storybooks/storybook/pull/2473)
-   Upgraded `core-js` in `app/react` from "2.5.2" to "2.5.3" [#2473](https://github.com/storybooks/storybook/pull/2473)
-   Upgraded `core-js` in `app/vue` from "2.5.2" to "2.5.3" [#2473](https://github.com/storybooks/storybook/pull/2473)
-   Upgraded `moment` in `addons/knobs` from "2.19.3" to "2.19.4" [#2462](https://github.com/storybooks/storybook/pull/2462)
-   Upgraded `moment` in `addons/comments` from "2.19.3" to "2.19.4" [#2462](https://github.com/storybooks/storybook/pull/2462)
-   Upgraded `react-inspector` in `addons/actions` from "2.2.1" to "2.2.2" [#2457](https://github.com/storybooks/storybook/pull/2457)
-   Upgraded `react-inspector` in `lib/ui` from "2.2.1" to "2.2.2" [#2457](https://github.com/storybooks/storybook/pull/2457)
-   Upgraded `gatsby-link` in `/docs` from "1.6.30" to "1.6.31" [#2458](https://github.com/storybooks/storybook/pull/2458)
-   Upgraded `gatsby-plugin-sharp` in `/docs` from "1.6.22" to "1.6.23" [#2458](https://github.com/storybooks/storybook/pull/2458)
-   Upgraded `gatsby-remark-autolink-headers` in `/docs` from "1.4.9" to "1.4.10" [#2458](https://github.com/storybooks/storybook/pull/2458)
-   Upgraded `gatsby-remark-copy-linked-files` in `/docs` from "1.5.22" to "1.5.23" [#2458](https://github.com/storybooks/storybook/pull/2458)
-   Upgraded `gatsby-remark-images` in `/docs` from "1.5.33" to "1.5.34" [#2458](https://github.com/storybooks/storybook/pull/2458)
-   Upgraded `gatsby-remark-smartypants` in `/docs` from "1.4.9" to "1.4.10" [#2458](https://github.com/storybooks/storybook/pull/2458)
-   Upgraded `gatsby-source-filesystem` in `/docs` from "1.5.9" to "1.5.10" [#2458](https://github.com/storybooks/storybook/pull/2458)
-   Upgraded `gatsby-transformer-remark` in `/docs` from "1.7.23" to "1.7.24" [#2458](https://github.com/storybooks/storybook/pull/2458)
-   Upgraded `gatsby` in `/docs` from "1.9.128" to "1.9.130" [#2458](https://github.com/storybooks/storybook/pull/2458)
-   Update react-stack-grid in /docs from 0.6.0 to 0.7.0 [#2453](https://github.com/storybooks/storybook/pull/2453)
-   Upgraded `eslint` in `/` from "4.12.1" to "4.13.0" [#2454](https://github.com/storybooks/storybook/pull/2454)
-   Upgraded `core-js` in `app/react` from "2.5.1" to "2.5.2" [#2454](https://github.com/storybooks/storybook/pull/2454)
-   Upgraded `core-js` in `app/vue` from "2.5.1" to "2.5.2" [#2454](https://github.com/storybooks/storybook/pull/2454)
-   Upgraded `@types/node` in `addons/knobs` from "8.0.56" to "8.0.57" [#2448](https://github.com/storybooks/storybook/pull/2448)
-   Upgraded `@types/react` in `addons/knobs` from "16.0.27" to "16.0.28" [#2448](https://github.com/storybooks/storybook/pull/2448)
-   Upgraded `autoprefixer` in `app/react-native` from "7.2.1" to "7.2.2" [#2448](https://github.com/storybooks/storybook/pull/2448)
-   Upgraded `autoprefixer` in `app/react` from "7.2.1" to "7.2.2" [#2448](https://github.com/storybooks/storybook/pull/2448)
-   Upgraded `autoprefixer` in `app/vue` from "7.2.1" to "7.2.2" [#2448](https://github.com/storybooks/storybook/pull/2448)
-   Upgraded `danger` in `/` from "2.1.2" to "2.1.3" [#2447](https://github.com/storybooks/storybook/pull/2447)
-   Upgraded `jscodeshift` in `lib/codemod` from "0.3.32" to "0.4.0" [#2447](https://github.com/storybooks/storybook/pull/2447)
-   Upgraded `jscodeshift` in `lib/cli` from "0.3.32" to "0.4.0" [#2447](https://github.com/storybooks/storybook/pull/2447)
-   Upgraded `webpack-dev-server` in `examples/vue-kitchen-sink` from "2.9.6" to "2.9.7" [#2447](https://github.com/storybooks/storybook/pull/2447)
-   Upgraded `danger` in `/` from "2.0.3" to "2.1.2" [#2442](https://github.com/storybooks/storybook/pull/2442)
-   Upgraded `eslint-plugin-jest` in `/` from "21.4.1" to "21.4.2" [#2442](https://github.com/storybooks/storybook/pull/2442)
-   Upgraded `github-release-from-changelog` in `/` from "1.2.1" to "1.3.0" [#2442](https://github.com/storybooks/storybook/pull/2442)
-   Upgraded `nodemon` in `/` from "1.12.4" to "1.12.5" [#2442](https://github.com/storybooks/storybook/pull/2442)
-   Upgraded `prettier` in `/` from "1.9.0" to "1.9.1" [#2442](https://github.com/storybooks/storybook/pull/2442)
-   Upgraded `@types/node` in `addons/knobs` from "8.0.54" to "8.0.55" [#2442](https://github.com/storybooks/storybook/pull/2442)
-   Upgraded `react-native` in `app/react-native` from "0.50.4" to "0.51.0" [#2442](https://github.com/storybooks/storybook/pull/2442)
-   Upgraded `nodemon` in `app/react` from "1.12.4" to "1.12.5" [#2442](https://github.com/storybooks/storybook/pull/2442)
-   Upgraded `nodemon` in `app/vue` from "1.12.4" to "1.12.5" [#2442](https://github.com/storybooks/storybook/pull/2442)
-   Upgraded `@types/node` in `addons/knobs` from "8.0.54" to "8.0.56" [#2443](https://github.com/storybooks/storybook/pull/2443)
-   Upgraded `webpack-dev-server` in `examples/vue-kitchen-sink` from "2.9.5" to "2.9.6" [#2443](https://github.com/storybooks/storybook/pull/2443)
-   Update fs-extra in / from 4.0.2 to 4.0.3 [#2433](https://github.com/storybooks/storybook/pull/2433)
-   Upgraded `eslint-plugin-jest` in `/` from "21.4.0" to "21.4.1" [#2430](https://github.com/storybooks/storybook/pull/2430)
-   Upgraded `prettier` in `/` from "1.8.2" to "1.9.0" [#2430](https://github.com/storybooks/storybook/pull/2430)
-   Upgraded `babel-eslint` in `/` from "8.0.2" to "8.0.3" [#2429](https://github.com/storybooks/storybook/pull/2429)
-   Upgraded `commander` in `/` from "2.12.1" to "2.12.2" [#2429](https://github.com/storybooks/storybook/pull/2429)
-   Upgraded `eslint` in `/` from "4.12.0" to "4.12.1" [#2429](https://github.com/storybooks/storybook/pull/2429)
-   Upgraded `eslint-plugin-jest` in `/` from "21.3.2" to "21.4.0" [#2429](https://github.com/storybooks/storybook/pull/2429)
-   Upgraded `inquirer` in `/` from "4.0.0" to "4.0.1" [#2429](https://github.com/storybooks/storybook/pull/2429)
-   Upgraded `nodemon` in `/` from "1.12.1" to "1.12.4" [#2429](https://github.com/storybooks/storybook/pull/2429)
-   Upgraded `moment` in `addons/knobs` from "2.19.2" to "2.19.3" [#2429](https://github.com/storybooks/storybook/pull/2429)
-   Upgraded `react-datetime` in `addons/knobs` from "2.11.0" to "2.11.1" [#2429](https://github.com/storybooks/storybook/pull/2429)
-   Upgraded `@types/node` in `addons/knobs` from "8.0.53" to "8.0.54" [#2429](https://github.com/storybooks/storybook/pull/2429)
-   Upgraded `@types/react` in `addons/knobs` from "16.0.25" to "16.0.27" [#2429](https://github.com/storybooks/storybook/pull/2429)
-   Upgraded `typescript` in `addons/knobs` from "2.6.1" to "2.6.2" [#2429](https://github.com/storybooks/storybook/pull/2429)
-   Upgraded `vue` in `addons/knobs` from "2.5.8" to "2.5.9" [#2429](https://github.com/storybooks/storybook/pull/2429)
-   Upgraded `commander` in `lib/cli` from "2.12.1" to "2.12.2" [#2429](https://github.com/storybooks/storybook/pull/2429)
-   Upgraded `react-modal` in `lib/ui` from "3.1.4" to "3.1.7" [#2429](https://github.com/storybooks/storybook/pull/2429)
-   Upgraded `autoprefixer` in `app/react-native` from "7.1.6" to "7.2.1" [#2429](https://github.com/storybooks/storybook/pull/2429)
-   Upgraded `commander` in `app/react-native` from "2.12.1" to "2.12.2" [#2429](https://github.com/storybooks/storybook/pull/2429)
-   Upgraded `webpack` in `app/react-native` from "3.8.1" to "3.10.0" [#2429](https://github.com/storybooks/storybook/pull/2429)
-   Upgraded `airbnb-js-shims` in `app/react` from "1.3.0" to "1.4.0" [#2429](https://github.com/storybooks/storybook/pull/2429)
-   Upgraded `autoprefixer` in `app/react` from "7.1.6" to "7.2.1" [#2429](https://github.com/storybooks/storybook/pull/2429)
-   Upgraded `commander` in `app/react` from "2.12.1" to "2.12.2" [#2429](https://github.com/storybooks/storybook/pull/2429)
-   Upgraded `webpack` in `app/react` from "3.8.1" to "3.10.0" [#2429](https://github.com/storybooks/storybook/pull/2429)
-   Upgraded `nodemon` in `app/react` from "1.12.1" to "1.12.4" [#2429](https://github.com/storybooks/storybook/pull/2429)
-   Upgraded `airbnb-js-shims` in `app/vue` from "1.3.0" to "1.4.0" [#2429](https://github.com/storybooks/storybook/pull/2429)
-   Upgraded `autoprefixer` in `app/vue` from "7.1.6" to "7.2.1" [#2429](https://github.com/storybooks/storybook/pull/2429)
-   Upgraded `commander` in `app/vue` from "2.12.1" to "2.12.2" [#2429](https://github.com/storybooks/storybook/pull/2429)
-   Upgraded `webpack` in `app/vue` from "3.8.1" to "3.10.0" [#2429](https://github.com/storybooks/storybook/pull/2429)
-   Upgraded `nodemon` in `app/vue` from "1.12.1" to "1.12.4" [#2429](https://github.com/storybooks/storybook/pull/2429)
-   Upgraded `vue` in `app/vue` from "2.5.8" to "2.5.9" [#2429](https://github.com/storybooks/storybook/pull/2429)
-   Upgraded `vue-template-compiler` in `app/vue` from "2.5.8" to "2.5.9" [#2429](https://github.com/storybooks/storybook/pull/2429)
-   Upgraded `marked` in `addons/comments` from "0.3.6" to "0.3.7" [#2429](https://github.com/storybooks/storybook/pull/2429)
-   Upgraded `moment` in `addons/comments` from "2.19.2" to "2.19.3" [#2429](https://github.com/storybooks/storybook/pull/2429)
-   Upgraded `vue` in `examples/vue-kitchen-sink` from "2.5.8" to "2.5.9" [#2429](https://github.com/storybooks/storybook/pull/2429)
-   Upgraded `vue-template-compiler` in `examples/vue-kitchen-sink` from "2.5.8" to "2.5.9" [#2429](https://github.com/storybooks/storybook/pull/2429)
-   Upgraded `webpack` in `examples/vue-kitchen-sink` from "3.8.1" to "3.10.0" [#2429](https://github.com/storybooks/storybook/pull/2429)
-   Upgraded `webpack-dev-server` in `examples/vue-kitchen-sink` from "2.9.4" to "2.9.5" [#2429](https://github.com/storybooks/storybook/pull/2429)
-   Upgraded `@storybook/addon-actions` in `/docs` from "3.2.16" to "3.2.17" [#2427](https://github.com/storybooks/storybook/pull/2427)
-   Upgraded `@storybook/addon-links` in `/docs` from "3.2.16" to "3.2.17" [#2427](https://github.com/storybooks/storybook/pull/2427)
-   Upgraded `@storybook/addons` in `/docs` from "3.2.16" to "3.2.17" [#2427](https://github.com/storybooks/storybook/pull/2427)
-   Upgraded `@storybook/react` in `/docs` from "3.2.16" to "3.2.17" [#2427](https://github.com/storybooks/storybook/pull/2427)
-   React 16.2 [#2393](https://github.com/storybooks/storybook/pull/2393)

</details>

# 3.2.17

2017-December-03

#### Features

-   Add dotenv support for storybook in vue and react [#2345](https://github.com/storybooks/storybook/pull/2345)
-   Addon jest [#2295](https://github.com/storybooks/storybook/pull/2295)
-   Addon-knobs: add number config options [#2371](https://github.com/storybooks/storybook/pull/2371)
-   Addon-info: Expose style for customization [#2370](https://github.com/storybooks/storybook/pull/2370)

#### Bug Fixes

-   Fix addon-actions in legacy Android browser [#2365](https://github.com/storybooks/storybook/pull/2365)
-   Remove superfluous vertical scrollbar in fullscreen [#2394](https://github.com/storybooks/storybook/pull/2394)
-   Made jest test file extension name optional [#2373](https://github.com/storybooks/storybook/pull/2373)
-   Render navigation and addons panels even when they are hidden [#2336](https://github.com/storybooks/storybook/pull/2336)
-   Fix wrong "withTests" examples + add documentation [#2398](https://github.com/storybooks/storybook/pull/2398)

#### Maintenance

-   Issue #2196 - Set console.warn and console.error to throw in tests [#2297](https://github.com/storybooks/storybook/pull/2297)
-   Optimize CI workflow [#2331](https://github.com/storybooks/storybook/pull/2331)
-   Ignore shelljs in bithound [#2322](https://github.com/storybooks/storybook/pull/2322)
-   Fix netlify vue instance [#2386](https://github.com/storybooks/storybook/pull/2386)
-   Keep examples' deps up to date [#2353](https://github.com/storybooks/storybook/pull/2353)
-   Separate netlify instances [#2340](https://github.com/storybooks/storybook/pull/2340)
-   Issue 2196 fix unittest warnings [#2343](https://github.com/storybooks/storybook/pull/2343)

#### Documentation

-   Document return type of `date` knob (see #1489) [#2332](https://github.com/storybooks/storybook/pull/2332)

#### Dependency Upgrades

<details>
<summary>
72 PRs
</summary>

-   Update gatsby in /docs from 1.9.127 to 1.9.128 [#2420](https://github.com/storybooks/storybook/pull/2420)
-   Update marked in /docs from 0.3.6 to 0.3.7 [#2416](https://github.com/storybooks/storybook/pull/2416)
-   Upgraded `gatsby` in `docs` from "1.9.126" to "1.9.127" [#2406](https://github.com/storybooks/storybook/pull/2406)
-   Upgraded `gatsby-transformer-remark` in `docs` from "1.7.22" to "1.7.23" [#2406](https://github.com/storybooks/storybook/pull/2406)
-   Upgraded `gatsby` in `docs` from "1.9.125" to "1.9.126" [#2399](https://github.com/storybooks/storybook/pull/2399)
-   Upgraded `gatsby-link` in `docs` from "1.6.29" to "1.6.30" [#2399](https://github.com/storybooks/storybook/pull/2399)
-   Upgraded `gatsby` in `docs` from "1.9.119" to "1.9.125" [#2392](https://github.com/storybooks/storybook/pull/2392)
-   Upgraded `gatsby-link` in `docs` from "1.6.28" to "1.6.29" [#2392](https://github.com/storybooks/storybook/pull/2392)
-   Upgraded `gatsby-plugin-sharp` in `docs` from "1.6.21" to "1.6.22" [#2392](https://github.com/storybooks/storybook/pull/2392)
-   Upgraded `gatsby-remark-autolink-headers` in `docs` from "1.4.8" to "1.4.9" [#2392](https://github.com/storybooks/storybook/pull/2392)
-   Upgraded `gatsby-remark-copy-linked-files` in `docs` from "1.5.21" to "1.5.22" [#2392](https://github.com/storybooks/storybook/pull/2392)
-   Upgraded `gatsby-remark-images` in `docs` from "1.5.32" to "1.5.33" [#2392](https://github.com/storybooks/storybook/pull/2392)
-   Upgraded `gatsby-remark-smartypants` in `docs` from "1.4.8" to "1.4.9" [#2392](https://github.com/storybooks/storybook/pull/2392)
-   Upgraded `gatsby-source-filesystem` in `docs` from "1.5.8" to "1.5.9" [#2392](https://github.com/storybooks/storybook/pull/2392)
-   Upgraded `gatsby-transformer-remark` in `docs` from "1.7.21" to "1.7.22" [#2392](https://github.com/storybooks/storybook/pull/2392)
-   Upgraded `webpack-dev-middleware` in `app/react-native` from "1.12.1" to "1.12.2" [#2385](https://github.com/storybooks/storybook/pull/2385)
-   Upgraded `webpack-hot-middleware` in `app/react-native` from "2.20.0" to "2.21.0" [#2385](https://github.com/storybooks/storybook/pull/2385)
-   Upgraded `webpack-dev-middleware` in `app/react` from "1.12.1" to "1.12.2" [#2385](https://github.com/storybooks/storybook/pull/2385)
-   Upgraded `webpack-hot-middleware` in `app/react` from "2.20.0" to "2.21.0" [#2385](https://github.com/storybooks/storybook/pull/2385)
-   Upgraded `webpack-dev-middleware` in `app/vue` from "1.12.1" to "1.12.2" [#2385](https://github.com/storybooks/storybook/pull/2385)
-   Upgraded `webpack-hot-middleware` in `app/vue` from "2.20.0" to "2.21.0" [#2385](https://github.com/storybooks/storybook/pull/2385)
-   Upgraded `danger` in `/` from "2.0.1" to "2.0.3" [#2380](https://github.com/storybooks/storybook/pull/2380)
-   Upgraded `eslint` in `/` from "4.11.0" to "4.12.0" [#2380](https://github.com/storybooks/storybook/pull/2380)
-   Upgraded `eslint-config-prettier` in `/` from "2.8.0" to "2.9.0" [#2380](https://github.com/storybooks/storybook/pull/2380)
-   Upgraded `react-modal` in `lib/ui` from "3.1.3" to "3.1.4" [#2364](https://github.com/storybooks/storybook/pull/2364)
-   Upgraded `postcss-loader` in `app/react-native` from "2.0.8" to "2.0.9" [#2364](https://github.com/storybooks/storybook/pull/2364)
-   Upgraded `react-native` in `app/react-native` from "0.50.3" to "0.50.4" [#2364](https://github.com/storybooks/storybook/pull/2364)
-   Upgraded `common-tags` in `app/react` from "1.4.0" to "1.5.1" [#2364](https://github.com/storybooks/storybook/pull/2364)
-   Upgraded `postcss-loader` in `app/react` from "2.0.8" to "2.0.9" [#2364](https://github.com/storybooks/storybook/pull/2364)
-   Upgraded `common-tags` in `app/vue` from "1.4.0" to "1.5.1" [#2364](https://github.com/storybooks/storybook/pull/2364)
-   Upgraded `postcss-loader` in `app/vue` from "2.0.8" to "2.0.9" [#2364](https://github.com/storybooks/storybook/pull/2364)
-   Upgraded `commander` in `/` from "2.11.0" to "2.12.1" [#2359](https://github.com/storybooks/storybook/pull/2359)
-   Upgraded `commander` in `lib/cli` from "2.11.0" to "2.12.1" [#2359](https://github.com/storybooks/storybook/pull/2359)
-   Upgraded `react-modal` in `lib/ui` from "3.1.2" to "3.1.3" [#2359](https://github.com/storybooks/storybook/pull/2359)
-   Upgraded `commander` in `app/react-native` from "2.11.0" to "2.12.1" [#2359](https://github.com/storybooks/storybook/pull/2359)
-   Upgraded `webpack-dev-middleware` in `app/react-native` from "1.12.0" to "1.12.1" [#2359](https://github.com/storybooks/storybook/pull/2359)
-   Upgraded `commander` in `app/react` from "2.11.0" to "2.12.1" [#2359](https://github.com/storybooks/storybook/pull/2359)
-   Upgraded `webpack-dev-middleware` in `app/react` from "1.12.0" to "1.12.1" [#2359](https://github.com/storybooks/storybook/pull/2359)
-   Upgraded `commander` in `app/vue` from "2.11.0" to "2.12.1" [#2359](https://github.com/storybooks/storybook/pull/2359)
-   Upgraded `webpack-dev-middleware` in `app/vue` from "1.12.0" to "1.12.1" [#2359](https://github.com/storybooks/storybook/pull/2359)
-   Update gatsby in docs from 1.9.118 to 1.9.119 [#2354](https://github.com/storybooks/storybook/pull/2354)
-   Upgraded `vue` in `addons/knobs` from "2.5.6" to "2.5.8" [#2344](https://github.com/storybooks/storybook/pull/2344)
-   Upgraded `ws` in `app/react-native` from "3.3.1" to "3.3.2" [#2344](https://github.com/storybooks/storybook/pull/2344)
-   Upgraded `vue` in `app/vue` from "2.5.6" to "2.5.8" [#2344](https://github.com/storybooks/storybook/pull/2344)
-   Upgraded `vue-template-compiler` in `app/vue` from "2.5.6" to "2.5.8" [#2344](https://github.com/storybooks/storybook/pull/2344)
-   Upgraded `vue` in `examples/vue-kitchen-sink` from "2.5.6" to "2.5.8" [#2344](https://github.com/storybooks/storybook/pull/2344)
-   Upgraded `vue-template-compiler` in `examples/vue-kitchen-sink` from "2.5.6" to "2.5.8" [#2344](https://github.com/storybooks/storybook/pull/2344)
-   Upgraded `eslint-config-prettier` in `/` from "2.7.0" to "2.8.0" [#2342](https://github.com/storybooks/storybook/pull/2342)
-   Upgraded `eslint-plugin-react` in `/` from "7.4.0" to "7.5.0" [#2342](https://github.com/storybooks/storybook/pull/2342)
-   Upgraded `vue` in `addons/knobs` from "2.5.5" to "2.5.6" [#2342](https://github.com/storybooks/storybook/pull/2342)
-   Upgraded `vue` in `app/vue` from "2.5.5" to "2.5.6" [#2342](https://github.com/storybooks/storybook/pull/2342)
-   Upgraded `vue-template-compiler` in `app/vue` from "2.5.5" to "2.5.6" [#2342](https://github.com/storybooks/storybook/pull/2342)
-   Upgraded `vue` in `examples/vue-kitchen-sink` from "2.5.5" to "2.5.6" [#2342](https://github.com/storybooks/storybook/pull/2342)
-   Upgraded `vue-template-compiler` in `examples/vue-kitchen-sink` from "2.5.5" to "2.5.6" [#2342](https://github.com/storybooks/storybook/pull/2342)
-   Update gatsby in docs from 1.9.117 to 1.9.118 [#2341](https://github.com/storybooks/storybook/pull/2341)
-   Upgraded `gatsby` in `docs` from "1.9.114" to "1.9.117" [#2338](https://github.com/storybooks/storybook/pull/2338)
-   Upgraded `gh-pages` in `docs` from "1.0.0" to "1.1.0" [#2338](https://github.com/storybooks/storybook/pull/2338)
-   Update gh-pages in / from 1.0.0 to 1.1.0 [#2339](https://github.com/storybooks/storybook/pull/2339)
-   Upgraded `@types/react` in `addons/knobs` from "16.0.23" to "16.0.25" [#2334](https://github.com/storybooks/storybook/pull/2334)
-   Upgraded `vue` in `addons/knobs` from "2.5.3" to "2.5.5" [#2334](https://github.com/storybooks/storybook/pull/2334)
-   Upgraded `vue-hot-reload-api` in `app/vue` from "2.2.3" to "2.2.4" [#2334](https://github.com/storybooks/storybook/pull/2334)
-   Upgraded `vue` in `app/vue` from "2.5.3" to "2.5.5" [#2334](https://github.com/storybooks/storybook/pull/2334)
-   Upgraded `vue-template-compiler` in `app/vue` from "2.5.3" to "2.5.5" [#2334](https://github.com/storybooks/storybook/pull/2334)
-   Upgraded `vue` in `examples/vue-kitchen-sink` from "2.5.3" to "2.5.5" [#2334](https://github.com/storybooks/storybook/pull/2334)
-   Upgraded `vue-hot-reload-api` in `examples/vue-kitchen-sink` from "2.2.3" to "2.2.4" [#2334](https://github.com/storybooks/storybook/pull/2334)
-   Upgraded `vue-template-compiler` in `examples/vue-kitchen-sink` from "2.5.3" to "2.5.5" [#2334](https://github.com/storybooks/storybook/pull/2334)
-   Update gatsby in docs from 1.9.112 to 1.9.114 [#2333](https://github.com/storybooks/storybook/pull/2333)
-   Upgraded `@storybook/addon-actions` in `docs` from "3.2.15" to "3.2.16" [#2327](https://github.com/storybooks/storybook/pull/2327)
-   Upgraded `@storybook/addon-links` in `docs` from "3.2.15" to "3.2.16" [#2327](https://github.com/storybooks/storybook/pull/2327)
-   Upgraded `@storybook/addons` in `docs` from "3.2.15" to "3.2.16" [#2327](https://github.com/storybooks/storybook/pull/2327)
-   Upgraded `@storybook/react` in `docs` from "3.2.15" to "3.2.16" [#2327](https://github.com/storybooks/storybook/pull/2327)
-   Update @types/node in addons/knobs from 8.0.52 to 8.0.53 [#2326](https://github.com/storybooks/storybook/pull/2326)

</details>

# 3.2.16

2017-November-15

#### Features

-   Add addon-a11y to monorepo [#2292](https://github.com/storybooks/storybook/pull/2292)

#### Bug Fixes

-   Addon actions: replace eval with function name assignment [#2321](https://github.com/storybooks/storybook/pull/2321)
-   FIX propwarning on basebutton && ADD style prop on basebutton [#2305](https://github.com/storybooks/storybook/pull/2305)
-   React-native: fix drawer width [#2300](https://github.com/storybooks/storybook/pull/2300)

#### Maintenance

-   Add Previews of deployed examples via Netlify [#2304](https://github.com/storybooks/storybook/pull/2304)

#### Dependency Upgrades

<details>
<summary>
30 upgrades
</summary>

-   Update 5 dependencies from npm [#2312](https://github.com/storybooks/storybook/pull/2312)
-   Upgraded gatsby-link in `docs` from `1.6.27` to `1.6.28` [#2311](https://github.com/storybooks/storybook/pull/2311)
-   Upgraded gatsby-plugin-sharp in `docs` from `1.6.20` to `1.6.21` [#2311](https://github.com/storybooks/storybook/pull/2311)
-   Upgraded gatsby-remark-images in `docs` from `1.5.31` to `1.5.32` [#2311](https://github.com/storybooks/storybook/pull/2311)
-   Upgraded gatsby in `docs` from `1.9.108` to `1.9.112` [#2308](https://github.com/storybooks/storybook/pull/2308)
-   Upgraded gatsby-link in `docs` from `1.6.26` to `1.6.27` [#2308](https://github.com/storybooks/storybook/pull/2308)
-   Upgraded gatsby-remark-copy-linked-files in `docs` from `1.5.20` to `1.5.21` [#2308](https://github.com/storybooks/storybook/pull/2308)
-   Upgraded gatsby-transformer-remark in `docs` from `1.7.20` to `1.7.21` [#2308](https://github.com/storybooks/storybook/pull/2308)
-   Upgraded react-textarea-autosize in `addons/events` from `5.2.0` to `5.2.1` [#2309](https://github.com/storybooks/storybook/pull/2309)
-   Upgraded react-datetime in `addons/knobs` from `2.10.3` to `2.11.0` [#2309](https://github.com/storybooks/storybook/pull/2309)
-   Upgraded react-textarea-autosize in `addons/knobs` from `5.2.0` to `5.2.1` [#2309](https://github.com/storybooks/storybook/pull/2309)
-   Upgraded react-textarea-autosize in `addons/comments` from `5.2.0` to `5.2.1` [#2309](https://github.com/storybooks/storybook/pull/2309)
-   Upgraded moment in `addons/knobs` from `2.19.1` to `2.19.2` [#2293](https://github.com/storybooks/storybook/pull/2293)
-   Upgraded moment in `addons/comments` from `2.19.1` to `2.19.2` [#2293](https://github.com/storybooks/storybook/pull/2293)
-   Upgraded gatsby in `docs` from `1.9.100` to `1.9.108` [#2294](https://github.com/storybooks/storybook/pull/2294)
-   Upgraded gatsby-link in `docs` from `1.6.24` to `1.6.26` [#2294](https://github.com/storybooks/storybook/pull/2294)
-   Upgraded gatsby-plugin-sharp in `docs` from `1.6.19` to `1.6.20` [#2294](https://github.com/storybooks/storybook/pull/2294)
-   Upgraded gatsby-remark-autolink-headers in `docs` from `1.4.7` to `1.4.8` [#2294](https://github.com/storybooks/storybook/pull/2294)
-   Upgraded gatsby-remark-copy-linked-files in `docs` from `1.5.16` to `1.5.20` [#2294](https://github.com/storybooks/storybook/pull/2294)
-   Upgraded gatsby-remark-images in `docs` from `1.5.30` to `1.5.31` [#2294](https://github.com/storybooks/storybook/pull/2294)
-   Upgraded gatsby-source-filesystem in `docs` from `1.5.7` to `1.5.8` [#2294](https://github.com/storybooks/storybook/pull/2294)
-   Upgraded gatsby-transformer-remark in `docs` from `1.7.19` to `1.7.20` [#2294](https://github.com/storybooks/storybook/pull/2294)
-   Update lint-staged to 5.0.0 [#2291](https://github.com/storybooks/storybook/pull/2291)
-   Upgraded eslint in `/` from `4.10.0` to `4.11.0` [#2290](https://github.com/storybooks/storybook/pull/2290)
-   Upgraded puppeteer in `/` from `0.12.0` to `0.13.0` [#2290](https://github.com/storybooks/storybook/pull/2290)
-   Update 6 dependencies from npm [#2286](https://github.com/storybooks/storybook/pull/2286)
-   Update React to 16.1.0 [#2285](https://github.com/storybooks/storybook/pull/2285)
-   Update 4 dependencies from npm [#2284](https://github.com/storybooks/storybook/pull/2284)
-   use @storybook published deprecated dependencies [#2314](https://github.com/storybooks/storybook/pull/2314)
-   Update inquirer to 4.0.0 [#2298](https://github.com/storybooks/storybook/pull/2298)

</details>

# 3.2.15

2017-November-10

#### Features

-   Optimizing for iphone x [#2260](https://github.com/storybooks/storybook/pull/2260)
-   Fix accessibility warnings [#2270](https://github.com/storybooks/storybook/pull/2270)

#### Bug Fixes

-   Fix propTypes in addon-background [#2279](https://github.com/storybooks/storybook/pull/2279)
-   Addon-info: allow duplicate displayNames [#2269](https://github.com/storybooks/storybook/pull/2269)
-   Fix browser navigation [#2261](https://github.com/storybooks/storybook/pull/2261)

#### Maintenance

-   Fixes to build scripts for Windows. [#2051](https://github.com/storybooks/storybook/pull/2051)
-   Update dependencies.yml to include batch updates for docs dependencies [#2252](https://github.com/storybooks/storybook/pull/2252)

#### Dependency Upgrades

<details>
<summary>
11 PRs
</summary>

-   Update 4 dependencies from npm [#2267](https://github.com/storybooks/storybook/pull/2267)
-   Update 8 dependencies from npm [#2262](https://github.com/storybooks/storybook/pull/2262)
-   Update 3 dependencies from npm [#2257](https://github.com/storybooks/storybook/pull/2257)
-   Update babel-eslint in / from 8.0.1 to 8.0.2 [#2253](https://github.com/storybooks/storybook/pull/2253)
-   3 packages updated by dependencies.io [#2251](https://github.com/storybooks/storybook/pull/2251)
-   Update devDependencies [#2232](https://github.com/storybooks/storybook/pull/2232)
-   Update react-textarea-autosize to 5.1.0 [#2233](https://github.com/storybooks/storybook/pull/2233)
-   Update insert-css to 2.0.0 [#2234](https://github.com/storybooks/storybook/pull/2234)
-   Update file-loader to 1.1.5 [#2236](https://github.com/storybooks/storybook/pull/2236)
-   Update read-pkg-up to 3.0.0 [#2237](https://github.com/storybooks/storybook/pull/2237)
-   Update react-modal to 3.1.0 [#2238](https://github.com/storybooks/storybook/pull/2238)

</details>

# 3.2.14

2017-November-01

#### Features

-   React-native: Add platform option for haul bundler [#2129](https://github.com/storybooks/storybook/pull/2129)

#### Bug Fixes

-   Fixed addon-info not importing docgen descriptions [#2133](https://github.com/storybooks/storybook/pull/2133)
-   Handle full screen scrolling on iOS [#2040](https://github.com/storybooks/storybook/pull/2040)
-   Fixed infinite render loop [#2100](https://github.com/storybooks/storybook/pull/2100)
-   Fix hmr in react-native template [#2194](https://github.com/storybooks/storybook/pull/2194)
-   Fix prop type in react-native [#2185](https://github.com/storybooks/storybook/pull/2185)
-   Avoid logging an object on compilation errors [#2199](https://github.com/storybooks/storybook/pull/2199)

#### Documentation

-   CRA Example Cleanup - Info [#2143](https://github.com/storybooks/storybook/pull/2143)

#### Maintenance

-   IMPROVE integration tests so they all output a diff image when multiple fail [#2197](https://github.com/storybooks/storybook/pull/2197)
-   ADD integration artefacts store step to circle.yml [#2182](https://github.com/storybooks/storybook/pull/2182)
-   ADD integration test [#2119](https://github.com/storybooks/storybook/pull/2119)
-   Updating to new favicon [#2113](https://github.com/storybooks/storybook/pull/2113)
-   Bot for closing old issues [#2186](https://github.com/storybooks/storybook/pull/2186)

#### Dependency Upgrades

<details>
<summary>
12 PRs
</summary>

-   7 packages updated by dependencies.io [#2200](https://github.com/storybooks/storybook/pull/2200)
-   Update jest-image-snapshot to 2.1.0 [#2184](https://github.com/storybooks/storybook/pull/2184)
-   2 packages updated by dependencies.io [#2175](https://github.com/storybooks/storybook/pull/2175)
-   3 packages updated by dependencies.io [#2137](https://github.com/storybooks/storybook/pull/2137)
-   2 packages updated by dependencies.io [#2131](https://github.com/storybooks/storybook/pull/2131)
-   4 packages updated by dependencies.io [#2124](https://github.com/storybooks/storybook/pull/2124)
-   2 packages updated by dependencies.io [#2116](https://github.com/storybooks/storybook/pull/2116)
-   5 packages updated by dependencies.io [#2111](https://github.com/storybooks/storybook/pull/2111)
-   4 packages updated by dependencies.io [#2109](https://github.com/storybooks/storybook/pull/2109)
-   Add index.js file for RN 0.49 [#2176](https://github.com/storybooks/storybook/pull/2176)
-   Enable issue creation for dependencies.io [#2141](https://github.com/storybooks/storybook/pull/2141)
-   Major updates in devDependencies [#2178](https://github.com/storybooks/storybook/pull/2178)

</details>

# 3.2.13

2017-October-20

#### Features

-   Knobs addon: new knob type `button` [#2004](https://github.com/storybooks/storybook/pull/2004)
-   Vue: Support JSX for Vue Components [#1993](https://github.com/storybooks/storybook/pull/1993)
-   Vue CLI: support Nuxt.js projects [#2056](https://github.com/storybooks/storybook/pull/2056)

#### Bug Fixes

-   UI: ix sidebar header wrapping [#1962](https://github.com/storybooks/storybook/pull/1962)
-   Vue: Make Vue a peer dependency [#2041](https://github.com/storybooks/storybook/pull/2041)

#### Documentation

-   Update empty addons channel bug description [#1977](https://github.com/storybooks/storybook/pull/1977)
-   Fix README.md example for addons/info [#1960](https://github.com/storybooks/storybook/pull/1960)

#### Maintenance

-   Dirty-check repo state on CI to ensure lockfiles being up-to-date [#1980](https://github.com/storybooks/storybook/pull/1980)
-   Enable batch mode for dependencies.io [#2093](https://github.com/storybooks/storybook/pull/2093)
-   Fixed lifecycle twice executing (closes #1742) [#1983](https://github.com/storybooks/storybook/pull/1983)
-   Disable npm publish on all non-master branches [#1963](https://github.com/storybooks/storybook/pull/1963)
-   Fix lerna.json to ignore vue-kitchen-sink correctly [#1944](https://github.com/storybooks/storybook/pull/1944)

#### Dependency Upgrades

<details>
<summary>
66 PRs
</summary>

-   2 packages updated by dependencies.io [#2097](https://github.com/storybooks/storybook/pull/2097)
-   2 packages updated by dependencies.io [#2094](https://github.com/storybooks/storybook/pull/2094)
-   Update deps [#2090](https://github.com/storybooks/storybook/pull/2090)
-   Update enzyme-adapter-react-16 from 1.0.1 to 1.0.2 in / [#2068](https://github.com/storybooks/storybook/pull/2068)
-   Update deps [#2077](https://github.com/storybooks/storybook/pull/2077)
-   Update webpack-hot-middleware from 2.19.1 to 2.20.0 in app/react [#2060](https://github.com/storybooks/storybook/pull/2060)
-   Update webpack-hot-middleware from 2.19.1 to 2.20.0 in app/react-native [#2059](https://github.com/storybooks/storybook/pull/2059)
-   Update @types/react from 16.0.10 to 16.0.11 in addons/knobs [#2058](https://github.com/storybooks/storybook/pull/2058)
-   Update vue versions [#2032](https://github.com/storybooks/storybook/pull/2032)
-   Update eslint from 4.8.0 to 4.9.0 in / [#2054](https://github.com/storybooks/storybook/pull/2054)
-   Update webpack-dev-server from 2.9.1 to 2.9.2 in examples/vue-kitchen-sink [#2055](https://github.com/storybooks/storybook/pull/2055)
-   Update postcss-loader from 2.0.7 to 2.0.8 in app/react [#2045](https://github.com/storybooks/storybook/pull/2045)
-   Update codecov from 2.3.0 to 2.3.1 in / [#2042](https://github.com/storybooks/storybook/pull/2042)
-   Update webpack from 3.6.0 to 3.7.1 in app/react-native [#2027](https://github.com/storybooks/storybook/pull/2027)
-   Update moment from 2.19.0 to 2.19.1 in addons/knobs [#2026](https://github.com/storybooks/storybook/pull/2026)
-   Update express from 4.16.1 to 4.16.2 in app/vue [#2018](https://github.com/storybooks/storybook/pull/2018)
-   Update postcss-loader from 2.0.6 to 2.0.7 in app/react [#2017](https://github.com/storybooks/storybook/pull/2017)
-   Update express from 4.16.1 to 4.16.2 in app/react [#2016](https://github.com/storybooks/storybook/pull/2016)
-   Update postcss-loader from 2.0.6 to 2.0.7 in app/react-native [#2015](https://github.com/storybooks/storybook/pull/2015)
-   Update express from 4.16.1 to 4.16.2 in app/react-native [#2014](https://github.com/storybooks/storybook/pull/2014)
-   Update moment from 2.18.1 to 2.19.0 in addons/knobs [#2013](https://github.com/storybooks/storybook/pull/2013)
-   Update autoprefixer from 7.1.4 to 7.1.5 in app/vue [#2003](https://github.com/storybooks/storybook/pull/2003)
-   Update update-notifier from 2.2.0 to 2.3.0 in lib/cli [#1999](https://github.com/storybooks/storybook/pull/1999)
-   Update autoprefixer from 7.1.4 to 7.1.5 in app/react [#2002](https://github.com/storybooks/storybook/pull/2002)
-   Update autoprefixer from 7.1.4 to 7.1.5 in app/react-native [#2000](https://github.com/storybooks/storybook/pull/2000)
-   Update @types/react from 16.0.9 to 16.0.10 in addons/knobs [#1998](https://github.com/storybooks/storybook/pull/1998)
-   Update jest-enzyme from 4.0.0 to 4.0.1 in / [#1997](https://github.com/storybooks/storybook/pull/1997)
-   Update storybook-router description in the addon gallery. [#1991](https://github.com/storybooks/storybook/pull/1991)
-   Update lerna from 2.3.1 to 2.4.0 in / [#1985](https://github.com/storybooks/storybook/pull/1985)
-   Update react-modal from 2.3.3 to 2.4.1 in app/vue [#1989](https://github.com/storybooks/storybook/pull/1989)
-   Update react-modal from 2.3.3 to 2.4.1 in app/react [#1988](https://github.com/storybooks/storybook/pull/1988)
-   Update react-modal from 2.3.3 to 2.4.1 in lib/ui [#1987](https://github.com/storybooks/storybook/pull/1987)
-   Update react-icons from 2.2.5 to 2.2.7 in lib/ui [#1986](https://github.com/storybooks/storybook/pull/1986)
-   Remove markdown autofixing on precommit hook [#1964](https://github.com/storybooks/storybook/pull/1964)
-   Update vue-hot-reload-api from 2.1.0 to 2.1.1 in app/vue [#1976](https://github.com/storybooks/storybook/pull/1976)
-   Update url-loader from 0.5.9 to 0.6.2 in app/vue [#1975](https://github.com/storybooks/storybook/pull/1975)
-   Update react-modal from 2.3.2 to 2.3.3 in app/vue [#1974](https://github.com/storybooks/storybook/pull/1974)
-   Update url-loader from 0.5.9 to 0.6.2 in app/react [#1973](https://github.com/storybooks/storybook/pull/1973)
-   Update react-modal from 2.3.2 to 2.3.3 in app/react [#1972](https://github.com/storybooks/storybook/pull/1972)
-   Update url-loader from 0.5.9 to 0.6.2 in app/react-native [#1970](https://github.com/storybooks/storybook/pull/1970)
-   Update react-modal from 2.3.2 to 2.3.3 in lib/ui [#1969](https://github.com/storybooks/storybook/pull/1969)
-   Update @types/react from 16.0.8 to 16.0.9 in addons/knobs [#1968](https://github.com/storybooks/storybook/pull/1968)
-   Update graphql from 0.11.6 to 0.11.7 in addons/graphql [#1967](https://github.com/storybooks/storybook/pull/1967)
-   Update @storybook/addon-links from 3.2.10 to 3.2.12 [#1949](https://github.com/storybooks/storybook/pull/1949)
-   Update style-loader from 0.18.2 to 0.19.0 in addons/knobs [#1958](https://github.com/storybooks/storybook/pull/1958)
-   Update @types/react from 16.0.7 to 16.0.8 in addons/knobs [#1957](https://github.com/storybooks/storybook/pull/1957)
-   Update prettier from 1.7.3 to 1.7.4 in / [#1955](https://github.com/storybooks/storybook/pull/1955)
-   Update react-motion from 0.5.1 to 0.5.2 [#1953](https://github.com/storybooks/storybook/pull/1953)
-   Update lerna from 2.2.0 to 2.3.1 in / [#1954](https://github.com/storybooks/storybook/pull/1954)
-   Update @storybook/addons from 3.2.10 to 3.2.12 [#1950](https://github.com/storybooks/storybook/pull/1950)
-   Update enzyme from 3.0.0 to 3.1.0 in / [#1948](https://github.com/storybooks/storybook/pull/1948)
-   Update enzyme-adapter-react-16 from 1.0.0 to 1.0.1 in / [#1951](https://github.com/storybooks/storybook/pull/1951)
-   Update @storybook/addon-actions from 3.2.11 to 3.2.12 [#1947](https://github.com/storybooks/storybook/pull/1947)

</details>

# 3.2.12

2017-October-02

#### Bug Fixes

-   addon-info: wrap prop values in braces [#1915](https://github.com/storybooks/storybook/pull/1915)
-   Add polyfills to fix addon-actions in IE11 [#1917](https://github.com/storybooks/storybook/pull/1917)
-   Gracefully handle fatal webpack errors. [#1918](https://github.com/storybooks/storybook/pull/1918)
-   Fix polyfills loading order [#1905](https://github.com/storybooks/storybook/pull/1905)

#### Documentation

-   Improve documentation for react-native : clarify where left pane is [#1901](https://github.com/storybooks/storybook/pull/1901)

#### Maintenance

-   Use yarn workspaces on master [#1916](https://github.com/storybooks/storybook/pull/1916)
-   Run `eslint --fix` on master [#1909](https://github.com/storybooks/storybook/pull/1909)
-   Remove open collective notice from storybook install [#1940](https://github.com/storybooks/storybook/pull/1940)
-   Run bootstrap before linting on CI [#1934](https://github.com/storybooks/storybook/pull/1934)

#### Dependency Upgrades

<details>
<summary>
14 PRs
</summary>

-   Update raf from 3.3.2 to 3.4.0 in / [#1939](https://github.com/storybooks/storybook/pull/1939)
-   Update graphql from 0.7.2 to 0.11.6 in addons/graphql [#1930](https://github.com/storybooks/storybook/pull/1930)
-   Update react-typography from 0.15.10 to 0.16.5 [#1927](https://github.com/storybooks/storybook/pull/1927)
-   Update react-render-html from 0.1.6 to 0.5.2 in addons/comments [#1933](https://github.com/storybooks/storybook/pull/1933)
-   Update react-datetime from 2.10.2 to 2.10.3 in addons/knobs [#1931](https://github.com/storybooks/storybook/pull/1931)
-   Update typography from 0.15.12 to 0.16.6 [#1929](https://github.com/storybooks/storybook/pull/1929)
-   Update graphiql from 0.7.8 to 0.11.5 in addons/graphql [#1928](https://github.com/storybooks/storybook/pull/1928)
-   Update prettier from 1.7.2 to 1.7.3 in / [#1926](https://github.com/storybooks/storybook/pull/1926)
-   Update react-stack-grid from 0.2.2 to 0.5.0 [#1925](https://github.com/storybooks/storybook/pull/1925)
-   Update react-motion from 0.1.0 to 0.5.1 [#1924](https://github.com/storybooks/storybook/pull/1924)
-   Update eslint from 4.7.2 to 4.8.0 in / [#1923](https://github.com/storybooks/storybook/pull/1923)
-   Update chroma-js from 0.7.2 to 0.7.8 [#1922](https://github.com/storybooks/storybook/pull/1922)
-   Use dependencies.io for dependencies management [#1920](https://github.com/storybooks/storybook/pull/1920)
-   UPGRADE react & friends && UPGRADE other dependencies [#1908](https://github.com/storybooks/storybook/pull/1908)

</details>

# 3.2.11

2017-September-27

#### Features

-   Add two new RN packager configuration options [#1865](https://github.com/storybooks/storybook/pull/1865)

#### Bug Fixes

-   Addon-info - Fix immutable props issues with React 16 [#1894](https://github.com/storybooks/storybook/pull/1894)
-   Update react-inspector to fix #1831 [#1888](https://github.com/storybooks/storybook/pull/1888)

#### Documentation

-   Updated release process documentation [#1882](https://github.com/storybooks/storybook/pull/1882)

# 3.2.10

2017-September-22

#### Features

-   Added codemod for deprecated addon-links and addon-actions from app [#1368](https://github.com/storybooks/storybook/pull/1368)
-   React native: Added option for custom packager port [#1837](https://github.com/storybooks/storybook/pull/1837)
-   CLI: add support for Vue projects using Nuxt [#1794](https://github.com/storybooks/storybook/pull/1794)

#### Bug Fixes

-   Avoid error "storyshots is intended only to be used with storybook" [#1441](https://github.com/storybooks/storybook/pull/1441)
-   Log correct url when using --https [#1871](https://github.com/storybooks/storybook/pull/1871)
-   Fix broken links in the deprecation warning for RN and Vue apps [#1827](https://github.com/storybooks/storybook/pull/1827)
-   Height aligned 2 buttons in manager's header [#1769](https://github.com/storybooks/storybook/pull/1769)
-   Add missing regenerator and runtime babel transform pkgs to package.json [#1848](https://github.com/storybooks/storybook/pull/1848)

#### Documentation

-   Update README: mention that addon-links needs to be registered manually [#1835](https://github.com/storybooks/storybook/pull/1835)
-   Improve linkTo documentation [#1793](https://github.com/storybooks/storybook/pull/1793)
-   Minor grammar fixes and clarification to Vue documentation [#1756](https://github.com/storybooks/storybook/pull/1756)
-   Add missing NPM script section to Vue guide [#1824](https://github.com/storybooks/storybook/pull/1824)
-   Add storybook-chrome-screenshot to addon gallery [#1761](https://github.com/storybooks/storybook/pull/1761)

#### Dependency Upgrades

-   Update babel-eslint to the latest version 🚀 [#1836](https://github.com/storybooks/storybook/pull/1836)
-   UPGRADE root dependencies and SYNC with packages [#1802](https://github.com/storybooks/storybook/pull/1802)
-   Update jest to the latest version 🚀 [#1799](https://github.com/storybooks/storybook/pull/1799)
-   Update eslint-plugin-jest to the latest version 🚀 [#1795](https://github.com/storybooks/storybook/pull/1795)
-   Update lerna to the latest version 🚀 [#1768](https://github.com/storybooks/storybook/pull/1768)

#### Maintenance

-   Smoke test master [#1801](https://github.com/storybooks/storybook/pull/1801)
-   Fixed Jest warnings [#1744](https://github.com/storybooks/storybook/pull/1744)

# 3.2.9

2017-August-26

#### Bug Fixes

-   Fix getstorybook CLI for React Native projects [#1741](https://github.com/storybooks/storybook/pull/1741)

#### Documentation

-   Improve `addon-info` README options documentation [#1732](https://github.com/storybooks/storybook/pull/1732)

#### Maintenance

-   ADD a CLI for bootstrapping [#1216](https://github.com/storybooks/storybook/pull/1216)

#### Dependency Upgrades

-   Update lerna to the latest version 🚀 [#1727](https://github.com/storybooks/storybook/pull/1727)

# 3.2.8

2017-August-23

#### Bug Fixes

-   Fix storyshots with new babel config [#1721](https://github.com/storybooks/storybook/pull/1721)
-   Fix CLI generators export [#1722](https://github.com/storybooks/storybook/pull/1722)

#### Documentation

-   Add caveat about knobs date defaultValue [#1719](https://github.com/storybooks/storybook/pull/1719)

# 3.2.7

2017-August-23

#### Bug Fixes

-   Fix storyshots by moving cacheDirectory to webpack config [#1713](https://github.com/storybooks/storybook/pull/1713)
-   Revert "Improved error checking in global addDecorator" [#1716](https://github.com/storybooks/storybook/pull/1716)
-   Stricter linting rules for imports [#1676](https://github.com/storybooks/storybook/pull/1676)
-   Addon Info: Remove broken prop type sort (keep defined order) [#1711](https://github.com/storybooks/storybook/pull/1711)

#### Maintenance

-   Enable eslint for vue-related stuff [#1715](https://github.com/storybooks/storybook/pull/1715)
-   CLI: ensure explicit dependency on `prop-types` for RN [#1714](https://github.com/storybooks/storybook/pull/1714)

# 3.2.6

2017-August-22

#### Features

-   Improve search and highlighting [#1693](https://github.com/storybooks/storybook/pull/1693)
-   Add centered decorator for vue [#1595](https://github.com/storybooks/storybook/pull/1595)
-   Add react-docgen propTypes to info addon [#1562](https://github.com/storybooks/storybook/pull/1562)

#### Bug Fixes

-   Fix stories panel resizing bug [#1689](https://github.com/storybooks/storybook/pull/1689)
-   Check for React presence when detecting `WEBPACK_REACT` type [#1646](https://github.com/storybooks/storybook/pull/1646)
-   Fix Create React App detection [#1645](https://github.com/storybooks/storybook/pull/1645)
-   Add dependencies on plugins used by getstorybook CLI [#1652](https://github.com/storybooks/storybook/pull/1652)
-   Fix preview window loading non js,css files [#1554](https://github.com/storybooks/storybook/pull/1554)

#### Documentation

-   Improve the warning given when using channel before it's defined [#1515](https://github.com/storybooks/storybook/pull/1515)
-   Remove imports from README that are not necessary with latest API [#1700](https://github.com/storybooks/storybook/pull/1700)
-   Add reminders to PR template [#1683](https://github.com/storybooks/storybook/pull/1683)
-   Docgen Flow Type Example [#1684](https://github.com/storybooks/storybook/pull/1684)

#### Maintenance

-   Make lint-staged work properly [#1675](https://github.com/storybooks/storybook/pull/1675)
-   Move baseFonts and RoutedLink to `@storybook/components` [#1659](https://github.com/storybooks/storybook/pull/1659)

#### Dependency Upgrades

-   Switch to babel preset env + async/await/generator support [#1668](https://github.com/storybooks/storybook/pull/1668)
-   Upgrade react-native-compat to avoid PropTypes warnings [#1673](https://github.com/storybooks/storybook/pull/1673)
-   Change React.PropTypes to prop-types [#1674](https://github.com/storybooks/storybook/pull/1674) [#1710](https://github.com/storybooks/storybook/pull/1710)

# 3.2.5

2017-August-16

#### Features

-   Add codemod for deprecated addon-info API [#1582](https://github.com/storybooks/storybook/pull/1582)

#### Bug Fixes

-   Fixed addon-knobs for RN [#1635](https://github.com/storybooks/storybook/pull/1635)
-   Make links navigate in the parent window [#1650](https://github.com/storybooks/storybook/pull/1650)
-   Don’t render leftpanel stories tree if stories are empty [#1664](https://github.com/storybooks/storybook/pull/1664)
-   Remove double styling for inline stories [#1651](https://github.com/storybooks/storybook/pull/1651)

#### Dependency Upgrades

-   Upgrade react-modal to v2.2.4 [#1666](https://github.com/storybooks/storybook/pull/1666)

# 3.2.4

2017-August-12

#### Features

-   Hierarchy expansion on search [#1598](https://github.com/storybooks/storybook/pull/1598)
-   Add sidebarAnimations config prop [#1601](https://github.com/storybooks/storybook/pull/1601)
-   Add hrefs to left menu links [#1523](https://github.com/storybooks/storybook/pull/1523)
-   Enable many components of same type in addon-info prop tables [#1607](https://github.com/storybooks/storybook/pull/1607)
-   Always collapse an expanded kind in tree view without changing selected story [#1590](https://github.com/storybooks/storybook/pull/1590)
-   Option to select an addon panel [#1641](https://github.com/storybooks/storybook/pull/1641)

#### Documentation

-   Document how to use info addon as decorator [#1592](https://github.com/storybooks/storybook/pull/1592)
-   Add Android simulator instructions for React Native [#1591](https://github.com/storybooks/storybook/pull/1591)

#### Maintenance

-   Tree view visual adjustments [#1599](https://github.com/storybooks/storybook/pull/1599)
-   Add z-index to shortcuts popup overlay [#1617](https://github.com/storybooks/storybook/pull/1617)
-   Use ReactModal for search box [#1548](https://github.com/storybooks/storybook/pull/1548)
-   Limit react versions to >=15 [#1613](https://github.com/storybooks/storybook/pull/1613)

# 3.2.3

2017-August-01

#### Features

-   Use the React Native packager's host by default [#1568](https://github.com/storybooks/storybook/pull/1568)
-   Make onDeviceUI default for RN getstorybook [#1571](https://github.com/storybooks/storybook/pull/1571)

#### Documentation

-   Add short description to addon-options readme [#1566](https://github.com/storybooks/storybook/pull/1566)

# 3.2.2

2017-July-31

#### Bug Fixes

-   Fixed build-storybook for vue [#1564](https://github.com/storybooks/storybook/pull/1564)

# 3.2.1

2017-July-31

#### Bug Fixes

-   Check if hierarchySeparator presents in the options object [#1561](https://github.com/storybooks/storybook/pull/1561)
-   React Native &lt;0.43 support [#1555](https://github.com/storybooks/storybook/pull/1555)

#### Documentation

-   Fix typo with Vue README referring to react [#1556](https://github.com/storybooks/storybook/pull/1556)
-   Add state-setting FAQ [#1559](https://github.com/storybooks/storybook/pull/1559)

# 3.2.0

2017-July-31

Storybook 3.2 is filled with new features to help make your components shine! Headline features:

-   Vue support [#1267](https://github.com/storybooks/storybook/pull/1267)
-   Story Hierarchy [#1329](https://github.com/storybooks/storybook/pull/1329)
-   React Native On Device UI [#1413](https://github.com/storybooks/storybook/pull/1413)

Plus many more features, documentation improvements, and bugfixes below!

#### Features

-   Vue support [#1267](https://github.com/storybooks/storybook/pull/1267)
-   Add support for vue in addon-notes [#1278](https://github.com/storybooks/storybook/pull/1278)
-   CLI support for Vue [#1287](https://github.com/storybooks/storybook/pull/1287)
-   Story Hierarchy [#1329](https://github.com/storybooks/storybook/pull/1329)
-   Story Hierarchy UI improvements [#1387](https://github.com/storybooks/storybook/pull/1387) [#1356](https://github.com/storybooks/storybook/pull/1356)
-   Story Hierarchy - keyboard accessibility [#1427](https://github.com/storybooks/storybook/pull/1427)
-   React Native - On Device UI [#1413](https://github.com/storybooks/storybook/pull/1413)
-   Show first story on RN OnDeviceUI startup [#1510](https://github.com/storybooks/storybook/pull/1510)
-   Added collapsible RN OnDeviceUI navigation [#1544](https://github.com/storybooks/storybook/pull/1544)
-   Add warning when module is missing in storiesOf [#1525](https://github.com/storybooks/storybook/pull/1525)
-   Provide styling hook for Addon Info story body [#1308](https://github.com/storybooks/storybook/pull/1308)
-   Implement filtering on story-level [#1432](https://github.com/storybooks/storybook/pull/1432)
-   Refactoring of `addon-info` [#1452](https://github.com/storybooks/storybook/pull/1452)
-   ADD storybook logo for inside terminal for future CLI or easteregg [#1499](https://github.com/storybooks/storybook/pull/1499)
-   Improved error checking in global addDecorator [#1481](https://github.com/storybooks/storybook/pull/1481)

#### Bug Fixes

-   Fix react native example and bootstrapping [#1514](https://github.com/storybooks/storybook/pull/1514)
-   Fix a 'funny' hmr issue in cra-kitchen-sink [#1508](https://github.com/storybooks/storybook/pull/1508)
-   When timestamps are enabled, it actually checks them before applying changes [#1405](https://github.com/storybooks/storybook/pull/1405)
-   Fix issue when extending webpack config [#1468](https://github.com/storybooks/storybook/pull/1468)
-   Fix addon notes [#1448](https://github.com/storybooks/storybook/pull/1448)
-   Story Hierarchy - initial state bug fix [#1401](https://github.com/storybooks/storybook/pull/1401)
-   Remove blue outline when node is focused [#1497](https://github.com/storybooks/storybook/pull/1497)

#### Documentation

-   Add hierarchySeparator to README [#1445](https://github.com/storybooks/storybook/pull/1445)
-   Document null addons channel in FAQ [#1507](https://github.com/storybooks/storybook/pull/1507)

#### Maintenance

-   Revert knobs API to previous API. [#1527](https://github.com/storybooks/storybook/pull/1527)
-   FIX hoist-internals: remove existing folder/link before linking [#1516](https://github.com/storybooks/storybook/pull/1516)
-   Update global hook for Vue Devtools [#1376](https://github.com/storybooks/storybook/pull/1376)
-   SWITCH to circleci over travisCI && CHANGE lerna bootstrap procedure: [#1486](https://github.com/storybooks/storybook/pull/1486)
-   Update cra-kitchen-sink package versions for 3.2-alpha [#1434](https://github.com/storybooks/storybook/pull/1434)
-   Updating 3.2 alpha release with patches [#1419](https://github.com/storybooks/storybook/pull/1419)
-   Remove typescript typings for @storybook/addon-notes [#1344](https://github.com/storybooks/storybook/pull/1344)
-   Remove typescript typings for @storybook/addon-options [#1343](https://github.com/storybooks/storybook/pull/1343)
-   Remove typescript typings for @storybook/addon-knobs [#1339](https://github.com/storybooks/storybook/pull/1339)
-   Remove typescript typings for @storybook/addon-links [#1342](https://github.com/storybooks/storybook/pull/1342)

#### Dependency Upgrades

-   Updated babel-plugin-react-docgen version [#1526](https://github.com/storybooks/storybook/pull/1526)
-   UPDATE everything (including eslint 4) [#1517](https://github.com/storybooks/storybook/pull/1517)
-   Update remark-preset-lint-recommended to the latest version 🚀 [#1512](https://github.com/storybooks/storybook/pull/1512)
-   Update remark-cli to the latest version 🚀 [#1498](https://github.com/storybooks/storybook/pull/1498)
-   Remove upper bound on react-native peerDependency [#1424](https://github.com/storybooks/storybook/pull/1424)
-   Bump `react-split-pane` version [#1495](https://github.com/storybooks/storybook/pull/1495)

# 3.1.9

2017-July-16

#### Features

-   React fiber support [#1443](https://github.com/storybooks/storybook/pull/1443)

#### Documentation

-   Refine docs about loading stories dynamically for react-native [#1420](https://github.com/storybooks/storybook/pull/1420)

#### Bug Fixes

-   Verify that name is a string in addons/actions [#1415](https://github.com/storybooks/storybook/pull/1415)
-   Knobs: fix label alignment [#1471](https://github.com/storybooks/storybook/pull/1471)
-   Fix display of large components [#1237](https://github.com/storybooks/storybook/pull/1237)

#### Dependency Upgrades

-   Dependency updates [#1439](https://github.com/storybooks/storybook/pull/1439)
-   chore(package): update husky to version 0.14.3 [#1437](https://github.com/storybooks/storybook/pull/1437)
-   Update danger to the latest version 🚀 [#1393](https://github.com/storybooks/storybook/pull/1393)
-   Update lerna to the latest version 🚀 [#1423](https://github.com/storybooks/storybook/pull/1423)
-   Pin gatsby version and upgrade gh-pages [#1462](https://github.com/storybooks/storybook/pull/1462)

# 3.1.8

2017-July-06

#### Documentation

-   Updated addon knob readme. [#1406](https://github.com/storybooks/storybook/pull/1406)
-   Add a FAQ entry for shared config with next [#1390](https://github.com/storybooks/storybook/pull/1390)
-   Documented webpack customization example for typescript [#1386](https://github.com/storybooks/storybook/pull/1386)

#### Maintenance

-   Removed empty array, since webpack 2 doesn't support them anymore. [#1381](https://github.com/storybooks/storybook/pull/1381)

#### Dependency Upgrades

-   Support webpack 3.0.0 [#1410](https://github.com/storybooks/storybook/pull/1410)
-   Update react inspector to fix #1385 [#1408](https://github.com/storybooks/storybook/pull/1408)

# 3.1.7

2017-June-28

#### Bug Fixes

-   Exit storybook build non-zero on stats errors (e.g. errors in the transpilation pipeline) [#1372](https://github.com/storybooks/storybook/pull/1372)
-   Fixed regression: CSS entries were not picked up for storybook pages (e.g. when using exract-text-webpack-plugin) [#1363](https://github.com/storybooks/storybook/pull/1363)

#### Documentation

-   Document Storybook release process [#1348](https://github.com/storybooks/storybook/pull/1348)

# 3.1.6

2017-June-26

#### Bug Fixes

-   Remove the `cacheDirectory` option from babel config [#1350](https://github.com/storybooks/storybook/pull/1350)
-   websockets (ws) removed `socket.upgradeReq`, so use `req` instead [#1337](https://github.com/storybooks/storybook/pull/1337)
-   Ensure we add the correct version of `react-dom` [#1349](https://github.com/storybooks/storybook/pull/1349)
-   Addon Info: Fix invalid prop `node.type` supplied to 'Props' [#1351](https://github.com/storybooks/storybook/pull/1351)
-   Addon Info: Omit empty inline info header [#1306](https://github.com/storybooks/storybook/pull/1306)
-   Addon Actions: Use uuid for action IDs instead of Math.random (fixes #1109) [#1347](https://github.com/storybooks/storybook/pull/1347)

#### Documentation

-   Fix welcome instructions to reflect current `getstorybook` [#1358](https://github.com/storybooks/storybook/pull/1358)
-   Addon Info: Update README with configuration instructions [#1326](https://github.com/storybooks/storybook/pull/1326)

#### Dependency Upgrades

-   Update lint-staged to the latest version 🚀 [#1315](https://github.com/storybooks/storybook/pull/1315)

# 3.1.5

2017-June-22

#### Features

-   Added flow support to getstorybook upgrade [#1289](https://github.com/storybooks/storybook/pull/1289)
-   Added support for the `haul` react-native packager [#1294](https://github.com/storybooks/storybook/pull/1294)

#### Bug Fixes

-   Fixed addon knobs proptypes deserialization [#1290](https://github.com/storybooks/storybook/pull/1290)

#### Documentation

-   Added search to docs [#1256](https://github.com/storybooks/storybook/pull/1256)
-   snapshot testing inverse regex example documentation [#1317](https://github.com/storybooks/storybook/pull/1317)

#### Maintenance

-   Refactored storybook component library [#1266](https://github.com/storybooks/storybook/pull/1266)
-   Created CRA kitchen sink addons example [#1288](https://github.com/storybooks/storybook/pull/1288)
-   Use a pack -> install technique to recreate local packages [#1332](https://github.com/storybooks/storybook/pull/1332)
-   Import demo components from @storybook/react [#1303](https://github.com/storybooks/storybook/pull/1303)

# 3.1.4

2017-June-15

#### Features

-   IMPROVE design of addon-events [#1249](https://github.com/storybooks/storybook/pull/1249)
-   Add a `shallowSnapshot` option for storyshots `test` functions [#1232](https://github.com/storybooks/storybook/pull/1232)

#### Bug Fixes

-   Fix app entry bug in RN gestorybook [#1280](https://github.com/storybooks/storybook/pull/1280)
-   fix(addons/info): Cannot read property 'props' of undefined [#1258](https://github.com/storybooks/storybook/pull/1258)

#### Documentation

-   Add versions plugin to docs [#1269](https://github.com/storybooks/storybook/pull/1269)

# 3.1.3

2017-June-10

#### Bug Fixes

-   Fix `storybook-build` manager-head.html bug [#1248](https://github.com/storybooks/storybook/pull/1248)

# 3.1.2

Minor features including a new "events" addon, as well as the usual bugfixes, cleanup, etc.

2017-June-09

#### Features

-   Add small design update to addon info package [#1213](https://github.com/storybooks/storybook/pull/1213)
-   Add display configuration options to info addon [#1157](https://github.com/storybooks/storybook/pull/1157)
-   Add support for multiple webpack chunks in iframe [#1083](https://github.com/storybooks/storybook/pull/1083)
-   Add events addon [#1130](https://github.com/storybooks/storybook/pull/1130)
-   Allow including files just before manager.bundle.js [#1134](https://github.com/storybooks/storybook/pull/1134)

#### Bug Fixes

-   Fixed knobs addon editing bug [#1233](https://github.com/storybooks/storybook/pull/1233)
-   Fix bug in addons/graphql in reIndentQuery [#1207](https://github.com/storybooks/storybook/pull/1207)
-   Marksy initialized with mtrcConf intead of marksyConf [#1205](https://github.com/storybooks/storybook/pull/1205)

#### Documentation

-   Document stories not showing up on storybook UI until device connects [#1221](https://github.com/storybooks/storybook/pull/1221)
-   Fixed references to storybook.js.org. [#1211](https://github.com/storybooks/storybook/pull/1211)
-   Updated repository URL to address broken npm images [#1197](https://github.com/storybooks/storybook/pull/1197)

#### Maintenance

-   Added a vanilla React Native example app. [#1202](https://github.com/storybooks/storybook/pull/1202)
-   Move typings for @storybook/react to @types package [#1199](https://github.com/storybooks/storybook/pull/1199)
-   Set ESlint rules more strict 🚑 [#911](https://github.com/storybooks/storybook/pull/911)

#### Dependency Upgrades

-   Update babel docgen plugin to generate docs for React.createClass and createReactClass [#1206](https://github.com/storybooks/storybook/pull/1206)
-   Update `marksy` dependecy due broken 1.1.0 version [#1204](https://github.com/storybooks/storybook/pull/1204)

# 3.0.1

Minor bug fixes and documentation updates post 3.0.0 release.

2017-June-06

#### Bug Fixes

-   Added error message for `addon-options` [#1194](https://github.com/storybooks/storybook/pull/1194)
-   Fix(react-native) add missing `ws` dependency [#1174](https://github.com/storybooks/storybook/pull/1174)
-   Fix terminal colors by reset console colors explicitly [#1184](https://github.com/storybooks/storybook/pull/1184)
-   Fix addon panel layout styling [#1170](https://github.com/storybooks/storybook/pull/1170)
-   ADD https import & remove tracking code remains [#1176](https://github.com/storybooks/storybook/pull/1176)
-   Fix incorrect babel config file reading [#1156](https://github.com/storybooks/storybook/pull/1156)
-   Fixed withKnobs definition. [#1164](https://github.com/storybooks/storybook/pull/1164)

#### Documentation

-   Fixed typo in react-native browser instructions [#1189](https://github.com/storybooks/storybook/pull/1189)
-   Add instruction for npm install with -D for development dependency [#1168](https://github.com/storybooks/storybook/pull/1168)
-   Fix broken link for `addons` in README [#1167](https://github.com/storybooks/storybook/pull/1167)
-   Refreshed logo in docs [#1149](https://github.com/storybooks/storybook/pull/1149)
-   fix addon broken links in documentation [#1165](https://github.com/storybooks/storybook/pull/1165)
-   start-storybook cli - expand commands descriptions [#1161](https://github.com/storybooks/storybook/pull/1161)
-   Fix typo in codemod readme [#1158](https://github.com/storybooks/storybook/pull/1158)

#### Dependency Upgrades

-   Replaced deprecated `markdown-to-react-components` with `marksy` [#1188](https://github.com/storybooks/storybook/pull/1188)

# 3.0.0

Storybook 3.0 is our first fully community-driven release! Notable changes:

-   Moved from `@kadira` to `@storybooks` org across [github](https://github.com/storybooks/storybook/), [npm](https://www.npmjs.com/package/@storybook/react), [docs](https://storybook.js.org/)
-   Upgraded to Webpack2! [#637](https://github.com/storybooks/storybook/pull/637)
-   Switched to monorepo and overhauled package structure. [#749](https://github.com/storybooks/storybook/pull/749) [#1031](https://github.com/storybooks/storybook/pull/1031)
-   Added configuration options to storybooks snapshot testing. [#1090](https://github.com/storybooks/storybook/pull/1090)
-   Added `create-react-native-app` support. [#1117](https://github.com/storybooks/storybook/pull/1117)
-   Added HTTPS support. [#735](https://github.com/storybooks/storybook/pull/735)

2017-May-31

#### Features

-   Added help text to the react-native preview panel [#1142](https://github.com/storybooks/storybook/pull/1142)
-   Added create-react-native-app support [#1117](https://github.com/storybooks/storybook/pull/1117)
-   Fixed knobs-addon performance issues [#1039](https://github.com/storybooks/storybook/pull/1039)
-   Added `snapshotWithOptions` to configure storyshots rendering options [#1090](https://github.com/storybooks/storybook/pull/1090)
-   Added custom `test` function for storyshots [#1035](https://github.com/storybooks/storybook/pull/1035)
-   Added typescript definition to addon notes [#989](https://github.com/storybooks/storybook/pull/989)
-   Added HTTPS option for dev server [#735](https://github.com/storybooks/storybook/pull/735)

#### Bug Fixes

-   Use strict equality in action logger [#1144](https://github.com/storybooks/storybook/pull/1144)
-   FIX addon info and addon storyshots incompatibility [#1129](https://github.com/storybooks/storybook/pull/1129)
-   FIX postcss options missing in default webpack config && UPDATE dependencies [#1087](https://github.com/storybooks/storybook/pull/1087)
-   Fix CLI had a package version from storybook hardcoded - now queries npm registry [#1079](https://github.com/storybooks/storybook/pull/1079)
-   Fix semi broken \_\_docgenInfo integration in addon info [#1030](https://github.com/storybooks/storybook/pull/1030)
-   Fix: build-storybook no longer supports relative paths [#1058](https://github.com/storybooks/storybook/pull/1058)
-   Fix for types `number` for addon knobs [#1001](https://github.com/storybooks/storybook/pull/1001)
-   Fix webpack overriding && Add an example with local file dependencies [#965](https://github.com/storybooks/storybook/pull/965)

#### Documentation

-   Add storybook-addon-intl to addon gallery [#1143](https://github.com/storybooks/storybook/pull/1143)
-   3.0.0 release notes && release notes automation [#1047](https://github.com/storybooks/storybook/pull/1047)
-   3.0.0 migration assistance : codemod, update installation and usage instructions [#1093](https://github.com/storybooks/storybook/pull/1093)
-   Add ReactSVGPanZoom to examples list [#1139](https://github.com/storybooks/storybook/pull/1139)
-   Show webpack 2 config example in docs: rules not loaders [#1137](https://github.com/storybooks/storybook/pull/1137)
-   Merge docs repo into this repo: add /docs [#1131](https://github.com/storybooks/storybook/pull/1131)
-   Change brand name from “React Storybook” to “Storybook” [#1044](https://github.com/storybooks/storybook/pull/1044)
-   Updated issue triage guidelines [#1024](https://github.com/storybooks/storybook/pull/1024)

#### Maintenance

-   Add typings for links add-on [#1154](https://github.com/storybooks/storybook/pull/1154)
-   Add react-dom to the devDependency list for React Native projects [#1102](https://github.com/storybooks/storybook/pull/1102)
-   Upgrade React Native to webpack 2 config [#1097](https://github.com/storybooks/storybook/pull/1097)
-   Add unit tests for addon storyshots [#971](https://github.com/storybooks/storybook/pull/971)
-   Deprecate builtin addons (links and actions) - no longer included by default [#1038](https://github.com/storybooks/storybook/pull/1038)
-   change NPM organisation from kadira to storybook in code [#996](https://github.com/storybooks/storybook/pull/996)
-   CHANGE folder structure && CHANGE package-names [#1031](https://github.com/storybooks/storybook/pull/1031)
-   Add deprecation warnings when addons are required via main package [#1025](https://github.com/storybooks/storybook/pull/1025)
-   Remove text transform uppercase for knob labels [#991](https://github.com/storybooks/storybook/pull/991)

#### Dependency Upgrades

<details>
<summary>
11 PRs
</summary>

-   Update lerna to the latest version 🚀 [#1101](https://github.com/storybooks/storybook/pull/1101)
-   CHANGE to prop-types package for notes & test-cra [#1082](https://github.com/storybooks/storybook/pull/1082)
-   update dependencies in cra-storybook [#1080](https://github.com/storybooks/storybook/pull/1080)
-   Switch back to non-fork of react-inspector [#1026](https://github.com/storybooks/storybook/pull/1026)
-   Dependency updates: webpack, babel, react [#1008](https://github.com/storybooks/storybook/pull/1008)
-   Update jest to the latest version 🚀 [#998](https://github.com/storybooks/storybook/pull/998)
-   Update lerna to the latest version 🚀 [#969](https://github.com/storybooks/storybook/pull/969)
-   CHANGE to use react-split-view 0.1.63 over the fork [#956](https://github.com/storybooks/storybook/pull/956)
-   Update lerna to the latest version 🚀 [#915](https://github.com/storybooks/storybook/pull/915)
-   Use jest for unittesting - standardize unit testing epic [#904](https://github.com/storybooks/storybook/pull/904)
-   Update dependencies to enable Greenkeeper 🌴 [#768](https://github.com/storybooks/storybook/pull/768)

</details>

#### Other

<details>
<summary>
33 PRs
</summary>

-   Added an upgrade mode to getstorybook [#1146](https://github.com/storybooks/storybook/pull/1146)
-   Update link to Storyshots addon [#1074](https://github.com/storybooks/storybook/pull/1074)
-   Added error message for missing or invalid storyName [#747](https://github.com/storybooks/storybook/pull/747)
-   Opened an Open Collective Account <https://opencollective.com/storybook> [#1065](https://github.com/storybooks/storybook/pull/1065)
-   Add propTablesExclude option [#924](https://github.com/storybooks/storybook/pull/924)
-   addon-info: make the info overlay be fixed  [#914](https://github.com/storybooks/storybook/pull/914)
-   Handle null elements in getData [#926](https://github.com/storybooks/storybook/pull/926)
-   add description field from \_\_docgenInfo for prop table for info plugin [#929](https://github.com/storybooks/storybook/pull/929)
-   \#959 add a max-height and center element with alignItems: center [#961](https://github.com/storybooks/storybook/pull/961)
-   Switch to the only prepublish script [#903](https://github.com/storybooks/storybook/pull/903)
-   PR review policy [#923](https://github.com/storybooks/storybook/pull/923)
-   Add typescript definitions for getStorybook() [#753](https://github.com/storybooks/storybook/pull/753)
-   Restore deep link for addon docs [#919](https://github.com/storybooks/storybook/pull/919)
-   Fix default storybook webpack config [#922](https://github.com/storybooks/storybook/pull/922)
-   Render the first story for a kind if no story selected. [#918](https://github.com/storybooks/storybook/pull/918)
-   Update docs for monorepo [#913](https://github.com/storybooks/storybook/pull/913)
-   Monorepo readme and contributing [#907](https://github.com/storybooks/storybook/pull/907)
-   Add story kind regex [#906](https://github.com/storybooks/storybook/pull/906)
-   Add examples [#897](https://github.com/storybooks/storybook/pull/897)
-   Add missing repos [#882](https://github.com/storybooks/storybook/pull/882)
-   Switch to monorepo [#749](https://github.com/storybooks/storybook/pull/749)
-   extend devMiddlewareOptions with config.devServer [#723](https://github.com/storybooks/storybook/pull/723)
-   Added meta IE=edge [#715](https://github.com/storybooks/storybook/pull/715)
-   Replace String.includes with String.indexOf: cross-browsing support [#712](https://github.com/storybooks/storybook/pull/712)
-   Issue Triage instructions [#748](https://github.com/storybooks/storybook/pull/748)
-   Simple pull request template [#741](https://github.com/storybooks/storybook/pull/741)
-   Make return type of StoryDecorator nullable [#680](https://github.com/storybooks/storybook/pull/680)
-   Warn if story with a given name already exists [#670](https://github.com/storybooks/storybook/pull/670)
-   Fix spelling mistake - "element form the story" to  "element from the story" [#702](https://github.com/storybooks/storybook/pull/702)
-   Remove broken react-button example [#699](https://github.com/storybooks/storybook/pull/699)
-   Fixed spelling error. [#720](https://github.com/storybooks/storybook/pull/720)
-   Cleaner error handling for storiesOf [#672](https://github.com/storybooks/storybook/pull/672)
-   Update links to point to new organization [#721](https://github.com/storybooks/storybook/pull/721)

</details>

# v2.35.3

Allow customConfig to override devtool. [PR668](https://github.com/storybooks/react-storybook/pull/668)

# v2.35.2

03-January-2017

Fixes issue [#601](https://github.com/storybooks/react-storybook/issues/601) where it throws error when introduce a propType with a hypen. Add a [fix](https://github.com/kadirahq/babel-plugin-react-docgen/pull/23) to [`babel-plugin-react-docgen`](https://github.com/kadirahq/babel-plugin-react-docgen) to fix this issue.

This release comes with the updated `babel-plugin-react-docgen`.

# v2.35.1

-   Revert [PR653](https://github.com/storybooks/react-storybook/pull/653) where it's causing HMR to not working properly.

# v2.35.0

18-December-2016

-   Using file-loader to load all the extensions [PR653](https://github.com/storybooks/react-storybook/pull/653)
-   Update css-loader dependency [PR648](https://github.com/storybooks/react-storybook/pull/648)
-   Check if stories are loaded from Jest [PR644](https://github.com/storybooks/react-storybook/pull/644)

# v2.34.0

05-December-2016

Open the express router for developers (middleware.js file). [PR435](https://github.com/storybooks/react-storybook/pull/435)

# v2.33.1

01-December-2016

Update Typescript definition file for global addDecorator. [PR634](https://github.com/storybooks/react-storybook/pull/634)

# v2.33.0

28-November-2016

Completely avoid re-rendering the preview iframe. [PR631](https://github.com/storybooks/react-storybook/pull/631)

# v2.32.2

28-November-2016

Update postmsg channel module version [PR627](https://github.com/storybooks/react-storybook/pull/627)

# v2.32.1

22-November-2016

Add support for react_perf comes with React 15.4.0. [PR623](https://github.com/storybooks/react-storybook/pull/623)

# v2.32.0

Incorrect publish (error when running `npm publish`)

# v2.31.0

20-November-2016

Add the react-storybook version to the build output. [PR621](https://github.com/storybooks/react-storybook/pull/621)

# v2.30.1

17-November-2016

Update the postmsg channel module to fix issue [#555](https://github.com/storybooks/react-storybook/issues/555) with [PR611](https://github.com/storybooks/react-storybook/pull/611)

# v2.30.0

16-November-2016

Update to the new Storybook UI which doesn't use Redux.

# v2.29.7

11-November-2016

Update @kadira/storybook-ui to the latest.

# v2.29.6

10-November-2016

Fix a typo in the story syntax error messages. [PR610](https://github.com/storybooks/react-storybook/pull/610)

# v2.29.5

09-November-2016

Check if regex and regex.test is available before calling it. [PR608](https://github.com/storybooks/react-storybook/pull/608)

# v2.29.3

08-November-2016

Update webpack-hot-middleware to version 2.13.2 to fix the issue [#543](https://github.com/storybooks/react-storybook/issues/543).

# v2.29.3

03-November-2016

Fix a regression caused by v2.29.2.
There was a text called undefined listed always on the top of the preview.

# v2.29.2

03-November-2016

Add various fixes.

-   Use webpack chunkhash to enable long-term caching. [PR597](https://github.com/storybooks/react-storybook/pull/597)
-   Fixed json loader testing for when test is multiple. [PR598](https://github.com/storybooks/react-storybook/pull/598)
-   Fix usage of custom favicon [PR592](https://github.com/storybooks/react-storybook/pull/592)
-   Update postcss-loader to v1.1.0 [PR599](https://github.com/storybooks/react-storybook/pull/599)
-   fix for `module.hot` is not available in a static build [PR600](https://github.com/storybooks/react-storybook/pull/600)

# v2.29.1

03-November-2016

Update babel-plugin-react-docgen to v1.4.1 to fix HOC [issue](https://github.com/kadirahq/babel-plugin-react-docgen/issues/19)

# v2.29.0

01-November-2016

Update babel-plugin-react-docgen to 1.4.0.
This will fix some of the compilation issues such as #580.

# v2.28.1

28-October-2016

Remove preview decorator support. [PR583](https://github.com/storybooks/react-storybook/pull/583).

# v2.28.0

28-October-2016

Add preview decorator support. [PR582](https://github.com/storybooks/react-storybook/pull/582).
This will help us bring storybook designer with some great power.

# v2.27.0

27-October-2016

Add a few usability improvements to Storybook.

-   Display storybook version. [PR559](https://github.com/storybooks/react-storybook/pull/559)
-   Make the storybooks cacheable. [PR578](https://github.com/storybooks/react-storybook/pull/578)
-   Change the devtool to eval and remove the use of source maps. [PR577](https://github.com/storybooks/react-storybook/pull/577)
-   Update `babel-preset-react-app` to the latest. [PR576](https://github.com/storybooks/react-storybook/pull/576)
-   Ship `json-loader` by default. [PR575](https://github.com/storybooks/react-storybook/pull/575)

# v2.26.0

24-October-2016

Get some new features from CRA.

-   Add jsx as a resolve extension [PR563](https://github.com/storybooks/react-storybook/pull/563)
-   Allow to use postcss for CSS @imports [PR564](https://github.com/storybooks/react-storybook/pull/564)
-   Use process.env as a proper object [PR565](https://github.com/storybooks/react-storybook/pull/565)

# v2.25.1

23-October-2016

Add a potential fix to [558](https://github.com/storybooks/react-storybook/issues/558) by updating babel-plugin-react-docgen to the latest(v1.3.2).

# v2.25.0

21-October-2016

Add react docgen info into React classes with the react-docgen babel plugin. [PR557](https://github.com/storybooks/react-storybook/pull/557).
With this:

-   We could get docgen info with any React component class using `ClassName.__docgenInfo`.
-   From the global collection: `STORYBOOK_REACT_CLASSES`

Additionally, added `yarn.lock`.

# v2.24.1

19-October-2016

Do not show git command output. [PR554](https://github.com/storybooks/react-storybook/pull/554)

# v2.24.0

07-October-2016

-   Export git repository info to support custom tool integrations [PR536](https://github.com/storybooks/react-storybook/pull/536)

# v2.23.0

06-October-2016

-   Remove the experimental database addon from react-storybook [PR535](https://github.com/storybooks/react-storybook/pull/535)

# v2.22.0

05-October-2016

Add some nice development experiment based on suggestion from Dan Abramov.

-   Set a color to the Storybook URL in the console. [PR533](https://github.com/storybooks/react-storybook/pull/533)
-   Add better error message when there's no React element in the story. [PR534](https://github.com/storybooks/react-storybook/pull/534)

# v2.21.0

05-October-2016

-   Get the latest features from CRA including NODE_PATH support, public folder support and some other minor changes. [#468](https://github.com/storybooks/react-storybook/issues/468)
-   Also bumped `@kadira/storybook-channel-postmsg` to `^1.0.3`

# v2.20.1

28-September-2016

-   Fix story kind order bug [PR499](https://github.com/storybooks/react-storybook/pull/499)
-   Prefix config environment variables [PR503](https://github.com/storybooks/react-storybook/pull/503)

# v2.20.0

26-September-2016

-   Use postMessage channel [PR498](https://github.com/storybooks/react-storybook/pull/498)
-   Support dynamic panel titles [PR497](https://github.com/storybooks/react-storybook/pull/497)

# v2.19.0

26-September-2016

-   Support layout options [PR494](https://github.com/storybooks/react-storybook/pull/494)
-   Update Typescript definitions [PR491](https://github.com/storybooks/react-storybook/pull/491) and [PR493](https://github.com/storybooks/react-storybook/pull/493)

# v2.18.1

23-September-2016

-   Stop uglifyjs from mangling names [PR483](https://github.com/storybooks/react-storybook/pull/483)

# v2.18.0

23-September-2016

-   Remove `STORYBOOK_` prefix from config env [PR481](https://github.com/storybooks/react-storybook/pull/481)

# v2.17.0

22-September-2016

-   Add support for StoryShots. [PR479](https://github.com/storybooks/react-storybook/pull/479)
-   Fix some typos: [PR477](https://github.com/storybooks/react-storybook/pull/477) & [PR478](https://github.com/storybooks/react-storybook/pull/478)

# v2.16.1

21-September-2016

-   Fix the 404 error for `addon-db.json` file [PR472](https://github.com/storybooks/react-storybook/pull/472)
-   Serve/Bundle the storybook favicon [PR473](https://github.com/storybooks/react-storybook/pull/473)

# v2.16.0

21-September-2016

-   Move the babel config loading logic into a seperate file. [PR469](https://github.com/storybooks/react-storybook/pull/469)
-   Update airbnd eslint rules to the latest.

# v2.15.1

19-September-2016

Add a fix to webpack custom resolve.alias not working. [PR465](https://github.com/storybooks/react-storybook/pull/465)

# v2.15.0

19-September-2016

-   Use @kadira/storybook-addons as a resolve.alias. So, we can support addons for NPM2 too. [PR462](https://github.com/storybooks/react-storybook/pull/462)

# v2.14.0

14-September-2016

-   Watch missing NPM modules and force webpack rebuild. [PR446](https://github.com/storybooks/react-storybook/pull/446)
-   Fix issue on error message hanging after even it solved. [PR447](https://github.com/storybooks/react-storybook/pull/447)
-   Allow to reload if HMR goes crazy. [PR448](https://github.com/storybooks/react-storybook/pull/448)
-   Add support to get custom env variables. [PR450](https://github.com/storybooks/react-storybook/pull/450)

# v2.13.1

14-September-2016

-   Fix 404 error when db file does not exist [PR449](https://github.com/storybooks/react-storybook/pull/449)

# v2.13.0

9-September-2016

-   Fix [#443](https://github.com/storybooks/react-storybook/issues/443) where the static version of Storybook doesn't like Safari.
-   Update postcss-loader to 0.13.0.

# v2.12.1

8-September-2016

-   Parse static directory provided by env as a list. [PR436](https://github.com/storybooks/react-storybook/pull/436)

# v2.12.0

8-September-2016

-   Do not include addon register file on preview. [PR426](https://github.com/storybooks/react-storybook/pull/426)
-   Update css-loader to version 0.25.0. [PR427](https://github.com/storybooks/react-storybook/pull/427)
-   Get the head.html values for every page request. [PR432](https://github.com/storybooks/react-storybook/pull/432)

# v2.11.0

4-September-2016

-   Remove babel-polyfill since we don't use it.
-   Update versions with the help from greenkeeper. [PR421](https://github.com/storybooks/react-storybook/pull/421)

# v2.10.0

3-September-2016

-   Adding airbnb-js-shims again. [PR419](https://github.com/storybooks/react-storybook/pull/419)

# v2.9.1

2-September-2016.

-   Use the config directory to store the addon database file [PR418](https://github.com/storybooks/react-storybook/pull/418).

# v2.9.0

2-September-2016.

-   Copy the addon-db.json file when building static storybooks [PR417](https://github.com/storybooks/react-storybook/pull/417).

# v2.8.0

2-September-2016.

-   Update @kadira/storybook to get the clean query params feature. See [storybook-ui-PR37](https://github.com/kadirahq/storybook-ui/pull/37)

# v2.7.0

1-September-2016

-   Add addon database feature [PR415](https://github.com/storybooks/react-storybook/pull/415).

# v2.6.1

31-August-2016

-   Bring back HMR dev logs. [PR412](https://github.com/storybooks/react-storybook/pull/412).

# v2.6.0

30-August-2016

-   Allow start/build params from env variables. [PR413](https://github.com/storybooks/react-storybook/pull/413)

# v2.5.2

29-August-2016

-   Remove the use of babel-runtime/core-js modules. [PR410](https://github.com/storybooks/react-storybook/pull/410)

# v2.5.1

24-August-2016

-   Update @kadira/storybook-ui to v3.3.2

# v2.5.0

24-August-2016

-   We are no longer shipping extra polyfills anymore. [PR402](https://github.com/storybooks/react-storybook/pull/402)

# v2.4.2

24-August-2016

-   Allow file-loader URLs to work on subpaths. [PR401](https://github.com/storybooks/react-storybook/pull/401)

# v2.4.1

24-August-2016

-   Bump @kadira/storybook ui to v3.3.1 to fix some UI related issues.

# v2.4.0

23-August-2016

-   Simplify the option to stop tracking. [PR399](https://github.com/storybooks/react-storybook/pull/399)
-   Use JSON5 instead of CJSON to parse .babelrc. [PR398](https://github.com/storybooks/react-storybook/pull/398)
-   Add webpack2 support by changing the use of OccurenceOrderPlugin. [PR397](https://github.com/storybooks/react-storybook/pull/397)
-   Use @kadira/storybook-ui 2.3.0, which has new APIs to set URL for addons.

# v2.3.0

16-August-2016

-   Implement anonymous usage tracking. [PR384](https://github.com/storybooks/react-storybook/pull/384)

# v2.2.3

15-August-2016

-   Add a hash to media file's filename. Otherwise, it'll cause issues when there are multiple images with the same filename but in different directories. [PR380](https://github.com/storybooks/react-storybook/pull/380)

# v2.2.2

10-August-2016

-   Remove unused extract-text-webpack-plugin. This will add webpack2 support. [PR369](https://github.com/storybooks/react-storybook/pull/369).

# v2.2.1

09-August-2016

-   Use @kadira/storybook-channel modules. [#PR359](https://github.com/storybooks/react-storybook/pull/359).
-   Update @kadira/storybook-ui to the latest.

# v2.2.0

05-August-2016

This release bring some webpack config related optimizations and the NPM2 support. Here are the notable changes:

-   Use es6-shim directly into webpack config. [PR355](https://github.com/storybooks/react-storybook/pull/355)
-   Use the default babel-config based on CRA's config. [PR354](https://github.com/storybooks/react-storybook/pull/354)
-   Add NPM2 support. [PR356](https://github.com/storybooks/react-storybook/pull/356)
-   Add autofixer defaults. [PR357](https://github.com/storybooks/react-storybook/pull/357)

# v2.1.1

03-August-2016

Remove default webpack config for all config types. [PR348](https://github.com/storybooks/react-storybook/pull/348)

Now we only use the Create React App based config if there's no custom webpack config.
This will fix issues like [#347](https://github.com/storybooks/react-storybook/issues/347).

# v2.1.0

02-August-2016

Add support for the addon API. See [PR346](https://github.com/storybooks/react-storybook/pull/346).

Here after we are using most of the features including actions,links as plugins.
So, this introduced a huge area to add customizations to Storybook.

Unfortunately, as of this version, there are no docs for this feature. But, you can have a look at these addons:

-   actions addon (powers the action logger): [addon-actions](https://github.com/kadirahq/storybook-addon-actions)
-   links addon (powers the linkTo feature): [addon-links](https://github.com/kadirahq/storybook-addon-links)

Have a look at [here](https://github.com/storybooks/react-storybook/blob/master/src/server/config.js#L88) to how to configure addons.

# v2.0.0

01-August-2016

This is the starting of the next major version of Storybook. This version is almost compatible with `v1.x.x` but defaults have been changes as discussed below. That's why we are starting out a new version.

-   Update defaults to match create-react-app. [PR342](https://github.com/storybooks/react-storybook/pull/342). Here are the notable changes:
    -   Add postcss based CSS loader.
    -   Add file-loader for images and common types.
    -   Add url-loader for shorter media files.
    -   Do not pre-build manager(storybook UI) bundle.
    -   Continue support for babel's stage-0 preset and add es2016 preset.
-   Update @kadira/storybook-ui to v2.6.1 to remove some React warnings.

# v1.41.0

-   Fix nodejs require errors [#337](https://github.com/storybooks/react-storybook/pull/337).
-   Add getStorybook method to client API [#332](https://github.com/storybooks/react-storybook/pull/332).

# v1.40.0

-   Fix duplicate decorator bug [#335](https://github.com/storybooks/react-storybook/pull/335).

# v1.39.1

-   Update babel packages [#325](https://github.com/storybooks/react-storybook/pull/325).
-   Hide HMR info logs [#331](https://github.com/storybooks/react-storybook/pull/331).

# v1.39.0

-   Update @kadira/storybook-ui to get features from [v2.5.0](https://github.com/kadirahq/storybook-ui/blob/master/CHANGELOG.md#v250) and [v2.6.0](https://github.com/kadirahq/storybook-ui/blob/master/CHANGELOG.md#v260).

# v1.38.3

-   Add names for action and linkTo functions [#321](https://github.com/storybooks/react-storybook/pull/321).

# v1.38.2

-   Fix error in prepublish script [#319](https://github.com/storybooks/react-storybook/pull/319).

# v1.38.1

-   Improve Windows support by writing prepublish script using shelljs [#308](https://github.com/storybooks/react-storybook/pull/308).

# v1.38.0

-   v1.37.0 was a nightmare since it contains the npm-shrinkwrap.json. Fixed by removing it. See: [#306](https://github.com/storybooks/react-storybook/issues/306) and [#305](https://github.com/storybooks/react-storybook/pull/305).

# v1.37.0

-   Update @kadira/storybook-ui to 2.4.0

# v1.36.0

-   Support watchOptions configuration. See: [PR287](https://github.com/storybooks/react-storybook/pull/287)

# v1.35.2

-   Add missing font-face to the ErrorDisplay's heading.

# v1.35.1

-   Fix issue related to bad error handling. See issue [#275](https://github.com/storybooks/react-storybook/issues/275):

# v1.35.0

-   Add fuzzy search powered search box and Redux DevTools support via [@kadira/storybook-ui@2.3.0](https://github.com/kadirahq/storybook-ui/blob/master/CHANGELOG.md#v230).

# v1.34.1

-   Don't always override NODE_ENV in build-storybook. [PR272](https://github.com/storybooks/react-storybook/pull/272)

# v1.34.0

-   Use storybook-ui v2.2.0 which puts shortcut state into the URL.

# v1.33.0

-   Introduce an [extension API](https://github.com/storybooks/react-storybook/blob/master/docs/extensions.md) for Storybook. See: [PR258](https://github.com/storybooks/react-storybook/pull/258)

# v1.32.1

-   Extend @kadira/storybook-ui provider from it's base Provider.

# v1.32.0

-   Use @kadira/storybook-ui as the manager UI with the implemented provider for React. See `client/manager` for more info.

# v1.31.0

-   Pass a `context` argument to stories [PR250](https://github.com/storybooks/react-storybook/pull/250)

# v1.30.0

-   Fuzzy search kinds [PR247](https://github.com/storybooks/react-storybook/pull/247)

# v1.29.5

-   Update dependency version to fix filter crash [PR246](https://github.com/storybooks/react-storybook/pull/246)

# v1.29.4

-   Protect index.html/iframe.html from being overwritten [PR243](https://github.com/storybooks/react-storybook/pull/243)

# v1.29.3

-   Update @kadira/storybook-core version [PR241](https://github.com/storybooks/react-storybook/pull/241)
-   Add es6-shim by default [PR238](https://github.com/storybooks/react-storybook/pull/238)

# v1.29.2

-   Use url.resolve instead of path.join [PR240](https://github.com/storybooks/react-storybook/pull/240)

# v1.29.1

-   Copy missed manager.js.map file on static build [PR236](https://github.com/storybooks/react-storybook/pull/236)

# v1.29.0

-   Multiple static dirs (comma separated) [PR229](https://github.com/storybooks/react-storybook/pull/229)

# v1.28.5

-   Support ECMAScript stage-0 [PR228](https://github.com/storybooks/react-storybook/pull/228) to fix [Issue #227](https://github.com/storybooks/react-storybook/issues/227)

# v1.28.4

-   Support custom webpack public path for dev-server and static build started by [PR226](https://github.com/storybooks/react-storybook/pull/226)

# v1.28.3

-   Revert [PR226](https://github.com/storybooks/react-storybook/pull/226)

# v1.28.2

-   Support custom webpack publicPath [PR226](https://github.com/storybooks/react-storybook/pull/226)

# v1.28.1

-   Add charset meta tags to HTML heads [PR216](https://github.com/storybooks/react-storybook/pull/216)

# v1.28.0

-   Moved storybook serving code into a middleware to support more advanced use cases.
-   Refactored dev server to use storybook middleware [PR211](https://github.com/storybooks/react-storybook/pull/211)

# v1.27.0

-   Move modules to storybook-core repo. [PR196](https://github.com/storybooks/react-storybook/pull/196)
-   Add stack-source-map again only for Chrome to get better error stacks.
-   Add ability to control the hostname. See [PR195](https://github.com/storybooks/react-storybook/pull/195) and [PR198](https://github.com/storybooks/react-storybook/pull/198)

# v1.26.0

12-May-2016

-   Ensure asset directory exists in the static-builder.

# v1.25.0

11-May-2016

-   Fix several publishing related issues. See: [#188](https://github.com/storybooks/react-storybook/pull/188).
-   Fix babel extends issue. See: [PR185](https://github.com/storybooks/react-storybook/pull/185).
-   Fix issue with removing a preset from users babelrc.
    -   Fixes: [#183](https://github.com/storybooks/react-storybook/issues/183).
    -   [PR184](https://github.com/storybooks/react-storybook/pull/184)
-   Make left panel scrollable with keeping the filterbox always. See: [PR182](https://github.com/storybooks/react-storybook/pull/182).
-   Add `qs` as a direct dependency as it's used in preview.

# v1.24.0

10-May-2016

-   Add a potential fix for the double scrollbar issue. See: [179](https://github.com/storybooks/react-storybook/issues/179).
-   Add scrolling support to the left panel. Fixes [#177](https://github.com/storybooks/react-storybook/issues/177).
-   Remove NODE_ENV=production flag. Fixes [#158](https://github.com/storybooks/react-storybook/issues/158)

# v1.23.0

09-May-2016

-   Add shortcuts to jump to previous and next stories. See [PR176](https://github.com/storybooks/react-storybook/pull/176)
-   Fix loader concatenation bug specially when custom config doesn't have a loaders section. [PR173](https://github.com/storybooks/react-storybook/pull/173)

# v1.22.1

06-May-2016

-   Add a potential fix for [#167](https://github.com/storybooks/react-storybook/issues/167)
    -   basically, this moved back babel-packages required by webpack.

# v1.22.0

06-May-2016

-   Improve the static builder time.

# v1.21.0

06-May-2016

-   Add configType argument to custom config function. See: [PR169](https://github.com/storybooks/react-storybook/pull/169)
-   Add the unicode version of the Keyboard Shortcut Icon. See: [PR170](https://github.com/storybooks/react-storybook/pull/170)

# v1.20.0

05-May-2016

-   Allow to configure webpack as the user wants. See [PR160](https://github.com/storybooks/react-storybook/pull/160)
-   Add typescript typings support for the core API. See [PR157](https://github.com/storybooks/react-storybook/pull/157)
-   Implement Mantra architecture and some new features including permalinks, full screen support. See: [PR165](https://github.com/storybooks/react-storybook/pull/165)
-   Remove some typo in docs. See: [PR154](https://github.com/storybooks/react-storybook/pull/154)
-   Move UI testing libraries to devDependencies. See: [PR153](https://github.com/storybooks/react-storybook/pull/153)

# v1.19.0

27-April-2016

-   Add airbnb-js-shims to client-side JS. See: [PR147](https://github.com/storybooks/react-storybook/pull/147)
-   Remove self-closing div tag, which is invalid HTML. See: [PR148](https://github.com/storybooks/react-storybook/pull/148)
-   Search for a .babelrc in the storybook config directory first, then the project root. See: [PR149](https://github.com/storybooks/react-storybook/pull/149)

# v1.18.0

26-April-2016

-   Link Storybook menu to the repo. See: [PR137](https://github.com/storybooks/react-storybook/pull/137)
-   Implement keyboard shortcuts and fuzzy search. See: [PR141](https://github.com/storybooks/react-storybook/pull/141)

# v1.17.2

25-April-2016

-   Fix an error which only occurs on Firefox. See: [PR144](https://github.com/storybooks/react-storybook/pull/144)

# v1.17.1

21-April-2016

-   Fix a regression introduce by `v1.17.0`. See: [PR133](https://github.com/storybooks/react-storybook/pull/133)

# v1.17.0

21-April-2016

-   Check all the arguments passed to action for events. See: [PR132](https://github.com/storybooks/react-storybook/pull/132)

# v1.16.1

21-April-2016

-   Fix action logs highlighting issue, which comes as a regression of [PR126](https://github.com/storybooks/react-storybook/pull/126).

# v1.16.0

20-April-2016

-   Prevent re-rendering the preview iframe when there is an action.
    -   Related issue: [#116](https://github.com/storybooks/react-storybook/issues/116)
    -   Related PR: [PR126](https://github.com/storybooks/react-storybook/pull/126)

# v1.15.0

20-April-2016

-   Improve action logger UI and increase max log count to 10. See [PR123](https://github.com/storybooks/react-storybook/pull/123)

# v1.14.0

19-April-2016

-   Add syntax highlights to the logger. See: [PR118](https://github.com/storybooks/react-storybook/pull/118)

# v1.13.0

-   Add some UI test cases. See [PR103](https://github.com/storybooks/react-storybook/pull/103)
-   Implement `.addDecorator()` API. See [PR115](https://github.com/storybooks/react-storybook/pull/115)
-   Add code folding support. See [PR111](https://github.com/storybooks/react-storybook/pull/111)

# v1.12.0

14-April-2016

-   Add support for webpack module preLoaders. See: [PR107](https://github.com/storybooks/react-storybook/pull/107)

# v1.11.0

13-April-2016

-   Add support for React DevTools. See: [PR104](https://github.com/storybooks/react-storybook/pull/104)

# v1.10.2

12-April-2016

Fix various issues related to static bundling.

-   Add custom head generation to static build as well.
-   Use relative urls so, static sites can be host with paths (GH Pages)
-   Identify SyntheticEvent using feature detection. UglifyJS mangal class names, so we can't use classnames to detect a SyntheticEvent in the static build.

# v1.10.1

-   Don't serve index.html in static directory as a site index. See [PR100](https://github.com/storybooks/react-storybook/pull/100)
-   Use cjson for parsing .babelrc files (support comments). See [PR98](https://github.com/storybooks/react-storybook/pull/98)
-   Remove the dist directory before running babel to avoid older code. See [PR101](https://github.com/storybooks/react-storybook/pull/101)

# v1.10.0

-   Add custom head support inside the iframe. See [PR77](https://github.com/storybooks/react-storybook/pull/77)
-   Unmount components before rendering into DOM node. Fix: [#81](https://github.com/storybooks/react-storybook/issues/81)
-   Add a static file builder. See [PR88](https://github.com/storybooks/react-storybook/pull/88)
-   Fix search box's lineHeight to work with all the browsers. See: [PR94](https://github.com/storybooks/react-storybook/pull/94)
-   Add the search box. See: [PR91](https://github.com/storybooks/react-storybook/pull/91).

# v1.9.0

Add some minor improvements.

-   Avoid deprecated warning in Chrome Canary. See: [PR85](https://github.com/storybooks/react-storybook/pull/85)
-   Fix the React Warning about CSS property. See: [PR84](https://github.com/storybooks/react-storybook/pull/84)
-   Transition on latest logged action. See: [PR80](https://github.com/storybooks/react-storybook/pull/80)

# v1.8.0

-   Add story linking functionality.
    -   [Documentation](https://github.com/storybooks/react-storybook/blob/master/docs/api.md#linking-stories).
    -   Original feature request: [#50](https://github.com/storybooks/react-storybook/issues/50)
    -   Implementation: [PR86](https://github.com/storybooks/react-storybook/pull/86)

# v1.7.0

-   Add support to React v15.0.0.

# v1.6.0

-   Make scrollable layout. See: [PR](https://github.com/storybooks/react-storybook/pull/70)
-   Add npm3 requirement to the `package.json`.
-   Add `react` and `react-dom` to devDependencies.

# v1.5.0

-   Add support for most of the custom webpack configuration. See [PR64](https://github.com/storybooks/react-storybook/pull/64)

# v1.4.0

-   Add CLI option to specify the config dir. See [PR52](https://github.com/storybooks/react-storybook/pull/52).

# v1.3.0

-   Load the `.babelrc` manually. Fixed: [#41](https://github.com/storybooks/react-storybook/issues/41)
-   Add a better contributing guide. See [CONTRIBUTING.md](https://github.com/storybooks/react-storybook/blob/master/CONTRIBUTING.md)
-   Add a development utility `npm run dev` which watches "src" directory and run `npm run prepublish`.

# v1.2.0

-   Add a button to clear logs in the ActionLogger. This is requested in [PR21](https://github.com/storybooks/react-storybook/issues/21).
-   Remove navigation list order hijacking. See [commit](https://github.com/storybooks/react-storybook/commit/166365fd38f51f79e69e028a1c11e2620eddcb99).
-   Fix a typo in .gitignore. See [PR31](https://github.com/storybooks/react-storybook/pull/31).
-   Add support for JSX. See [PR18](https://github.com/storybooks/react-storybook/pull/18).

# v1.1.0

-   v1.0.0 was a mistake and it contains very old code. That's why we had to do a 1.1.0 release.

# v1.0.0

-   Yeah!<|MERGE_RESOLUTION|>--- conflicted
+++ resolved
@@ -1,5 +1,3 @@
-<<<<<<< HEAD
-=======
 # 4.0.0-alpha.25
 
 2018-October-13
@@ -56,9 +54,6 @@
 -   Bump sitemap from 1.13.0 to 2.0.1 in /docs [#4356](https://github.com/storybooks/storybook/pull/4356)
 -   Bump husky from 1.1.1 to 1.1.2 [#4358](https://github.com/storybooks/storybook/pull/4358)
 -   Tech/upgrades 5 [#4347](https://github.com/storybooks/storybook/pull/4347)
-
->>>>>>> 5971cee7
-# 4.0.0-alpha.24
 
 2018-October-04
 
