{
  "name": "@storybook/addon-google-analytics",
  "version": "4.2.0-alpha.1",
  "description": "Storybook addon for google analytics",
  "keywords": [
    "addon",
    "storybook"
  ],
  "homepage": "https://github.com/storybooks/storybook/tree/master/addons/google-analytics",
  "bugs": {
    "url": "https://github.com/storybooks/storybook/issues"
  },
  "repository": {
    "type": "git",
    "url": "https://github.com/storybooks/storybook.git"
  },
  "license": "MIT",
  "jsnext:main": "src/index.js",
  "scripts": {
    "prepare": "node ../../scripts/prepare.js"
  },
  "dependencies": {
<<<<<<< HEAD
    "@storybook/addons": "4.1.0-alpha.11",
    "@storybook/core-events": "4.1.0-alpha.11",
=======
    "@storybook/addons": "4.2.0-alpha.1",
    "core-js": "^2.5.7",
>>>>>>> 9d23c3dc
    "global": "^4.3.2",
    "react-ga": "^2.5.3"
  },
  "publishConfig": {
    "access": "public"
  }
}<|MERGE_RESOLUTION|>--- conflicted
+++ resolved
@@ -20,13 +20,9 @@
     "prepare": "node ../../scripts/prepare.js"
   },
   "dependencies": {
-<<<<<<< HEAD
-    "@storybook/addons": "4.1.0-alpha.11",
-    "@storybook/core-events": "4.1.0-alpha.11",
-=======
     "@storybook/addons": "4.2.0-alpha.1",
+    "@storybook/core-events": "4.2.0-alpha.1",
     "core-js": "^2.5.7",
->>>>>>> 9d23c3dc
     "global": "^4.3.2",
     "react-ga": "^2.5.3"
   },
