{
  "name": "@storybook/addon-ondevice-notes",
<<<<<<< HEAD
  "version": "5.1.0-alpha.21",
  "description": "Write notes for your react-native Storybook stories.",
=======
  "version": "5.1.0-alpha.22",
  "description": "Write notes for your Storybook stories.",
>>>>>>> a1ffaac4
  "keywords": [
    "addon",
    "notes",
    "storybook"
  ],
  "repository": {
    "type": "git",
    "url": "https://github.com/storybooks/storybook.git",
    "directory": "addons/ondevice-notes"
  },
  "license": "MIT",
  "main": "dist/index.js",
  "jsnext:main": "src/index.js",
  "scripts": {
    "prepare": "node ../../scripts/prepare.js"
  },
  "dependencies": {
    "@storybook/addons": "5.1.0-alpha.22",
    "core-js": "^2.6.5",
    "prop-types": "^15.7.2",
    "react-native-simple-markdown": "^1.1.0"
  },
  "peerDependencies": {
    "react": "*",
    "react-native": "*"
  },
  "publishConfig": {
    "access": "public"
  }
}<|MERGE_RESOLUTION|>--- conflicted
+++ resolved
@@ -1,12 +1,7 @@
 {
   "name": "@storybook/addon-ondevice-notes",
-<<<<<<< HEAD
-  "version": "5.1.0-alpha.21",
+  "version": "5.1.0-alpha.22",
   "description": "Write notes for your react-native Storybook stories.",
-=======
-  "version": "5.1.0-alpha.22",
-  "description": "Write notes for your Storybook stories.",
->>>>>>> a1ffaac4
   "keywords": [
     "addon",
     "notes",
