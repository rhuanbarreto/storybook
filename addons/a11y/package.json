{
  "name": "@storybook/addon-a11y",
  "version": "6.5.0-alpha.51",
  "description": "Test component compliance with web accessibility standards",
  "keywords": [
    "a11y",
    "accessibility",
    "addon",
    "storybook",
    "valid",
    "verify",
    "test"
  ],
  "homepage": "https://github.com/storybookjs/storybook/tree/main/addons/a11y",
  "bugs": {
    "url": "https://github.com/storybookjs/storybook/issues"
  },
  "repository": {
    "type": "git",
    "url": "https://github.com/storybookjs/storybook.git",
    "directory": "addons/a11y"
  },
  "funding": {
    "type": "opencollective",
    "url": "https://opencollective.com/storybook"
  },
  "license": "MIT",
  "main": "dist/cjs/index.js",
  "module": "dist/esm/index.js",
  "types": "dist/ts3.9/index.d.ts",
  "typesVersions": {
    "<3.8": {
      "dist/ts3.9/*": [
        "dist/ts3.4/*"
      ]
    }
  },
  "files": [
    "dist/**/*",
    "README.md",
    "*.js",
    "*.d.ts"
  ],
  "scripts": {
    "prepare": "node ../../scripts/prepare.js"
  },
  "dependencies": {
<<<<<<< HEAD
    "@storybook/addon-highlight": "6.5.0-alpha.51",
=======
>>>>>>> f09053cd
    "@storybook/addons": "6.5.0-alpha.51",
    "@storybook/api": "6.5.0-alpha.51",
    "@storybook/channels": "6.5.0-alpha.51",
    "@storybook/client-logger": "6.5.0-alpha.51",
    "@storybook/components": "6.5.0-alpha.51",
    "@storybook/core-events": "6.5.0-alpha.51",
    "@storybook/csf": "0.0.2--canary.507502b.0",
    "@storybook/theming": "6.5.0-alpha.51",
    "axe-core": "^4.2.0",
    "core-js": "^3.8.2",
    "global": "^4.4.0",
    "lodash": "^4.17.21",
    "react-sizeme": "^3.0.1",
    "regenerator-runtime": "^0.13.7",
    "ts-dedent": "^2.0.0",
    "util-deprecate": "^1.0.2"
  },
  "devDependencies": {
    "@testing-library/react": "^11.2.2",
    "@types/webpack-env": "^1.16.0"
  },
  "peerDependencies": {
    "react": "^16.8.0 || ^17.0.0",
    "react-dom": "^16.8.0 || ^17.0.0"
  },
  "peerDependenciesMeta": {
    "react": {
      "optional": true
    },
    "react-dom": {
      "optional": true
    }
  },
  "publishConfig": {
    "access": "public"
  },
  "gitHead": "cfcdc7fb74d3cf60eae8dd0b5a626d67ed180d42",
  "sbmodern": "dist/modern/index.js",
  "storybook": {
    "displayName": "Accessibility",
    "icon": "https://user-images.githubusercontent.com/263385/101991665-47042f80-3c7c-11eb-8f00-64b5a18f498a.png",
    "unsupportedFrameworks": [
      "react-native"
    ]
  }
}<|MERGE_RESOLUTION|>--- conflicted
+++ resolved
@@ -45,10 +45,6 @@
     "prepare": "node ../../scripts/prepare.js"
   },
   "dependencies": {
-<<<<<<< HEAD
-    "@storybook/addon-highlight": "6.5.0-alpha.51",
-=======
->>>>>>> f09053cd
     "@storybook/addons": "6.5.0-alpha.51",
     "@storybook/api": "6.5.0-alpha.51",
     "@storybook/channels": "6.5.0-alpha.51",
