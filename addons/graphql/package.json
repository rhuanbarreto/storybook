--- conflicted
+++ resolved
@@ -29,17 +29,10 @@
     "prepare": "node ../../scripts/prepare.js"
   },
   "dependencies": {
-<<<<<<< HEAD
     "@babel/core": "^7.11.5",
     "@babel/plugin-transform-classes": "^7.10.4",
-    "@storybook/addons": "6.1.0-alpha.10",
-    "@storybook/api": "6.1.0-alpha.10",
-=======
-    "@babel/core": "^7.9.0",
-    "@babel/plugin-transform-classes": "^7.9.2",
     "@storybook/addons": "6.1.0-alpha.11",
     "@storybook/api": "6.1.0-alpha.11",
->>>>>>> 139fdd01
     "@types/webpack": "^4.41.9",
     "babel-loader": "^8.0.6",
     "core-js": "^3.0.1",
