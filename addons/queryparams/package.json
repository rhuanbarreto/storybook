--- conflicted
+++ resolved
@@ -1,10 +1,6 @@
 {
   "name": "@storybook/addon-queryparams",
-<<<<<<< HEAD
-  "version": "5.2.0-beta.13",
-=======
   "version": "5.2.0-beta.17",
->>>>>>> bba0364e
   "description": "parameter addon for storybook",
   "keywords": [
     "addon",
@@ -27,21 +23,12 @@
     "prepare": "node ../../scripts/prepare.js"
   },
   "dependencies": {
-<<<<<<< HEAD
-    "@storybook/addons": "5.2.0-beta.13",
-    "@storybook/api": "5.2.0-beta.13",
-    "@storybook/client-logger": "5.2.0-beta.13",
-    "@storybook/components": "5.2.0-beta.13",
-    "@storybook/core-events": "5.2.0-beta.13",
-    "@storybook/theming": "5.2.0-beta.13",
-=======
     "@storybook/addons": "5.2.0-beta.17",
     "@storybook/api": "5.2.0-beta.17",
     "@storybook/client-logger": "5.2.0-beta.17",
     "@storybook/components": "5.2.0-beta.17",
     "@storybook/core-events": "5.2.0-beta.17",
     "@storybook/theming": "5.2.0-beta.17",
->>>>>>> bba0364e
     "common-tags": "^1.8.0",
     "core-js": "^3.0.1",
     "global": "^4.3.2",
