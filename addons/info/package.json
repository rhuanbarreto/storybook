--- conflicted
+++ resolved
@@ -25,12 +25,8 @@
   "dependencies": {
     "@storybook/addons": "^3.0.0",
     "babel-runtime": "^6.23.0",
-<<<<<<< HEAD
     "global": "^4.3.2",
-    "markdown-to-react-components": "^0.2.1",
-=======
     "marksy": "^1.0.1",
->>>>>>> b6c40e51
     "prop-types": "^15.5.8",
     "react-addons-create-fragment": "^15.5.3"
   },
