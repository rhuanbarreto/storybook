--- conflicted
+++ resolved
@@ -1,10 +1,6 @@
 {
   "name": "@storybook/addon-info",
-<<<<<<< HEAD
   "version": "3.3.0-alpha.3",
-=======
-  "version": "3.2.15",
->>>>>>> e3d4397c
   "description": "A Storybook addon to show additional information for your stories.",
   "license": "MIT",
   "main": "dist/index.js",
@@ -18,13 +14,8 @@
     "storybook": "start-storybook -p 9010"
   },
   "dependencies": {
-<<<<<<< HEAD
     "@storybook/addons": "^3.3.0-alpha.3",
     "@storybook/components": "^3.3.0-alpha.3",
-=======
-    "@storybook/addons": "^3.2.15",
-    "@storybook/components": "^3.2.15",
->>>>>>> e3d4397c
     "babel-runtime": "^6.26.0",
     "global": "^4.3.2",
     "marksy": "^2.0.0",
