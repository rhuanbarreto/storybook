# Storybook Info Addon

[![Greenkeeper badge](https://badges.greenkeeper.io/storybooks/storybook.svg)](https://greenkeeper.io/)
[![Build Status](https://travis-ci.org/storybooks/storybook.svg?branch=master)](https://travis-ci.org/storybooks/storybook)
[![CodeFactor](https://www.codefactor.io/repository/github/storybooks/storybook/badge)](https://www.codefactor.io/repository/github/storybooks/storybook)
[![Known Vulnerabilities](https://snyk.io/test/github/storybooks/storybook/8f36abfd6697e58cd76df3526b52e4b9dc894847/badge.svg)](https://snyk.io/test/github/storybooks/storybook/8f36abfd6697e58cd76df3526b52e4b9dc894847)
[![BCH compliance](https://bettercodehub.com/edge/badge/storybooks/storybook)](https://bettercodehub.com/results/storybooks/storybook) [![codecov](https://codecov.io/gh/storybooks/storybook/branch/master/graph/badge.svg)](https://codecov.io/gh/storybooks/storybook)
[![Storybook Slack](https://storybooks-slackin.herokuapp.com/badge.svg)](https://storybooks-slackin.herokuapp.com/)

Storybook Info Addon will show additional information for your stories in [Storybook](https://storybook.js.org).
Useful when you want to display usage or other types of documentation alongside your story.

This addon works with Storybook for:
[React](https://github.com/storybooks/storybook/tree/master/app/react).

![Screenshot](docs/home-screenshot.png)

## Usage

Install the following npm module:

```sh
npm i -D @storybook/addon-info
```

Then set the addon in the place you configure storybook like this:

```js
import { configure, setAddon } from '@storybook/react';
import infoAddon from '@storybook/addon-info';

setAddon(infoAddon);

configure(function () {
  //...
}, module);
```

Then create your stories with the `.addWithInfo` API.

```js
import React from 'react';
import { storiesOf } from '@storybook/react';
import Component from './Component';

storiesOf('Component')
  .addWithInfo(
    'simple usage',
    `This is the basic usage with the button with providing a label to show the text.`,
    () => (
      <Component>Click the "?" mark at top-right to view the info.</Component>
    ),
  );
```

> Have a look at [this example](example/story.js) stories to learn more about the `addWithInfo` API.

<<<<<<< HEAD
=======
To customize your defaults:

```js
// config.js
import infoAddon, { setDefaults } from '@storybook/addon-info';

// addon-info
setDefaults({
  inline: true,
  maxPropsIntoLine: 1,
  maxPropObjectKeys: 10,
  maxPropArrayLength: 10,
  maxPropStringLength: 100,
});
setAddon(infoAddon);
```

>>>>>>> 74fde7bf
## The FAQ

**Components lose their names on static build**

Component names also get minified with other javascript code when building for production.
When creating components, set the `displayName` static property to show the correct component name on static builds.<|MERGE_RESOLUTION|>--- conflicted
+++ resolved
@@ -55,8 +55,6 @@
 
 > Have a look at [this example](example/story.js) stories to learn more about the `addWithInfo` API.
 
-<<<<<<< HEAD
-=======
 To customize your defaults:
 
 ```js
@@ -74,7 +72,6 @@
 setAddon(infoAddon);
 ```
 
->>>>>>> 74fde7bf
 ## The FAQ
 
 **Components lose their names on static build**
