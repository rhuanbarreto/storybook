import addons from '@storybook/addons';
import deprecate from 'util-deprecate';
import { normalize } from 'upath';

<<<<<<< HEAD
import { ADD_TESTS } from './shared';

const findTestResults = (testFiles, jestTestResults, jestTestFilesOptions) =>
=======
const findTestResults = (testFiles, jestTestResults, jestTestFilesExt) =>
>>>>>>> edaf1a28
  Object.values(testFiles).map(name => {
    const fileName = `${name}${jestTestFilesExt}`;

    if (jestTestResults && jestTestResults.testResults) {
      const fileNamePattern = new RegExp(fileName);

      return {
        fileName,
        name,
        result: jestTestResults.testResults.find(test =>
          normalize(test.name).match(fileNamePattern)
        ),
      };
    }

    return { fileName, name };
  });

const emitAddTests = ({ kind, story, testFiles, options }) => {
  addons.getChannel().emit(ADD_TESTS, {
    kind,
    storyName: story,
    tests: findTestResults(testFiles, options.results, options.filesExt),
  });
};

export const withTests = userOptions => {
  const defaultOptions = {
    filesExt: '((\\.specs?)|(\\.tests?))?(\\.js)?$',
  };
  const options = Object.assign({}, defaultOptions, userOptions);

  return (...args) => {
    if (typeof args[0] === 'string') {
      return deprecate((story, { kind }) => {
        emitAddTests({ kind, story, testFiles: args, options });

        return story();
      }, 'Passing component filenames to the `@storybook/addon-jest` via `withTests` is deprecated. Instead, use the `jest` story parameter');
    }

    const [story, { kind, parameters = {} }] = args;
    let { jest: testFiles } = parameters;

    if (typeof testFiles === 'string') {
      testFiles = [testFiles];
    }

    if (testFiles && !testFiles.disable) {
      emitAddTests({ kind, story, testFiles: [].concat(testFiles), options });
    }

    return story();
  };
};<|MERGE_RESOLUTION|>--- conflicted
+++ resolved
@@ -2,13 +2,7 @@
 import deprecate from 'util-deprecate';
 import { normalize } from 'upath';
 
-<<<<<<< HEAD
-import { ADD_TESTS } from './shared';
-
-const findTestResults = (testFiles, jestTestResults, jestTestFilesOptions) =>
-=======
 const findTestResults = (testFiles, jestTestResults, jestTestFilesExt) =>
->>>>>>> edaf1a28
   Object.values(testFiles).map(name => {
     const fileName = `${name}${jestTestFilesExt}`;
 
@@ -28,7 +22,7 @@
   });
 
 const emitAddTests = ({ kind, story, testFiles, options }) => {
-  addons.getChannel().emit(ADD_TESTS, {
+  addons.getChannel().emit('storybook/tests/add_tests', {
     kind,
     storyName: story,
     tests: findTestResults(testFiles, options.results, options.filesExt),
@@ -58,7 +52,7 @@
     }
 
     if (testFiles && !testFiles.disable) {
-      emitAddTests({ kind, story, testFiles: [].concat(testFiles), options });
+      emitAddTests({ kind, story, testFiles, options });
     }
 
     return story();
