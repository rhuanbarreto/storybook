--- conflicted
+++ resolved
@@ -18,17 +18,10 @@
     "prepare": "node ../../scripts/prepare.js"
   },
   "dependencies": {
-<<<<<<< HEAD
-    "@storybook/addons": "4.0.0-alpha.18",
-    "marked": "^0.4.0",
-    "prop-types": "^15.6.2",
-    "@emotion/styled": "0.10.4"
-=======
     "@emotion/styled": "0.10.5",
     "@storybook/addons": "4.0.0-alpha.20",
     "marked": "^0.5.0",
     "prop-types": "^15.6.2"
->>>>>>> a2a2a914
   },
   "peerDependencies": {
     "react": "*"
