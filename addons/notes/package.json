--- conflicted
+++ resolved
@@ -18,12 +18,7 @@
     "prepare": "node ../../scripts/prepare.js"
   },
   "dependencies": {
-<<<<<<< HEAD
-    "@storybook/addons": "4.0.0-alpha.14",
-=======
     "@storybook/addons": "4.0.0-alpha.16",
-    "babel-runtime": "^6.26.0",
->>>>>>> 4121d263
     "marked": "^0.4.0",
     "prop-types": "^15.6.2",
     "react-emotion": "^9.2.6"
