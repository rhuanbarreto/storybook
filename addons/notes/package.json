--- conflicted
+++ resolved
@@ -1,10 +1,6 @@
 {
   "name": "@storybook/addon-notes",
-<<<<<<< HEAD
-  "version": "4.0.0-alpha.24",
-=======
   "version": "4.0.0-alpha.25",
->>>>>>> 5971cee7
   "description": "Write notes for your Storybook stories.",
   "keywords": [
     "addon",
@@ -30,15 +26,10 @@
   },
   "dependencies": {
     "@emotion/styled": "^0.10.6",
-<<<<<<< HEAD
-    "@storybook/addons": "4.0.0-alpha.24",
-    "@storybook/components": "4.0.0-alpha.24",
-    "@storybook/core-events": "4.0.0-alpha.24",
+    "@storybook/addons": "4.0.0-alpha.25",
+    "@storybook/components": "4.0.0-alpha.25",
+    "@storybook/core-events": "4.0.0-alpha.25",
     "markdown-to-jsx": "^6.7.4",
-=======
-    "@storybook/addons": "4.0.0-alpha.25",
-    "marked": "^0.5.1",
->>>>>>> 5971cee7
     "prop-types": "^15.6.2"
   },
   "peerDependencies": {
