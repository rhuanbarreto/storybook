--- conflicted
+++ resolved
@@ -40,11 +40,7 @@
     "react-dom": "^16.1.0"
   },
   "peerDependencies": {
-<<<<<<< HEAD
-    "@storybook/addons": "^3.3.3",
-=======
     "@storybook/addons": "^3.3.4",
->>>>>>> 44ce41c8
     "babel-core": "^6.26.0 || ^7.0.0-0",
     "react": "*",
     "react-test-renderer": "*"
