{
  "name": "@storybook/addon-storyshots",
  "version": "3.2.0-alpha.8",
  "description": "StoryShots is a Jest Snapshot Testing Addon for Storybook.",
  "license": "MIT",
  "main": "dist/index.js",
  "repository": {
    "type": "git",
    "url": "https://github.com/storybooks/storybook.git"
  },
  "scripts": {
    "build-storybook": "build-storybook",
    "prepublish": "babel ./src --out-dir ./dist",
    "storybook": "start-storybook -p 6006"
  },
  "dependencies": {
    "babel-runtime": "^6.23.0",
    "global": "^4.3.2",
    "prop-types": "^15.5.10",
    "read-pkg-up": "^2.0.0"
  },
  "devDependencies": {
    "@storybook/addons": "^3.2.0-alpha.8",
    "@storybook/channels": "^3.1.6",
    "@storybook/react": "^3.2.0-alpha.8",
    "babel-cli": "^6.24.1",
    "babel-plugin-transform-runtime": "^6.23.0",
    "babel-preset-es2015": "^6.24.1",
    "babel-preset-react": "^6.24.1",
    "react": "^15.6.1",
    "react-dom": "^15.6.1"
  },
  "peerDependencies": {
    "@storybook/addons": "^3.2.0-alpha.8",
    "@storybook/channels": "^3.1.6",
<<<<<<< HEAD
    "@storybook/react": "^3.2.0-alpha.8",
    "babel-core": "^6.24.1",
=======
    "@storybook/react": "^3.1.9",
    "babel-core": "^6.25.0",
>>>>>>> 548a5bfe
    "react": "*",
    "react-test-renderer": "*"
  }
}<|MERGE_RESOLUTION|>--- conflicted
+++ resolved
@@ -33,13 +33,8 @@
   "peerDependencies": {
     "@storybook/addons": "^3.2.0-alpha.8",
     "@storybook/channels": "^3.1.6",
-<<<<<<< HEAD
     "@storybook/react": "^3.2.0-alpha.8",
-    "babel-core": "^6.24.1",
-=======
-    "@storybook/react": "^3.1.9",
     "babel-core": "^6.25.0",
->>>>>>> 548a5bfe
     "react": "*",
     "react-test-renderer": "*"
   }
