{
  "name": "@storybook/addon-storyshots-puppeteer",
<<<<<<< HEAD
  "version": "4.0.12",
=======
  "version": "4.1.0-alpha.12",
>>>>>>> 20549f6d
  "description": "Image snappshots addition to StoryShots base on puppeteer",
  "keywords": [
    "addon",
    "storybook"
  ],
  "homepage": "https://github.com/storybooks/storybook/tree/master/addons/storyshorts/storyshots-puppeteer",
  "bugs": {
    "url": "https://github.com/storybooks/storybook/issues"
  },
  "repository": {
    "type": "git",
    "url": "https://github.com/storybooks/storybook.git"
  },
  "license": "MIT",
  "main": "dist/index.js",
  "jsnext:main": "src/index.js",
  "scripts": {
    "prepare": "node ../../../scripts/prepare.js"
  },
  "dependencies": {
<<<<<<< HEAD
    "@babel/runtime": "^7.1.2",
    "@storybook/node-logger": "4.0.12",
=======
    "@storybook/node-logger": "4.1.0-alpha.12",
    "core-js": "^2.5.7",
>>>>>>> 20549f6d
    "jest-image-snapshot": "^2.6.0",
    "puppeteer": "^1.9.0",
    "regenerator-runtime": "^0.12.1"
  },
  "peerDependencies": {
    "@storybook/addon-storyshots": "^4.0.0"
<<<<<<< HEAD
=======
  },
  "publishConfig": {
    "access": "public"
>>>>>>> 20549f6d
  }
}<|MERGE_RESOLUTION|>--- conflicted
+++ resolved
@@ -1,10 +1,6 @@
 {
   "name": "@storybook/addon-storyshots-puppeteer",
-<<<<<<< HEAD
-  "version": "4.0.12",
-=======
   "version": "4.1.0-alpha.12",
->>>>>>> 20549f6d
   "description": "Image snappshots addition to StoryShots base on puppeteer",
   "keywords": [
     "addon",
@@ -25,24 +21,16 @@
     "prepare": "node ../../../scripts/prepare.js"
   },
   "dependencies": {
-<<<<<<< HEAD
-    "@babel/runtime": "^7.1.2",
-    "@storybook/node-logger": "4.0.12",
-=======
     "@storybook/node-logger": "4.1.0-alpha.12",
     "core-js": "^2.5.7",
->>>>>>> 20549f6d
     "jest-image-snapshot": "^2.6.0",
     "puppeteer": "^1.9.0",
     "regenerator-runtime": "^0.12.1"
   },
   "peerDependencies": {
     "@storybook/addon-storyshots": "^4.0.0"
-<<<<<<< HEAD
-=======
   },
   "publishConfig": {
     "access": "public"
->>>>>>> 20549f6d
   }
 }