{
  "name": "@storybook/addon-storyshots-puppeteer",
  "version": "4.1.0-alpha.8",
  "description": "Image snappshots addition to StoryShots base on puppeteer",
  "keywords": [
    "addon",
    "storybook"
  ],
  "homepage": "https://github.com/storybooks/storybook/tree/master/addons/storyshorts/storyshots-puppeteer",
  "publishConfig": {
    "access": "public"
  },
  "bugs": {
    "url": "https://github.com/storybooks/storybook/issues"
  },
  "repository": {
    "type": "git",
    "url": "https://github.com/storybooks/storybook.git"
  },
  "license": "MIT",
  "main": "dist/index.js",
  "jsnext:main": "src/index.js",
  "scripts": {
    "prepare": "node ../../../scripts/prepare.js"
  },
  "dependencies": {
    "@babel/runtime": "^7.1.2",
    "@storybook/node-logger": "4.1.0-alpha.8",
    "jest-image-snapshot": "^2.6.0",
    "puppeteer": "^1.9.0"
  },
  "peerDependencies": {
<<<<<<< HEAD
    "@storybook/addon-storyshots": "4.1.0-alpha.3"
=======
    "@storybook/addon-storyshots": "^4.0.0"
>>>>>>> 4dd81aac
  }
}<|MERGE_RESOLUTION|>--- conflicted
+++ resolved
@@ -30,10 +30,6 @@
     "puppeteer": "^1.9.0"
   },
   "peerDependencies": {
-<<<<<<< HEAD
-    "@storybook/addon-storyshots": "4.1.0-alpha.3"
-=======
-    "@storybook/addon-storyshots": "^4.0.0"
->>>>>>> 4dd81aac
+    "@storybook/addon-storyshots": "4.1.0-alpha.8"
   }
 }