{
  "name": "@storybook/addon-storyshots",
  "version": "6.5.0-alpha.64",
  "description": "Take a code snapshot of every story automatically with Jest",
  "keywords": [
    "addon",
    "storybook",
    "test"
  ],
  "homepage": "https://github.com/storybookjs/storybook/tree/main/addons/storyshots/storyshots-core",
  "bugs": {
    "url": "https://github.com/storybookjs/storybook/issues"
  },
  "repository": {
    "type": "git",
    "url": "https://github.com/storybookjs/storybook.git",
    "directory": "addons/storyshots/storyshots-core"
  },
  "funding": {
    "type": "opencollective",
    "url": "https://opencollective.com/storybook"
  },
  "license": "MIT",
  "main": "dist/ts3.9/index.js",
  "module": "dist/ts3.9/index.js",
  "types": "dist/ts3.9/index.d.ts",
  "typesVersions": {
    "<3.8": {
      "dist/ts3.9/*": [
        "dist/ts3.4/*"
      ]
    }
  },
  "files": [
    "dist/**/*",
    "README.md",
    "*.js",
    "*.d.ts"
  ],
  "scripts": {
    "build-storybook": "sb build",
    "example": "jest storyshot.test",
    "prepare": "node ../../../scripts/prepare.js",
    "storybook": "yarn sb dev -p 6006"
  },
  "dependencies": {
    "@jest/transform": "^26.6.2",
    "@storybook/addons": "6.5.0-alpha.64",
    "@storybook/babel-plugin-require-context-hook": "1.0.1",
    "@storybook/client-api": "6.5.0-alpha.64",
    "@storybook/core-client": "6.5.0-alpha.64",
    "@storybook/core-common": "6.5.0-alpha.64",
    "@storybook/csf": "0.0.2--canary.7c6c115.0",
    "@types/glob": "^7.1.3",
    "@types/jest": "^26.0.16",
    "@types/jest-specific-snapshot": "^0.5.3",
    "core-js": "^3.8.2",
    "glob": "^7.1.6",
    "global": "^4.4.0",
    "jest-specific-snapshot": "^4.0.0",
    "preact-render-to-string": "^5.1.19",
    "pretty-format": "^26.6.2",
    "react-test-renderer": "^16.8.0 || ^17.0.0",
    "read-pkg-up": "^7.0.1",
    "regenerator-runtime": "^0.13.7",
    "ts-dedent": "^2.0.0"
  },
  "devDependencies": {
<<<<<<< HEAD
    "@angular/core": "^11.2.0",
    "@angular/platform-browser-dynamic": "^11.2.0",
    "@emotion/jest": "^11.8.0",
    "@storybook/addon-docs": "6.5.0-alpha.64",
    "@storybook/angular": "6.5.0-alpha.64",
    "@storybook/react": "6.5.0-alpha.64",
    "@storybook/vue": "6.5.0-alpha.64",
    "@storybook/vue3": "6.5.0-alpha.64",
    "babel-loader": "^8.2.5",
=======
    "@angular/core": "^12.1.4",
    "@angular/platform-browser-dynamic": "^12.1.4",
    "@storybook/addon-docs": "6.4.0-beta.22",
    "@storybook/angular": "6.4.0-beta.22",
    "@storybook/react": "6.4.0-beta.22",
    "@storybook/vue": "6.4.0-beta.22",
    "@storybook/vue3": "6.4.0-beta.22",
    "babel-loader": "^8.0.0",
>>>>>>> 87c2aec8
    "enzyme": "^3.11.0",
    "enzyme-to-json": "^3.6.1",
    "jest-preset-angular": "^8.3.2",
    "jest-vue-preprocessor": "^1.7.1",
    "rxjs": "^6.6.3",
    "vue-jest": "^5.0.0-alpha.8"
  },
  "peerDependencies": {
    "@angular/core": ">=6.0.0",
    "@angular/platform-browser-dynamic": ">=6.0.0",
    "@storybook/angular": "*",
    "@storybook/react": "*",
    "@storybook/vue": "*",
    "@storybook/vue3": "*",
    "jest": "*",
    "jest-preset-angular": "*",
    "jest-vue-preprocessor": "*",
    "preact": "^10.5.13",
    "react": "^16.8.0 || ^17.0.0 || ^18.0.0",
    "react-dom": "^16.8.0 || ^17.0.0 || ^18.0.0",
    "rxjs": "*",
    "svelte": "*",
    "vue": "*",
    "vue-jest": "*"
  },
  "peerDependenciesMeta": {
    "@angular/core": {
      "optional": true
    },
    "@angular/platform-browser-dynamic": {
      "optional": true
    },
    "@storybook/angular": {
      "optional": true
    },
    "@storybook/react": {
      "optional": true
    },
    "@storybook/vue": {
      "optional": true
    },
    "@storybook/vue3": {
      "optional": true
    },
    "jest-preset-angular": {
      "optional": true
    },
    "jest-vue-preprocessor": {
      "optional": true
    },
    "preact": {
      "optional": true
    },
    "react": {
      "optional": true
    },
    "react-dom": {
      "optional": true
    },
    "rxjs": {
      "optional": true
    },
    "svelte": {
      "optional": true
    },
    "vue": {
      "optional": true
    },
    "vue-jest": {
      "optional": true
    }
  },
  "publishConfig": {
    "access": "public"
  },
  "gitHead": "7417a230d67b54d65caedcfb584f924b879ac9f5",
  "storybook": {
    "displayName": "Storyshots",
    "icon": "https://user-images.githubusercontent.com/263385/101991676-48cdf300-3c7c-11eb-8aa1-944dab6ab29b.png",
    "unsupportedFrameworks": [
      "ember",
      "mithril",
      "marko"
    ]
  }
}<|MERGE_RESOLUTION|>--- conflicted
+++ resolved
@@ -66,9 +66,8 @@
     "ts-dedent": "^2.0.0"
   },
   "devDependencies": {
-<<<<<<< HEAD
-    "@angular/core": "^11.2.0",
-    "@angular/platform-browser-dynamic": "^11.2.0",
+    "@angular/core": "^12.1.4",
+    "@angular/platform-browser-dynamic": "^12.1.4",
     "@emotion/jest": "^11.8.0",
     "@storybook/addon-docs": "6.5.0-alpha.64",
     "@storybook/angular": "6.5.0-alpha.64",
@@ -76,16 +75,6 @@
     "@storybook/vue": "6.5.0-alpha.64",
     "@storybook/vue3": "6.5.0-alpha.64",
     "babel-loader": "^8.2.5",
-=======
-    "@angular/core": "^12.1.4",
-    "@angular/platform-browser-dynamic": "^12.1.4",
-    "@storybook/addon-docs": "6.4.0-beta.22",
-    "@storybook/angular": "6.4.0-beta.22",
-    "@storybook/react": "6.4.0-beta.22",
-    "@storybook/vue": "6.4.0-beta.22",
-    "@storybook/vue3": "6.4.0-beta.22",
-    "babel-loader": "^8.0.0",
->>>>>>> 87c2aec8
     "enzyme": "^3.11.0",
     "enzyme-to-json": "^3.6.1",
     "jest-preset-angular": "^8.3.2",
