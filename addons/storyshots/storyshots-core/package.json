--- conflicted
+++ resolved
@@ -1,10 +1,6 @@
 {
   "name": "@storybook/addon-storyshots",
-<<<<<<< HEAD
-  "version": "6.2.0-alpha.20",
-=======
   "version": "6.2.0-alpha.24",
->>>>>>> 013f2658
   "description": "Take a code snapshot of every story automatically with Jest",
   "keywords": [
     "addon",
@@ -44,19 +40,11 @@
   },
   "dependencies": {
     "@jest/transform": "^26.6.2",
-<<<<<<< HEAD
-    "@storybook/addons": "6.2.0-alpha.20",
-    "@storybook/client-api": "6.2.0-alpha.20",
-    "@storybook/core": "6.2.0-alpha.20",
-    "@types/glob": "^7.1.3",
-    "@types/jest": "^26.0.16",
-=======
     "@storybook/addons": "6.2.0-alpha.24",
     "@storybook/client-api": "6.2.0-alpha.24",
     "@storybook/core": "6.2.0-alpha.24",
     "@types/glob": "^7.1.3",
-    "@types/jest": "^25.2.3",
->>>>>>> 013f2658
+    "@types/jest": "^26.0.16",
     "@types/jest-specific-snapshot": "^0.5.3",
     "babel-plugin-require-context-hook": "^1.0.0",
     "core-js": "^3.8.2",
@@ -70,54 +58,33 @@
     "ts-dedent": "^2.0.0"
   },
   "devDependencies": {
-<<<<<<< HEAD
-    "@storybook/addon-docs": "6.2.0-alpha.20",
-    "@storybook/angular": "6.2.0-alpha.20",
-    "@storybook/react": "6.2.0-alpha.20",
-=======
     "@storybook/addon-docs": "6.2.0-alpha.24",
     "@storybook/angular": "6.2.0-alpha.24",
     "@storybook/react": "6.2.0-alpha.24",
-    "@storybook/vue3": "6.2.0-alpha.24",
->>>>>>> 013f2658
     "babel-loader": "^8.2.2",
     "enzyme": "^3.11.0",
     "enzyme-to-json": "^3.6.1",
     "jest-emotion": "^10.0.32",
     "jest-preset-angular": "^8.3.2",
     "jest-vue-preprocessor": "^1.7.1",
-<<<<<<< HEAD
     "rxjs": "^6.6.3"
-=======
-    "rxjs": "^6.6.3",
-    "vue-jest": "^5.0.0-alpha.8"
->>>>>>> 013f2658
   },
   "peerDependencies": {
     "@storybook/angular": "*",
     "@storybook/react": "*",
     "@storybook/vue": "*",
-    "@storybook/vue3": "*",
     "jest-preset-angular": "*",
     "jest-vue-preprocessor": "*",
     "react": "^16.8.0 || ^17.0.0",
     "react-dom": "^16.8.0 || ^17.0.0",
     "rxjs": "*",
-<<<<<<< HEAD
     "vue": "*"
-=======
-    "vue": "*",
-    "vue-jest": "*"
->>>>>>> 013f2658
   },
   "peerDependenciesMeta": {
     "@storybook/angular": {
       "optional": true
     },
     "@storybook/vue": {
-      "optional": true
-    },
-    "@storybook/vue3": {
       "optional": true
     },
     "jest-preset-angular": {
@@ -137,17 +104,10 @@
     },
     "vue": {
       "optional": true
-    },
-    "vue-jest": {
-      "optional": true
     }
   },
   "publishConfig": {
     "access": "public"
   },
-<<<<<<< HEAD
   "gitHead": "20db16edcd0c76c54f0d80970a288ec94ebd19e6"
-=======
-  "gitHead": "8001ec00b1023170e0a57f53edad61f3afe1b111"
->>>>>>> 013f2658
 }