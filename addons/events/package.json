{
  "name": "@storybook/addon-events",
  "version": "4.2.0-alpha.2",
  "description": "Add events to your Storybook stories.",
  "keywords": [
    "addon",
    "events",
    "react",
    "storybook"
  ],
  "homepage": "https://github.com/storybooks/storybook/tree/master/addons/events",
  "bugs": {
    "url": "https://github.com/storybooks/storybook/issues"
  },
  "repository": {
    "type": "git",
    "url": "https://github.com/storybooks/storybook.git"
  },
  "license": "MIT",
  "main": "dist/index.js",
  "jsnext:main": "src/index.js",
  "scripts": {
    "prepare": "node ../../scripts/prepare.js"
  },
  "dependencies": {
<<<<<<< HEAD
    "@emotion/styled": "^10.0.2",
    "@storybook/addons": "4.2.0-alpha.1",
    "@storybook/core-events": "4.2.0-alpha.1",
=======
    "@emotion/styled": "^0.10.6",
    "@storybook/addons": "4.2.0-alpha.2",
    "@storybook/core-events": "4.2.0-alpha.2",
>>>>>>> 2e7fe708
    "core-js": "^2.5.7",
    "format-json": "^1.0.3",
    "prop-types": "^15.6.2",
    "react": "^16.7.0-alpha.2",
    "react-lifecycles-compat": "^3.0.4",
    "react-textarea-autosize": "^7.0.4",
    "util-deprecate": "^1.0.2"
  },
  "peerDependencies": {
    "react": "*"
  },
  "publishConfig": {
    "access": "public"
  }
}<|MERGE_RESOLUTION|>--- conflicted
+++ resolved
@@ -23,15 +23,9 @@
     "prepare": "node ../../scripts/prepare.js"
   },
   "dependencies": {
-<<<<<<< HEAD
     "@emotion/styled": "^10.0.2",
-    "@storybook/addons": "4.2.0-alpha.1",
-    "@storybook/core-events": "4.2.0-alpha.1",
-=======
-    "@emotion/styled": "^0.10.6",
     "@storybook/addons": "4.2.0-alpha.2",
     "@storybook/core-events": "4.2.0-alpha.2",
->>>>>>> 2e7fe708
     "core-js": "^2.5.7",
     "format-json": "^1.0.3",
     "prop-types": "^15.6.2",
