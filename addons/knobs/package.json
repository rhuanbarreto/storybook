--- conflicted
+++ resolved
@@ -1,10 +1,6 @@
 {
   "name": "@storybook/addon-knobs",
-<<<<<<< HEAD
-  "version": "4.0.0-alpha.24",
-=======
   "version": "4.0.0-alpha.25",
->>>>>>> 5971cee7
   "description": "Storybook Addon Prop Editor Component",
   "keywords": [
     "addon",
@@ -29,15 +25,9 @@
   },
   "dependencies": {
     "@emotion/styled": "^0.10.6",
-<<<<<<< HEAD
-    "@storybook/addons": "4.0.0-alpha.24",
-    "@storybook/components": "4.0.0-alpha.24",
-    "@storybook/core-events": "4.0.0-alpha.24",
-=======
     "@storybook/addons": "4.0.0-alpha.25",
     "@storybook/components": "4.0.0-alpha.25",
     "@storybook/core-events": "4.0.0-alpha.25",
->>>>>>> 5971cee7
     "copy-to-clipboard": "^3.0.8",
     "escape-html": "^1.0.3",
     "fast-deep-equal": "^2.0.1",
