{
  "name": "@storybook/addon-interactions",
  "version": "6.5.0-alpha.41",
  "description": "Automate, test and debug user interactions",
  "keywords": [
    "storybook-addons",
    "data-state",
    "test"
  ],
  "homepage": "https://github.com/storybookjs/storybook/tree/main/addons/interactions",
  "bugs": {
    "url": "https://github.com/storybookjs/storybook/issues"
  },
  "repository": {
    "type": "git",
    "url": "https://github.com/storybookjs/storybook.git",
    "directory": "addons/interactions"
  },
  "funding": {
    "type": "opencollective",
    "url": "https://opencollective.com/storybook"
  },
  "license": "MIT",
  "main": "dist/cjs/register.js",
  "module": "dist/esm/register.js",
  "types": "dist/ts3.9/index.d.ts",
  "typesVersions": {
    "<3.8": {
      "dist/ts3.9/*": [
        "dist/ts3.4/*"
      ]
    }
  },
  "files": [
    "dist/**/*",
    "README.md",
    "*.js",
    "*.d.ts"
  ],
  "scripts": {
    "prepare": "node ../../scripts/prepare.js"
  },
  "dependencies": {
<<<<<<< HEAD
    "@storybook/addons": "6.5.0-alpha.39",
    "@storybook/api": "6.5.0-alpha.39",
    "@storybook/components": "6.5.0-alpha.39",
    "@storybook/core-common": "6.5.0-alpha.39",
    "@storybook/core-events": "6.5.0-alpha.39",
    "@storybook/csf": "0.0.2--canary.507502b.0",
    "@storybook/instrumenter": "6.5.0-alpha.39",
    "@storybook/theming": "6.5.0-alpha.39",
=======
    "@storybook/addons": "6.5.0-alpha.41",
    "@storybook/api": "6.5.0-alpha.41",
    "@storybook/components": "6.5.0-alpha.41",
    "@storybook/core-common": "6.5.0-alpha.41",
    "@storybook/core-events": "6.5.0-alpha.41",
    "@storybook/csf": "0.0.2--canary.87bc651.0",
    "@storybook/instrumenter": "6.5.0-alpha.41",
    "@storybook/theming": "6.5.0-alpha.41",
    "core-js": "^3.8.2",
>>>>>>> 7ffc170f
    "global": "^4.4.0",
    "jest-mock": "^27.0.6",
    "polished": "^4.0.5",
    "ts-dedent": "^2.2.0"
  },
  "devDependencies": {
    "@storybook/jest": "^0.0.5",
    "@storybook/testing-library": "^0.0.7",
    "formik": "^2.2.9"
  },
  "peerDependencies": {
    "react": "^16.8.0 || ^17.0.0",
    "react-dom": "^16.8.0 || ^17.0.0"
  },
  "peerDependenciesMeta": {
    "react": {
      "optional": true
    },
    "react-dom": {
      "optional": true
    }
  },
  "publishConfig": {
    "access": "public"
  },
  "gitHead": "10663a4c9ea6c04a04047b5bb22254d6b64201c2",
  "sbmodern": "dist/modern/index.js",
  "storybook": {
    "displayName": "Interactions",
    "unsupportedFrameworks": [
      "react-native"
    ],
    "icon": "https://user-images.githubusercontent.com/263385/101991666-479cc600-3c7c-11eb-837b-be4e5ffa1bb8.png"
  }
}<|MERGE_RESOLUTION|>--- conflicted
+++ resolved
@@ -41,26 +41,15 @@
     "prepare": "node ../../scripts/prepare.js"
   },
   "dependencies": {
-<<<<<<< HEAD
-    "@storybook/addons": "6.5.0-alpha.39",
-    "@storybook/api": "6.5.0-alpha.39",
-    "@storybook/components": "6.5.0-alpha.39",
-    "@storybook/core-common": "6.5.0-alpha.39",
-    "@storybook/core-events": "6.5.0-alpha.39",
-    "@storybook/csf": "0.0.2--canary.507502b.0",
-    "@storybook/instrumenter": "6.5.0-alpha.39",
-    "@storybook/theming": "6.5.0-alpha.39",
-=======
     "@storybook/addons": "6.5.0-alpha.41",
     "@storybook/api": "6.5.0-alpha.41",
     "@storybook/components": "6.5.0-alpha.41",
     "@storybook/core-common": "6.5.0-alpha.41",
     "@storybook/core-events": "6.5.0-alpha.41",
-    "@storybook/csf": "0.0.2--canary.87bc651.0",
+    "@storybook/csf": "0.0.2--canary.507502b.0",
     "@storybook/instrumenter": "6.5.0-alpha.41",
     "@storybook/theming": "6.5.0-alpha.41",
     "core-js": "^3.8.2",
->>>>>>> 7ffc170f
     "global": "^4.4.0",
     "jest-mock": "^27.0.6",
     "polished": "^4.0.5",
