--- conflicted
+++ resolved
@@ -73,13 +73,8 @@
   "publishConfig": {
     "access": "public"
   },
-<<<<<<< HEAD
-  "gitHead": "5cd3cd92ff4ab3dce81726f0d3913d7077926bee",
+  "gitHead": "6cf4571e5a1200613de94aa066fe93f75aec6ad1",
   "sbmodern": "dist/modern/manager.js",
-=======
-  "gitHead": "6cf4571e5a1200613de94aa066fe93f75aec6ad1",
-  "sbmodern": "dist/modern/register.js",
->>>>>>> 5583dd11
   "storybook": {
     "displayName": "Controls",
     "icon": "https://user-images.githubusercontent.com/263385/101991669-479cc600-3c7c-11eb-93d9-38b67e8371f2.png",
