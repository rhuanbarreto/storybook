--- conflicted
+++ resolved
@@ -45,18 +45,11 @@
     "prepare": "node ../../scripts/prepare.js"
   },
   "dependencies": {
-<<<<<<< HEAD
-    "@storybook/addons": "6.4.0-alpha.34",
-    "@storybook/api": "6.4.0-alpha.34",
-    "@storybook/client-logger": "6.4.0-alpha.34",
-    "@storybook/components": "6.4.0-alpha.34",
-    "@storybook/core-common": "6.4.0-alpha.34",
-=======
     "@storybook/addons": "6.4.0-alpha.35",
     "@storybook/api": "6.4.0-alpha.35",
     "@storybook/client-logger": "6.4.0-alpha.35",
     "@storybook/components": "6.4.0-alpha.35",
->>>>>>> a3089466
+    "@storybook/core-common": "6.4.0-alpha.35",
     "@storybook/csf": "0.0.2--canary.68887a1.0",
     "@storybook/node-logger": "6.4.0-alpha.35",
     "@storybook/store": "6.4.0-alpha.35",
