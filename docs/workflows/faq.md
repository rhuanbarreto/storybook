---
title: 'Frequently Asked Questions'
---

Here are some answers to frequently asked questions. If you have a question, you can ask it by opening an issue on the [Storybook Repository](https://github.com/storybookjs/storybook/).

### How can I run coverage tests with Create React App and leave out stories?

Create React App does not allow providing options to Jest in your `package.json`, however you can run `jest` with commandline arguments:

```sh
npm test -- --coverage --collectCoverageFrom='["src/**/*.{js,jsx}","!src/**/stories/*"]'
```

<div class="aside">
💡 <strong>Note</strong>: If you're using <a href="https://yarnpkg.com/">yarn</a> as a package manager, you'll need to adjust the command accordingly. 
</div>

### I see `ReferenceError: React is not defined` when using storybooks with Next.js

Next automatically defines `React` for all of your files via a babel plugin. You must define `React` for JSX to work. You can solve this either by:

1.  Adding `import React from 'react'` to your component files.
2.  Adding a `.babelrc` that includes [`babel-plugin-react-require`](https://www.npmjs.com/package/babel-plugin-react-require)

### How do I setup Storybook to share Webpack configuration with Next.js?

You can generally reuse webpack rules by placing them in a file that is `require()`-ed from both your `next.config.js` and your `.storybook/main.js` files. For example:

```js
module.exports = {
  webpackFinal: async (baseConfig) => {
    const nextConfig = require('/path/to/next.config.js');

    // merge whatever from nextConfig into the webpack config storybook will use
    return { ...baseConfig };
  },
};
```

### How do I setup React Fast Refresh with Storybook?

Fast refresh is an opt-in feature that can be used in Storybook React.
There are two ways that you can enable it, go ahead and pick one:

* You can set a `FAST_REFRESH` environment variable in your `.env` file:
```
FAST_REFRESH=true
```

* Or you can set the following properties in your `.storybook/main.js` files:
```js
module.exports = {
  reactOptions: {
    fastRefresh: true,
  }
};
```

**Note: Fast Refresh requires React 16.10 or higher and is only enabled in development mode.**

### Why is there no addons channel?

A common error is that an addon tries to access the "channel", but the channel is not set. This can happen in a few different cases:

1.  You're trying to access addon channel (e.g. by calling `setOptions`) in a non-browser environment like Jest. You may need to add a channel mock:
    ```js
    import addons, { mockChannel } from '@storybook/addons';

    addons.setChannel(mockChannel());
    ```

2.  In React Native, it's a special case that's documented in [#1192](https://github.com/storybookjs/storybook/issues/1192)

### Can I modify React component state in stories?

Not directly. If you control the component source, you can do something like this:

```js
import React, { Component } from 'react';

export default {
  title: 'MyComponent',
};

class MyComponent extends Component {
  constructor(props) {
    super(props);

    this.state = {
      someVar: 'defaultValue',
      ...props.initialState,
    };
  }
  // ...
};

export const defaultView = () => <MyComponent initialState={} />;
```


### Why aren't Controls visible in the Canvas panel but visible in the Docs panel?

If you're adding Storybook's dependencies manually, make sure you to include the [`@storybook/addon-controls`](https://www.npmjs.com/package/@storybook/addon-controls) dependency in your project and reference it in your `.storybook/main.js` as follows:

```js
// .storybook/main.js

module.exports = {
  addons: ['@storybook/addon-controls'],
};
```

### Why aren't the addons working in a composed Storybook?

Composition is a new feature that we released with version 6.0 and there's still some limitations to it.

For now the addons you're using in a composed Storybook will not work.

We're working on overcoming this limitation, soon you'll be able to use them  as if you working with a non composed Storybook.

### Which community addons are compatible with the latest version of Storybook?

Starting with Storybook version 6.0 we've introduced some great features aimed at streamlining your development workflow.

With this we would like to point out that if you plan on using addons created by our fantastic community, you need to take in consideration that some of those addons might be working with a outdated version of Storybook. 

We're actively working in providing a better way to address this situation, but in the meantime we would ask a bit of caution on your end so that you don't run into unexpected problems. Let us know by creating a issue in the [Storybook repo](https://github.com/storybookjs/storybook/issues) so that we can gather information and create a curated list with those addons to help not only you but the rest of the community.

### Is it possible to browse the documentation for past versions of Storybook?

With the release of version 6.0, we also updated our documentation as well. That doesn't mean that the old documentation was removed, we kept it to help you with your Storybook migration process. Use the content from the table below in conjunction with our <a href="https://github.com/storybookjs/storybook/blob/next/MIGRATION.md">migration guide</a> .

We're only covering version 5.3 and 5.0 as they were important milestones for Storybook. If you want to go back in time a little more you'll have to check the specific release in the monorepo.

| Section          | Page                                       | Current Location                                                                   | Version 5.3 location                                                                                                                                                                                                                                                 | Version 5.0 location                                                                                                                                     |
|------------------|--------------------------------------------|------------------------------------------------------------------------------------|----------------------------------------------------------------------------------------------------------------------------------------------------------------------------------------------------------------------------------------------------------------------|----------------------------------------------------------------------------------------------------------------------------------------------------------|
| Get Started      | Install                                    | [See current documentation](../get-started/install.md)                             | [See versioned documentation](https://github.com/storybookjs/storybook/tree/release/5.3/docs/src/pages/guides/quick-start-guide)                                                                                                                                     | [See versioned documentation](https://github.com/storybookjs/storybook/tree/release/5.0/docs/src/pages/guides/quick-start-guide)                         |
|                  | What's a story                             | [See current documentation](../get-started/whats-a-story.md)                       | [See versioned documentation for your framework](https://github.com/storybookjs/storybook/blob/release/5.3/docs/src/pages/guides)                                                                                                                                    | [See versioned documentation for your framework](https://github.com/storybookjs/storybook/blob/release/5.0/docs/src/pages/guides)                        |
|                  | Browse Stories                             | [See current documentation](../get-started/browse-stories.md)                      | [See versioned documentation for your framework](https://github.com/storybookjs/storybook/blob/release/5.3/docs/src/pages/guides)                                                                                                                                    | [See versioned documentation for your framework](https://github.com/storybookjs/storybook/blob/release/5.0/docs/src/pages/guides)                        |
|                  | Setup                                      | [See current documentation](../get-started/setup.md)                               | [See versioned documentation for your framework](https://github.com/storybookjs/storybook/blob/release/5.3/docs/src/pages/guides)                                                                                                                                    | [See versioned documentation for your framework](https://github.com/storybookjs/storybook/blob/release/5.0/docs/src/pages/guides)                        |
| Writing Stories  | Introduction                               | [See current documentation](../writing-stories/introduction.md)                    | [See versioned documentation](https://github.com/storybookjs/storybook/tree/release/5.3/docs/src/pages/basics/writing-stories)                                                                                                                                       | [See versioned documentation](https://github.com/storybookjs/storybook/tree/release/5.0/docs/src/pages/basics/writing-stories)                           |
|                  | Parameters                                 | [See current documentation](../writing-stories/parameters.md)                      | See versioned documentation here                                                                                                                                                                                                                                     | Non existing feature or undocumented                                                                                                                     |
|                  | Decorators                                 | [See current documentation](../writing-stories/decorators.md)                      | See versioned documentation here                                                                                                                                                                                                                                     | See versioned documentation here                                                                                                                         |
|                  | Naming components and hierarchy            | [See current documentation](../writing-stories/naming-components-and-hierarchy.md) | [See versioned documentation](https://github.com/storybookjs/storybook/tree/release/5.3/docs/src/pages/basics/writing-stories)                                                                                                                                       | [See versioned documentation](https://github.com/storybookjs/storybook/tree/release/5.0/docs/src/pages/basics/writing-stories)                           |
| Writing Docs     | DocsPage                                   | [See current documentation](../writing-docs/docs-page.md)                          | See versioned addon documentation                                                                                                                                                                                                                                    | Non existing feature or undocumented                                                                                                                     |
|                  | MDX                                        | [See current documentation](../writing-docs/mdx.md)                                | See versioned addon documentation                                                                                                                                                                                                                                    | Non existing feature or undocumented                                                                                                                     |
|                  | Doc Blocks                                 | [See current documentation](../writing-docs/doc-blocks.md)                         | [See versioned addon documentation](https://github.com/storybookjs/storybook/tree/release/5.3/addons/docs/)                                                                                                                                                          | Non existing feature or undocumented                                                                                                                     |
|                  | Preview and build docs                     | [See current documentation](../writing-docs/build-documentation.md)                | Non existing feature or undocumented                                                                                                                                                                                                                                 | Non existing feature or undocumented                                                                                                                     |
| Essential addons | Controls                                   | [See current documentation](../essentials/controls.md)                             | Controls are specific to version 6.0 see [Knobs versioned documentation](https://github.com/storybookjs/storybook/tree/release/5.3/addons/knobs)                                                                                                                     | Controls are specific to version 6.0 see [Knobs versioned documentation](https://github.com/storybookjs/storybook/tree/release/5.0/addons/knobs)         |
|                  | Actions                                    | [See current documentation](../essentials/actions.md)                              | [See addon versioned documentation](https://github.com/storybookjs/storybook/tree/release/5.3/addons/actions)                                                                                                                                                        | [See addon versioned documentation](https://github.com/storybookjs/storybook/tree/release/5.0/addons/actions)                                            |
|                  | Viewport                                   | [See current documentation](../essentials/viewport.md)                             | [See addon versioned documentation](https://github.com/storybookjs/storybook/tree/release/5.3/addons/viewport)                                                                                                                                                       | [See addon versioned documentation](https://github.com/storybookjs/storybook/tree/release/5.0/addons/viewport)                                           |
|                  | Backgrounds                                | [See current documentation](../essentials/backgrounds.md)                          | [See addon versioned documentation](https://github.com/storybookjs/storybook/tree/release/5.3/addons/backgrounds)                                                                                                                                                    | [See addon versioned documentation](https://github.com/storybookjs/storybook/tree/release/5.0/addons/backgrounds)                                        |
|                  | Toolbars and globals                       | [See current documentation](../essentials/toolbars-and-globals.md)                 | [See versioned documentation](https://github.com/storybookjs/storybook/tree/release/5.3/docs/src/pages/basics/toolbar-guide)                                                                                                                                         | Non existing feature or undocumented                                                                                                                     |
| Configure        | Overview                                   | [See current documentation](../configure/overview.md)                              | [See versioned documentation](https://github.com/storybookjs/storybook/tree/release/5.3/docs/src/pages/configurations/overview)                                                                                                                                      | [See versioned documentation](https://github.com/storybookjs/storybook/blob/release/5.0/docs/src/pages/basics/writing-stories)                           |
|                  | Integration/Webpack                        | [See current documentation](../configure/webpack.md)                               | See versioned documentation                                                                                                                                                                                                                                          | See versioned documentation                                                                                                                              |
|                  | Integration/Babel                          | [See current documentation](../configure/babel.md)                                 | See versioned documentation here and [here](https://github.com/storybookjs/storybook/tree/release/5.3/docs/src/pages/configurations/custom-babel-config)                                                                                                             | See versioned documentation here and [here](https://github.com/storybookjs/storybook/tree/release/5.0/docs/src/pages/configurations/custom-babel-config) |
|                  | Integration/Typescript                     | [See current documentation](../configure/typescript.md)                            | [See versioned documentation](https://github.com/storybookjs/storybook/tree/release/5.3/docs/src/pages/configurations/typescript-config)                                                                                                                             | [See versioned documentation](https://github.com/storybookjs/storybook/tree/release/5.0/docs/src/pages/configurations/typescript-config)                 |
|                  | Integration/Styling and CSS                | [See current documentation](../configure/styling-and-css.md)                       | See versioned documentation                                                                                                                                                                                                                                          | See versioned documentation                                                                                                                              |
|                  | Integration/Images and assets              | [See current documentation](../configure/images-and-assets.md)                     | See versioned documentation                                                                                                                                                                                                                                          | See versioned documentation                                                                                                                              |
|                  | Story rendering                            | [See current documentation](../configure/story-rendering.md)                       | See versioned documentation [here](https://github.com/storybookjs/storybook/tree/release/5.3/docs/src/pages/configurations/add-custom-head-tags) and [here](https://github.com/storybookjs/storybook/tree/release/5.3/docs/src/pages/configurations/add-custom-body) | See versioned documentation [here](https://github.com/storybookjs/storybook/tree/release/5.0/docs/src/pages/configurations/add-custom-head-tags)         |
|                  | Story Layout                               | [See current documentation](../configure/story-layout.md)                          | Non existing feature or undocumented                                                                                                                                                                                                                                 | Non existing feature or undocumented                                                                                                                     |
|                  | User Interface/Features and behavior       | [See current documentation](../configure/features-and-behavior.md)                 | [See versioned documentation](https://github.com/storybookjs/storybook/tree/release/5.3/docs/src/pages/configurations/options-parameter)                                                                                                                             | [See versioned documentation](https://github.com/storybookjs/storybook/tree/release/5.0/docs/src/pages/configurations/options-parameter)                 |
|                  | User Interface/Theming                     | [See current documentation](../configure/theming.md)                               | [See versioned documentation](https://github.com/storybookjs/storybook/tree/release/5.3/docs/src/pages/configurations/theming)                                                                                                                                       | [See versioned documentation](https://github.com/storybookjs/storybook/tree/release/5.0/docs/src/pages/configurations/theming)                           |
|                  | User Interface/Sidebar & URLS              | [See current documentation](../configure/sidebar-and-urls.md)                      | [See versioned documentation](https://github.com/storybookjs/storybook/tree/release/5.3/docs/src/pages/configurations/options-parameter)                                                                                                                             | [See versioned documentation](https://github.com/storybookjs/storybook/tree/release/5.0/docs/src/pages/configurations/options-parameter)                 |
|                  | Environment variables                      | [See current documentation](../configure/environment-variables.md)                 | [See versioned documentation](https://github.com/storybookjs/storybook/tree/release/5.3/docs/src/pages/configurations/env-vars)                                                                                                                                      | [See versioned documentation](https://github.com/storybookjs/storybook/tree/release/5.0/docs/src/pages/configurations/env-vars)                          |
| Workflows        | Publish Storybook                          | [See current documentation](./publish-storybook.md)                                | [See versioned documentation](https://github.com/storybookjs/storybook/tree/release/5.3/docs/src/pages/basics/exporting-storybook)                                                                                                                                   | [See versioned documentation](https://github.com/storybookjs/storybook/tree/release/5.0/docs/src/pages/basics/exporting-storybook)                       |
|                  | Build pages and screens                    | [See current documentation](./build-pages-with-storybook.md)                       | Non existing feature or undocumented                                                                                                                                                                                                                                 | Non existing feature or undocumented                                                                                                                     |
|                  | Stories for multiple components            | [See current documentation](./stories-for-multiple-components.md)                  | Non existing feature or undocumented                                                                                                                                                                                                                                 | Non existing feature or undocumented                                                                                                                     |
|                  | Testing with Storybook/Unit Testing        | [See current documentation](./unit-testing.md)                                     | [See versioned documentation](https://github.com/storybookjs/storybook/tree/release/5.3/docs/src/pages/testing/react-ui-testing)                                                                                                                                     | [See versioned documentation](https://github.com/storybookjs/storybook/tree/release/5.0/docs/src/pages/testing/react-ui-testing)                         |
|                  | Testing with Storybook/Visual Testing      | [See current documentation](./visual-testing.md)                                   | [See versioned documentation](https://github.com/storybookjs/storybook/tree/release/5.3/docs/src/pages/testing/automated-visual-testing)                                                                                                                             | [See versioned documentation](https://github.com/storybookjs/storybook/tree/release/5.0/docs/src/pages/testing/automated-visual-testing)                 |
|                  | Testing with Storybook/Interaction Testing | [See current documentation](./interaction-testing.md)                              | [See versioned documentation](https://github.com/storybookjs/storybook/tree/release/5.3/docs/src/pages/testing/interaction-testing)                                                                                                                                  | [See versioned documentation](https://github.com/storybookjs/storybook/tree/release/5.0/docs/src/pages/testing/interaction-testing)                      |
|                  | Testing with Storybook/Snapshot Testing    | [See current documentation](./snapshot-testing.md)                                 | [See versioned documentation](https://github.com/storybookjs/storybook/tree/release/5.3/docs/src/pages/testing/structural-testing)                                                                                                                                   | [See versioned documentation](https://github.com/storybookjs/storybook/tree/release/5.0/docs/src/pages/testing/structural-testing)                       |
| Addons           | Introduction                               | [See current documentation](../addons/introduction.md)                             | [See versioned documentation](https://github.com/storybookjs/storybook/tree/release/5.3/docs/src/pages/addons/writing-addons)                                                                                                                                        | [See versioned documentation](https://github.com/storybookjs/storybook/tree/release/5.0/docs/src/pages/addons/writing-addons)                            |
|                  | Install addons                             | [See current documentation](../addons/install-addons.md)                           | [See versioned documentation](https://github.com/storybookjs/storybook/blob/release/5.3/docs/src/pages/addons/using-addons/)                                                                                                                                         | [See versioned documentation](https://github.com/storybookjs/storybook/blob/release/5.0/docs/src/pages/addons/using-addons/)                             |
|                  | Writing Addons                             | [See current documentation](../addons/writing-addons.md)                           | [See versioned documentation](https://github.com/storybookjs/storybook/tree/release/5.3/docs/src/pages/addons/writing-addons)                                                                                                                                        | [See versioned documentation](https://github.com/storybookjs/storybook/tree/release/5.0/docs/src/pages/addons/writing-addons)                            |
|                  | Writing Presets                            | [See current documentation](../addons/writing-presets.md)                          | [See versioned documentation](https://github.com/storybookjs/storybook/tree/release/5.3/docs/src/pages/presets/writing-presets)                                                                                                                                      | Non existing feature or undocumented                                                                                                                     |
|                  | Addons Knowledge Base                      | [See current documentation](../addons/addon-knowledge-base.md)                     | [See versioned documentation](https://github.com/storybookjs/storybook/tree/release/5.3/docs/src/pages/addons/writing-addons)                                                                                                                                        | [See versioned documentation](https://github.com/storybookjs/storybook/tree/release/5.0/docs/src/pages/addons/writing-addons)                            |
|                  | Types of addons                            | [See current documentation](../addons/addon-types.md)                              | Non existing feature or undocumented                                                                                                                                                                                                                                 | Non existing feature or undocumented                                                                                                                     |
|                  | Addons API                                 | [See current documentation](../addons/addons-api.md)                               | [See versioned documentation](https://github.com/storybookjs/storybook/tree/release/5.3/docs/src/pages/addons/api)                                                                                                                                                   | [See versioned documentation](https://github.com/storybookjs/storybook/tree/release/5.0/docs/src/pages/addons/api)                                       |
| API              | Stories/Component Story Format             | [See current documentation](../api/csf.md)                                         | [See versioned documentation](https://github.com/storybookjs/storybook/tree/release/5.3/docs/src/pages/formats/component-story-format)                                                                                                                               | Non existing feature or undocumented                                                                                                                     |
|                  | Stories/MDX syntax                         | [See current documentation](../api/mdx.md)                                         | [See versioned documentation](https://github.com/storybookjs/storybook/tree/release/5.3/docs/src/pages/formats/mdx-syntax)                                                                                                                                           | Non existing feature or undocumented                                                                                                                     |
|                  | Stories/StoriesOF format (see note below)  | [See current documentation](../../lib/core/docs/storiesOf.md)                      | [See versioned documentation](https://github.com/storybookjs/storybook/tree/release/5.3/docs/src/pages/formats/storiesof-api)                                                                                                                                        | Non existing feature or undocumented                                                                                                                     |
|                  | Frameworks                                 | [See current documentation](../api/new-frameworks.md)                              | Non existing feature or undocumented                                                                                                                                                                                                                                 | Non existing feature or undocumented                                                                                                                     |
|                  | CLI options                                | [See current documentation](../api/cli-options.md)                                 | [See versioned documentation](https://github.com/storybookjs/storybook/tree/release/5.3/docs/src/pages/configurations/cli-options)                                                                                                                                   | [See versioned documentation](https://github.com/storybookjs/storybook/tree/release/5.0/docs/src/pages/configurations/cli-options)                       |


<div class="aside">
With the release of version 5.3 we've updated how you can write your stories to a more compact and easier way. It doesn't mean that the <code>storiesOf</code> format has been removed. For the time being we're still supporting it and we have documentation for it. But be advised that this is bound to change in the future.
</div>

### What icons are available for my toolbar or my addon?

With the [`@storybook/components`](https://www.npmjs.com/package/@storybook/components) package you get a set of icons that you can use to customize your own UI. Use the table below as a reference while writing your own addon or defining your own Storybook global types.
Go through this [story](https://5a375b97f4b14f0020b0cda3-wbeulgbetj.chromatic.com/?path=/story/basics-icon--labels) to see how the icons look.

| accessibility  | accessibilityalt | add          | admin        | alert         |
|----------------|------------------|--------------|--------------|---------------|
| arrowdown      | arrowleft        | arrowleftalt | arrowright   | arrowrightalt |
| arrowup        | back             | basket       | batchaccept  | batchdeny     |
| beaker         | bell             | bitbucket    | book         | bookmark      |
| bookmarkhollow | bottombar        | box          | branch       | browser       |
| button         | calendar         | camera       | category     | certificate   |
| check          | chevrondown      | chromatic    | circle       | circlehollow  |
| close          | closeAlt         | cog          | collapse     | comment       |
| commit         | compass          | component    | contrast     | copy          |
| cpu            | credit           | cross        | dashboard    | database      |
| delete         | discord          | docchart     | doclist      | document      |
| download       | edit             | ellipsis     | email        | expand        |
| expandalt      | eye              | eyeclose     | facebook     | facehappy     |
| faceneutral    | facesad          | filter       | flag         | folder        |
| form           | gdrive           | github       | gitlab       | globe         |
| google         | graphbar         | graphline    | graphql      | grid          |
| grow           | heart            | hearthollow  | home         | hourglass     |
| info           | key              | lightning    | lightningoff | link          |
| listunordered  | location         | lock         | markup       | medium        |
| memory         | menu             | merge        | mirror       | mobile        |
| nut            | outbox           | outline      | paintbrush   | paperclip     |
| paragraph      | phone            | photo        | pin          | play          |
| plus           | power            | print        | proceed      | profile       |
| pullrequest    | question         | redirect     | redux        | reply         |
| repository     | requestchange    | rss          | search       | share         |
| sharealt       | shield           | sidebar      | sidebaralt   | speaker       |
| star           | starhollow       | stop         | structure    | subtract      |
| support        | switchalt        | sync         | tablet       | thumbsup      |
| time           | timer            | transfer     | trash        | twitter       |
| undo           | unfold           | unlock       | upload       | user          |
| useradd        | useralt          | users        | video        | watch         |
| wrench         | youtube          | zoom         | zoomout      | zoomreset     |


### I see a "No Preview" error with a Storybook production build

If you're using the `serve` package to verify your production build of Storybook you'll get that error. It relates how `serve` handles rewrites. For instance `/iframe.html` is rewritten into `/iframe` and you'll get that error.

We recommend that you use [http-server](https://www.npmjs.com/package/http-server) instead and use the following command to preview Storybook:

```shell
npx http-server storybook-static
```

<div class="aside">
If you don't want to run the command above frequently. Add <code>http-server</code> as a development dependency and create a new script to preview your production build of Storybook.
</div>

### Can I use Storybook with Vue 3?

Yes, Storybook support for Vue 3 is currently being finalized and will be released in version 6.2. See the [install page](../get-started/install.md) for instructions.


<<<<<<< HEAD
### Is snapshot testing with Storyshots supported for Vue 3?

Yes, if you're using Vue 3 in your project you can use the [`Storyshots addon`](https://www.npmjs.com/package/@storybook/addon-storyshots). You'll need to adjust your `config` object and manually specify the framework. 

<!-- prettier-ignore-start -->

<CodeSnippets
  paths={[
    'common/storybook-storyshots-custom-framework.js.mdx',
  ]}
/>

<!-- prettier-ignore-end -->
=======
### Why are my MDX stories not working in IE11?

Currently there's an issue when using MDX stories with IE11. This issue does <strong>not</strong> apply to [DocsPage](../writing-docs/docs-page.md). If you're interested in helping us fix this issue, read our <a href="https://github.com/storybookjs/storybook/blob/next/CONTRIBUTING.md">Contribution guidelines</a> and submit a pull request.
>>>>>>> f26b2a06
<|MERGE_RESOLUTION|>--- conflicted
+++ resolved
@@ -248,7 +248,6 @@
 Yes, Storybook support for Vue 3 is currently being finalized and will be released in version 6.2. See the [install page](../get-started/install.md) for instructions.
 
 
-<<<<<<< HEAD
 ### Is snapshot testing with Storyshots supported for Vue 3?
 
 Yes, if you're using Vue 3 in your project you can use the [`Storyshots addon`](https://www.npmjs.com/package/@storybook/addon-storyshots). You'll need to adjust your `config` object and manually specify the framework. 
@@ -262,8 +261,7 @@
 />
 
 <!-- prettier-ignore-end -->
-=======
+
 ### Why are my MDX stories not working in IE11?
 
-Currently there's an issue when using MDX stories with IE11. This issue does <strong>not</strong> apply to [DocsPage](../writing-docs/docs-page.md). If you're interested in helping us fix this issue, read our <a href="https://github.com/storybookjs/storybook/blob/next/CONTRIBUTING.md">Contribution guidelines</a> and submit a pull request.
->>>>>>> f26b2a06
+Currently there's an issue when using MDX stories with IE11. This issue does <strong>not</strong> apply to [DocsPage](../writing-docs/docs-page.md). If you're interested in helping us fix this issue, read our <a href="https://github.com/storybookjs/storybook/blob/next/CONTRIBUTING.md">Contribution guidelines</a> and submit a pull request.