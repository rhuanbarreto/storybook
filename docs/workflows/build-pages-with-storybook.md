---
title: 'Building pages with Storybook'
---

Storybook helps you build any component, from small “atomic” components to composed pages. But as you move up the component hierarchy toward the level of pages, you end up dealing with more complexity.

There are many ways to build pages in Storybook. Here are common patterns and solutions.

- Pure presentational pages.
- Connected components (e.g. network requests, context, browser environment).

## Pure presentational pages

Teams at the BBC, The Guardian, and the Storybook maintainers themselves build pure presentational pages. If you take this approach, you don't need to do anything special to render your pages in Storybook.

It's straightforward to write components to be fully presentational all the way up to the screen level. That makes it easy to show in Storybook. The idea is you then do all the messy “connected” logic in a single wrapper component in your app outside of Storybook. You can see an example of this approach in the [Data](https://www.learnstorybook.com/intro-to-storybook/react/en/data/) chapter of Learn Storybook.

The benefits:

- Easy to write stories once components are in this form.
- All the data for the story is encoded in the args of the story, which works well with other parts of Storybook's tooling (e.g. [controls](../essentials/controls.md)).

The downsides:

- Your existing app may not be structured in this way and it may be difficult to change it.

- Fetching data in one place means that you need to drill it down to the components that actually use it. This can be natural in a page that composes one big GraphQL query (for instance), but in other data fetching approaches may make this less appropriate.

- It's less flexible if you want to load data incrementally in different places on the screen.

### Args composition for presentational screens

When you are building screens in this way, it is typical that the inputs of a composite component are a combination of the inputs of the various sub-components it renders. For instance, if your screen renders a page layout (containing details of the current user), a header (describing the document you are looking at), and a list (of the subdocuments), the inputs of the screen may consist of the user, document and subdocuments.

<!-- prettier-ignore-start -->

<CodeSnippets
  paths={[
    'react/simple-page-implementation.js.mdx',
    'react/simple-page-implementation.ts.mdx'
  ]}
/>

<!-- prettier-ignore-end -->

In such cases it is natural to use [args composition](../writing-stories/args.md#args-composition) to build the stories for the page based on the stories of the sub-components:

<!-- prettier-ignore-start -->

<CodeSnippets
  paths={[
    'react/page-story-with-args-composition.js.mdx',
     'react/page-story-with-args-composition.ts.mdx',
  ]}
/>

<!-- prettier-ignore-end -->

This approach is particularly useful when the various subcomponents export a complex list of different stories, which you can pick and choose to build realistic scenarios for your screen-level stories without repeating yourself. By reusing the data and taking a Don't-Repeat-Yourself(DRY) philosophy, your story maintenance burden is minimal.

## Mocking connected components

If you need to render a connected component in Storybook, you can mock the network requests that it makes to fetch its data. There are various layers in which you can do that.

### Mocking providers

If you are using a provider that supplies data via the context, you can wrap your story in a decorator that supplies a mocked version of that provider. For example, in the [Screens](https://www.learnstorybook.com/intro-to-storybook/react/en/screen/) chapter of Learn Storybook we mock a Redux provider with mock data.

Additionally, there may be addons that supply such providers and nice APIs to set the data they provide. For instance [`storybook-addon-apollo-client`](https://www.npmjs.com/package/storybook-addon-apollo-client) provides this API:

<!-- prettier-ignore-start -->

<CodeSnippets
  paths={[
    'react/component-story-with-query.js.mdx',
  ]}
/>

<!-- prettier-ignore-end -->

### Mocking imports

It is also possible to mock imports directly, as you might in a unit test, using webpack’s aliasing. This is extremely useful if your component makes network requests directly with third-party libraries.

We're going to use [isomorphic-fetch](https://www.npmjs.com/package/isomorphic-fetch) as an example.

Let's start by creating our own mock, which we'll use later with a [decorator](../writing-stories/decorators#global-decorators). Create a new file called `isomorphic-fetch.js` inside a directory called `__mocks__` (we'll leave the location to you, don't forget to adjust the imports to your needs) and add the following code inside:

<!-- prettier-ignore-start -->

<CodeSnippets
  paths={[
    'common/isomorphic-fetch-mock.js.mdx',
  ]}
/>

<!-- prettier-ignore-end -->

The above code creates a decorator which reads story-specific data off the story's [parameters](../writing-stories/parameters), allowing you to configure the mock on a per-story basis.

To use the mock in place of the real import, we use [webpack aliasing](https://webpack.js.org/configuration/resolve/#resolvealias):

<!-- prettier-ignore-start -->

<CodeSnippets
  paths={[
    'common/storybook-main-with-mock-decorator.js.mdx',
  ]}
/>

<!-- prettier-ignore-end -->

Add the decorator you've just implemented to your [storybook/preview.js](../configure/overview.md#configure-story-rendering) (if you don't have it already, you'll need to create the file):

<!-- prettier-ignore-start -->

<CodeSnippets
  paths={[
    'common/storybook-preview-with-mock-decorator.js.mdx',
  ]}
/>

<!-- prettier-ignore-end -->

Once that configuration is complete, we can set the mock values in a specific story. Let's borrow an example from this [blog post](https://medium.com/@edogc/visual-unit-testing-with-react-storybook-and-fetch-mock-4594d3a281e6):

<<<<<<< HEAD
```js
import React from 'react';

import App from './App';

export default {
  title: 'App',
  component: App,
};

const Template = (args) => <App {...args />;

export const Success = Template.bind({});
Success.parameters = {
  fetch: {
    json: {
      JavaScript: 3390991,
      'C++': 44974,
      TypeScript: 15530,
      CoffeeScript: 12253,
      Python: 9383,
      C: 5341,
      Shell: 5115,
      HTML: 3420,
      CSS: 3171,
      Makefile: 189,
    }
  }
};
```
=======
<!-- prettier-ignore-start -->

<CodeSnippets
  paths={[
    'react/app-story-with-mock.js.mdx',
  ]}
/>

<!-- prettier-ignore-end -->
>>>>>>> 5eb19e92

### Specific mocks

Another mocking approach is to use libraries that intercept calls at a lower level. For instance you can use [`fetch-mock`](https://www.npmjs.com/package/fetch-mock) to mock fetch requests specifically, or [`msw`](https://www.npmjs.com/package/msw) to mock all kinds of network traffic.

<<<<<<< HEAD
Similar to the import mocking above, once you have a mock you’ll still want to set the return value of the mock on a per-story basis. Do this in Storybook with a decorator that reads story parameters. 

### Avoiding mocking dependencies

It's possible to mostly avoid mocking the dependencies of connected "container" components entirely through passing them around via props, or React context. However, it necessitates a strict split of container and presentational component logic. For example, if you have a component that is responsible for data fetching logic and rendering DOM, it will need to be mocked as previously described.

It’s common to import and embed container components in amongst presentational components. However, as we discovered earlier, in order to also render them within Storybook, we’ll likely have to mock their dependencies or the imports themselves.

Not only can this quickly grow to become a tedious task, it’s also very difficult to mock container components that use local state. So, a solution to this problem is instead of importing containers directly, instead create a React context that provides the container components. This allows you to freely embed container components as usual, at any level in the component hierarchy without worrying about subsequently mocking their dependencies; since we can simply swap out the containers themselves with their mocked presentational counterpart.

We recommend dividing context containers up over specific pages or views in your app. For example, if you had a `ProfilePage` component, you might set up a file structure as follows:

```
ProfilePage.js
ProfilePage.stories.js
ProfilePageContainer.js
ProfilePageContext.js
```

> It’s also often useful to setup a “global” container context, (perhaps named `GlobalContainerContext`) for container components that may be rendered on every page of your app, and adding it to the top level of your application. While it’s possible to place every container within this global context, it should only provide containers that are required globally.

Let’s look at an example implementation of this approach.

First we’ll need to create a React context, and we can name it `ProfilePageContext`. It does nothing more than export a React context:

```js
import { createContext } from 'react';

const ProfilePageContext = createContext();

export default ProfilePageContext;
```

`ProfilePage` is our presentational component. It will use the `useContext` hook to retrieve the container components from `ProfilePageContext`:

```js
import { useContext } from 'react';
import ProfilePageContext from './ProfilePageContext';

const ProfilePage = ({ name, userId }) => {
  const { UserPostsContainer, UserFriendsContainer } = useContext(ProfilePageContext);

  return (
    <div>
      <h1>{name}</h1>
      <UserPostsContainer userId={userId} />
      <UserFriendsContainer userId={userId} />
    </div>
  );
};

export default ProfilePage;
```

#### Mocking containers in Storybook

In the context of Storybook, instead of providing container components through context, we’ll instead provide their mocked counterparts. In most cases, the mocked versions of these components can often be borrowed directly from their associated stories.

> If the same context applies to all `ProfilePage` stories, we can also use a Storybook decorator, See: https://storybook.js.org/docs/basics/writing-stories/#decorators

```js
import ProfilePage from './ProfilePage';
import UserPosts from './UserPosts';
import { normal as UserFriendsNormal } from './UserFriends.stories';

export default {
  title: 'ProfilePage',
};

const ProfilePageProps = {
  name: 'Jimi Hendrix',
  userId: '1',
};

const context = {
  // We can access the `userId` prop here if required:
  UserPostsContainer({ userId }) {
    return <UserPosts {...UserPostsProps} />;
  },
  // Most of the time we can simply pass in a story.
  // In this case we're passing in the `normal` story export
  // from the `UserFriends` component stories.
  UserFriendsContainer: UserFriendsNormal,
};

export const normal = () => {
  return (
    <ProfilePageContext.Provider value={context}>
      <ProfilePage {...ProfilePageProps} />
    </ProfilePageContext.Provider>
  );
};
```

#### Providing containers to your application

Now, in context of your application, you’ll need to provide `ProfilePage` with all of the container components it requires by wrapping it with `ProfilePageContext.Provider`:

For example, in Next.js, this would be your `pages/profile.js` component.

```js
import ProfilePageContext from './ProfilePageContext';
import ProfilePageContainer from './ProfilePageContainer';
import UserPostsContainer from './UserPostsContainer';
import UserFriendsContainer from './UserFriendsContainer';

// Ensure that your context value remains referentially equal between each render.
const context = {
  UserPostsContainer,
  UserFriendsContainer,
};

const AppProfilePage = () => {
  return (
    <ProfilePageContext.Provider value={context}>
      <ProfilePageContainer />
    </ProfilePageContext.Provider>
  );
};

export default AppProfilePage;
```

#### Mocking global containers in Storybook

If you’ve setup `GlobalContainerContext`, in order to provide context to all stories you’ll need to set up a decorator within Storybook’s `preview.js`. For example:

```js
import { normal as NavigationNormal } from '../components/Navigation.stories';
import GlobalContainerContext from '../components/lib/GlobalContainerContext';

const context = {
  NavigationContainer: NavigationNormal,
};

const AppDecorator = (storyFn) => {
  return (
    <GlobalContainerContext.Provider value={context}>{storyFn()}</GlobalContainerContext.Provider>
  );
};

addDecorator(AppDecorator);
```
=======
Similar to the import mocking above, once you have a mock you’ll still want to set the return value of the mock on a per-story basis. Do this in Storybook with a decorator that reads story parameters.
>>>>>>> 5eb19e92
<|MERGE_RESOLUTION|>--- conflicted
+++ resolved
@@ -124,38 +124,6 @@
 
 Once that configuration is complete, we can set the mock values in a specific story. Let's borrow an example from this [blog post](https://medium.com/@edogc/visual-unit-testing-with-react-storybook-and-fetch-mock-4594d3a281e6):
 
-<<<<<<< HEAD
-```js
-import React from 'react';
-
-import App from './App';
-
-export default {
-  title: 'App',
-  component: App,
-};
-
-const Template = (args) => <App {...args />;
-
-export const Success = Template.bind({});
-Success.parameters = {
-  fetch: {
-    json: {
-      JavaScript: 3390991,
-      'C++': 44974,
-      TypeScript: 15530,
-      CoffeeScript: 12253,
-      Python: 9383,
-      C: 5341,
-      Shell: 5115,
-      HTML: 3420,
-      CSS: 3171,
-      Makefile: 189,
-    }
-  }
-};
-```
-=======
 <!-- prettier-ignore-start -->
 
 <CodeSnippets
@@ -165,14 +133,12 @@
 />
 
 <!-- prettier-ignore-end -->
->>>>>>> 5eb19e92
 
 ### Specific mocks
 
 Another mocking approach is to use libraries that intercept calls at a lower level. For instance you can use [`fetch-mock`](https://www.npmjs.com/package/fetch-mock) to mock fetch requests specifically, or [`msw`](https://www.npmjs.com/package/msw) to mock all kinds of network traffic.
 
-<<<<<<< HEAD
-Similar to the import mocking above, once you have a mock you’ll still want to set the return value of the mock on a per-story basis. Do this in Storybook with a decorator that reads story parameters. 
+Similar to the import mocking above, once you have a mock you’ll still want to set the return value of the mock on a per-story basis. Do this in Storybook with a decorator that reads story parameters.
 
 ### Avoiding mocking dependencies
 
@@ -314,7 +280,4 @@
 };
 
 addDecorator(AppDecorator);
-```
-=======
-Similar to the import mocking above, once you have a mock you’ll still want to set the return value of the mock on a per-story basis. Do this in Storybook with a decorator that reads story parameters.
->>>>>>> 5eb19e92
+```