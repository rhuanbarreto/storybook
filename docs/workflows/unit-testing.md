---
title: 'Unit testing with Storybook'
---

Unit tests are useful for verifying functional aspects of components. They verify that the output of a component remains the same given a fixed input.

![Unit testing with a component](./component-unit-testing.gif)

Thanks to the [CSF format](../../formats/component-story-format/), your stories are reusable in unit testing tools. Each [named export](https://developer.mozilla.org/en-US/docs/Web/JavaScript/Reference/Statements/export) is “renderable” without depending on Storybook. That means your testing framework will also be able to render that story.

Here is an example of how you can use it in a testing library:

<!-- prettier-ignore-start -->

<<<<<<< HEAD
<CodeSnippets
  paths={[
    'react/button-test.js.mdx',
  ]}
/>

<!-- prettier-ignore-end -->
=======
import React from 'react';
import { render, screen } from '@testing-library/react';
import '@testing-library/jest-dom/extend-expect';

import { Primary } from './Button.stories';

it('renders the button in the primary state’, () => {
  render(<Primary {...Primary.args} />);
  expect(screen.getByRole('button')).toHaveTextContent(‘Primary’);
});
```
>>>>>>> 7a34522b

Unit tests can be brittle and expensive to maintain for _every_ component. We recommend combining unit tests with other testing methods like [visual regression testing](./visual-testing.md) for comprehensive coverage with less maintenance work.<|MERGE_RESOLUTION|>--- conflicted
+++ resolved
@@ -12,7 +12,6 @@
 
 <!-- prettier-ignore-start -->
 
-<<<<<<< HEAD
 <CodeSnippets
   paths={[
     'react/button-test.js.mdx',
@@ -20,18 +19,5 @@
 />
 
 <!-- prettier-ignore-end -->
-=======
-import React from 'react';
-import { render, screen } from '@testing-library/react';
-import '@testing-library/jest-dom/extend-expect';
-
-import { Primary } from './Button.stories';
-
-it('renders the button in the primary state’, () => {
-  render(<Primary {...Primary.args} />);
-  expect(screen.getByRole('button')).toHaveTextContent(‘Primary’);
-});
-```
->>>>>>> 7a34522b
 
 Unit tests can be brittle and expensive to maintain for _every_ component. We recommend combining unit tests with other testing methods like [visual regression testing](./visual-testing.md) for comprehensive coverage with less maintenance work.