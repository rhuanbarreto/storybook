--- conflicted
+++ resolved
@@ -30,7 +30,6 @@
 
 For example, Storybook's Mihtril support uses plugins internally and here's how it configures babel:
 
-<<<<<<< HEAD
 <!-- prettier-ignore-start -->
 
 <CodeSnippets
@@ -40,16 +39,6 @@
 />
 
 <!-- prettier-ignore-end -->
-=======
-```ts
-export function babelDefault(config: TransformOptions) {
-  return {
-    ...config,
-    plugins: [...config.plugins, require.resolve('@babel/plugin-transform-react-jsx')],
-  };
-}
-```
->>>>>>> 7a34522b
 
 - `babel` is applied to the preview config, after it has been initialized by storybook
 - `babelDefault` is applied to the preview config before any user presets have been applied
@@ -204,7 +193,6 @@
 
 and extract the configuration to a new file `./storybook/my-preset.js`:
 
-<<<<<<< HEAD
 <!-- prettier-ignore-start -->
 
 <CodeSnippets
@@ -214,27 +202,6 @@
 />
 
 <!-- prettier-ignore-end -->
-=======
-```js
-// .storybook/my-preset.js
-
-module.exports = {
-  managerWebpack: async (config, options) => {
-    // update config here
-    return config;
-  },
-  managerBabel: async (config, options) => {
-    // update config here
-    return config;
-  },
-  webpackFinal: async (config, options) => {
-    return config;
-  },
-  babel: async (config, options) => {
-    return config;
-  },
-};
-```
->>>>>>> 7a34522b
+
 
 Place your `my-preset.js` file wherever you want, if you want to share it far and wide you'll want to make it its own package.