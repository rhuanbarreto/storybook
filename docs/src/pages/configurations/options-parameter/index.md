--- conflicted
+++ resolved
@@ -75,23 +75,6 @@
      */
     theme: undefined,
     /**
-<<<<<<< HEAD
-    * function to sort stories in the tree view
-    * common use is alphabetical `(a, b) => a[1].id.localeCompare(b[1].id)`
-    * if left undefined, then the order in which the stories are imported will
-    * be the order they display
-    * @type {Function}
-    */
-    storySort: undefined
-
-    /**
-    * Function to transform Component Story Format named exports (typically camel-case
-    * variables) into display names. If the story specifies a `story.name` option, that
-    * will not be transformed and will always take precedence over a named export.
-    * @type {Function}
-    */
-    makeDisplayName: lodash.startCase
-=======
      * function to sort stories in the tree view
      * common use is alphabetical `(a, b) => a[1].id.localeCompare(b[1].id)`
      * if left undefined, then the order in which the stories are imported will
@@ -99,7 +82,6 @@
      * @type {Function}
      */
     storySort: undefined,
->>>>>>> 22deb2fe
   },
 });
 ```
