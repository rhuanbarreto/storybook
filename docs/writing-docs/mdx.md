--- conflicted
+++ resolved
@@ -426,8 +426,6 @@
 
 If you turned off inline rendering for your stories via the [`inline`](../api/doc-block-story.md#inline) configuration option, you would run into a situation where the associated controls are not updating the story within the documentation page. This is a known limitation of the current implementation and will be addressed in a future release.
 
-<<<<<<< HEAD
-=======
 ### The React version used is unexpected
 
 For most projects, Storybook's addon-docs uses the React version listed in your project's dependencies. If it does not find one, it will use React 18.2.0. There are two exceptions to this:
@@ -437,7 +435,6 @@
 
 If you're having issues with the React version used, you may need to re-create your project's `node_modules` folder to ensure the correct version is used.
 
->>>>>>> be122d8a
 **Learn more about Storybook documentation**
 
 - [Autodocs](./autodocs.md) for creating documentation for your stories
