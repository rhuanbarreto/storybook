--- conflicted
+++ resolved
@@ -6,11 +6,7 @@
 
 <div class="aside">
 
-<<<<<<< HEAD
 Note that you can change the folder that Storybook uses by setting the `-c` flag to your `storybook dev` and `storybook build` [CLI commands](../api/cli-options.md).
-=======
-Note that you can change the folder that Storybook uses by setting the `-c` flag to your `storybook` and `build-storybook` scripts.
->>>>>>> cd04fa99
 
 </div>
 
