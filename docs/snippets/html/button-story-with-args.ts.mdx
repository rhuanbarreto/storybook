--- conflicted
+++ resolved
@@ -1,11 +1,7 @@
 ```ts
-<<<<<<< HEAD
 // Button.stories.ts
 
-import { Meta, StoryFn } from '@storybook/html';
-=======
 import type { Meta, StoryFn } from '@storybook/html';
->>>>>>> 550cc996
 
 type ButtonArgs = {
   primary: boolean;
