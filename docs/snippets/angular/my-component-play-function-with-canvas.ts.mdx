```ts
// MyComponent.stories.ts

<<<<<<< HEAD
import type { Meta, StoryFn } from '@storybook/angular';
=======
import type { Meta, Story } from '@storybook/angular';
>>>>>>> d1673e19

import { getByRole, userEvent, within } from '@storybook/testing-library';

import { MyComponent } from './MyComponent.component';

export default {
  /* 👇 The title prop is optional.
   * See https://storybook.js.org/docs/7.0/angular/configure/overview#configure-story-loading
   * to learn how to generate automatic titles
   */
  title: 'WithCanvasElement',
  component: MyComponent,
} as Meta;

<<<<<<< HEAD
const Template: StoryFn = (args) => ({
  props: args,
});

export const ExampleStory: StoryFn = Template.bind({});
ExampleStory.play = async ({ canvasElement }) => {
  // Assigns canvas to the component root element
  const canvas = within(canvasElement);

  // Starts querying from the component's root element
  await userEvent.type(canvas.getByTestId('example-element'), 'something');
  await userEvent.click(canvas.getByRole('another-element'));
=======
export const ExampleStory: Story = {
  play: async ({ canvasElement }) => {
    // Assigns canvas to the component root element
    const canvas = within(canvasElement);

    // Starts querying from the component's root element
    await userEvent.type(canvas.getByTestId('example-element'), 'something');
    await userEvent.click(canvas.getByRole('another-element'));
  },
>>>>>>> d1673e19
};
```<|MERGE_RESOLUTION|>--- conflicted
+++ resolved
@@ -1,11 +1,7 @@
 ```ts
 // MyComponent.stories.ts
 
-<<<<<<< HEAD
-import type { Meta, StoryFn } from '@storybook/angular';
-=======
 import type { Meta, Story } from '@storybook/angular';
->>>>>>> d1673e19
 
 import { getByRole, userEvent, within } from '@storybook/testing-library';
 
@@ -20,20 +16,6 @@
   component: MyComponent,
 } as Meta;
 
-<<<<<<< HEAD
-const Template: StoryFn = (args) => ({
-  props: args,
-});
-
-export const ExampleStory: StoryFn = Template.bind({});
-ExampleStory.play = async ({ canvasElement }) => {
-  // Assigns canvas to the component root element
-  const canvas = within(canvasElement);
-
-  // Starts querying from the component's root element
-  await userEvent.type(canvas.getByTestId('example-element'), 'something');
-  await userEvent.click(canvas.getByRole('another-element'));
-=======
 export const ExampleStory: Story = {
   play: async ({ canvasElement }) => {
     // Assigns canvas to the component root element
@@ -43,6 +25,5 @@
     await userEvent.type(canvas.getByTestId('example-element'), 'something');
     await userEvent.click(canvas.getByRole('another-element'));
   },
->>>>>>> d1673e19
 };
 ```