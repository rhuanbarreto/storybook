--- conflicted
+++ resolved
@@ -3,11 +3,7 @@
 
 import React from 'react';
 
-<<<<<<< HEAD
-import type { ComponentStoryFn, ComponentMeta } from '@storybook/react';
-=======
 import type { ComponentStoryObj, ComponentMeta } from '@storybook/react';
->>>>>>> d1673e19
 
 import { Button } from './Button';
 
@@ -20,18 +16,6 @@
   component: Button,
 } as ComponentMeta<typeof Button>;
 
-<<<<<<< HEAD
-export const Primary: ComponentStoryFn<typeof Button> = () => (
-  <Button backgroundColor="#ff0" label="Button" />
-);
-
-export const Secondary: ComponentStoryFn<typeof Button> = () => (
-  <Button backgroundColor="#ff0" label="😄👍😍💯" />
-);
-
-export const Tertiary: ComponentStoryFn<typeof Button> = () => (
-  <Button backgroundColor="#ff0" label="📚📕📈🤓" />
-=======
 /*
  *👇 Render functions are a framework specific feature to allow you control on how the component renders.
  * See https://storybook.js.org/docs/7.0/react/api/csf
@@ -47,6 +31,5 @@
 
 export const Tertiary: ComponentStoryObj<typeof Button> = {
   render: () => <Button backgroundColor="#ff0" label="📚📕📈🤓" />
->>>>>>> d1673e19
 );
 ```