--- conflicted
+++ resolved
@@ -3,11 +3,7 @@
 
 import React from 'react';
 
-<<<<<<< HEAD
-import type { ComponentStoryFn, ComponentMeta } from '@storybook/react';
-=======
 import type { ComponentStoryObj, ComponentMeta } from '@storybook/react';
->>>>>>> d1673e19
 
 import { userEvent, screen } from '@storybook/testing-library';
 
@@ -27,11 +23,7 @@
   return new Promise((resolve) => setTimeout(resolve, ms));
 }
 
-<<<<<<< HEAD
-const Template: ComponentStoryFn<typeof MyComponent> = (args) => <MyComponent {...args} />;
-=======
 // Queries the element by it's role and fires the event
->>>>>>> d1673e19
 
 export const ExampleChangeEvent: ComponentStoryObj<typeof MyComponent> = {
   play: async () => {
