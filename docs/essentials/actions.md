--- conflicted
+++ resolved
@@ -72,11 +72,7 @@
 
 <Callout variant="info" icon="💡">
 
-<<<<<<< HEAD
-💡 If you're generating argTypes with another addon (like [docs](../writing-docs/introduction.md), which is the common behavior), ensure the actions addon is registered <strong>AFTER</strong> the other addon. You can do this by listing it later in the addons registration code in [`.storybook/main.js`](../configure/overview.md#configure-story-rendering). This is default in [essentials](./introduction.md).
-=======
 If you're generating argTypes with another addon (like [docs](../writing-docs/introduction.md), which is the common behavior), ensure the actions addon **AFTER** the other addon. You can do this by listing it later in the addons registration code in [`.storybook/main.js`](../configure/overview.md#configure-story-rendering). This is default in [essentials](./introduction.md).
->>>>>>> e559a1ed
 
 </Callout>
 
