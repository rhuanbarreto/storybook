--- conflicted
+++ resolved
@@ -72,22 +72,12 @@
           }}
         />
       )}
-<<<<<<< HEAD
-      {enabled && step === "1:Welcome" && (
-        <WelcomeModal
-          onProceed={() => setStep("2:StorybookTour")}
-          skipOnboarding={skipOnboarding}
-        />
-      )}
-      {(step === "2:StorybookTour" || step === "5:ConfigureYourProject") && (
-=======
       <WelcomeModal
         onProceed={() => setStep("2:StorybookTour")}
         isOpen={enabled && step === "1:Welcome"}
         skipOnboarding={skipOnboarding}
       />
       {enabled && (step === "2:StorybookTour" || step === "5:ConfigureYourProject") && (
->>>>>>> 569a919d
         <GuidedTour
           api={api}
           isFinalStep={step === "5:ConfigureYourProject"}
@@ -100,17 +90,16 @@
           }}
         />
       )}
-      {enabled && step === "3:WriteYourStory" && (
-        <WriteStoriesModal
-          api={api}
-          addonsStore={addons}
-          onFinish={() => {
-            api.selectStory("example-button--warning");
-            setStep("4:VisitNewStory");
-          }}
-          skipOnboarding={skipOnboarding}
-        />
-      )}
+      <WriteStoriesModal
+        api={api}
+        addonsStore={addons}
+        onFinish={() => {
+          api.selectStory("example-button--warning");
+          setStep("4:VisitNewStory");
+        }}
+        isOpen={enabled && step === "3:WriteYourStory"}
+        skipOnboarding={skipOnboarding}
+      />
     </ThemeProvider>
   );
 }