{
  "name": "@storybook/root",
  "version": "3.0.0",
  "repository": {
    "type": "git",
    "url": "https://github.com/storybooks/storybook.git"
  },
  "scripts": {
    "bootstrap": "node ./scripts/bootstrap.js",
    "bootstrap:crna-kitchen-sink": "npm --prefix examples/crna-kitchen-sink install",
    "bootstrap:docs": "yarn install --cwd docs",
    "bootstrap:react-native-vanilla": "npm --prefix examples/react-native-vanilla install",
    "build-packs": "lerna exec --scope '@storybook/*' --parallel -- ../../scripts/build-pack.sh ../../packs",
    "changelog": "pr-log --sloppy",
    "precommit": "lint-staged",
    "coverage": "codecov",
    "danger": "danger",
    "dev": "concurrently --kill-others \"yarn dev:ts\" \"yarn dev:js\"",
    "dev:js": "lerna exec --parallel -- cross-env-shell node \\$LERNA_ROOT_PATH/scripts/watch-js.js",
    "dev:ts": "lerna exec --parallel -- cross-env-shell node \\$LERNA_ROOT_PATH/scripts/watch-ts.js",
    "docs:build": "npm --prefix docs run build",
    "docs:deploy:ci": "npm --prefix docs run deploy:ci",
    "docs:deploy:manual": "npm --prefix docs run deploy:manual",
    "docs:dev": "npm --prefix docs run dev",
    "github-release": "github-release-from-changelog",
    "lint": "yarn lint:js . && yarn lint:ts **/*.ts && yarn lint:md .",
    "lint:js": "cross-env NODE_ENV=production eslint --cache --cache-location=.cache/eslint --ext .js,.jsx,.json",
    "lint:ts": "tslint -p . -c tslint.json -t stylish",
    "lint:md": "remark",
    "publish": "lerna publish",
    "postpublish": "yarn --cwd lib/cli test -o",
    "repo-dirty-check": "node ./scripts/repo-dirty-check",
    "start": "npm --prefix examples/official-storybook run storybook",
    "test": "node ./scripts/test.js",
    "test-latest-cra": "npm --prefix lib/cli run test-latest-cra",
    "chromatic": "npm --prefix examples/official-storybook run chromatic"
  },
  "devDependencies": {
    "@angular/common": "^5.2.4",
    "@angular/compiler": "^5.2.4",
    "@angular/core": "^5.2.4",
    "@angular/forms": "^5.2.4",
    "@angular/platform-browser": "^5.2.4",
    "@angular/platform-browser-dynamic": "^5.2.4",
    "babel-cli": "^6.26.0",
    "babel-core": "^6.26.0",
    "babel-eslint": "^8.2.1",
    "babel-plugin-transform-md-import-to-string": "^1.0.6",
    "babel-plugin-transform-runtime": "^6.23.0",
    "babel-polyfill": "^6.26.0",
    "babel-preset-env": "^1.6.1",
    "babel-plugin-macros": "^2.1.0",
    "babel-preset-react": "^6.24.1",
    "babel-preset-stage-0": "^6.24.1",
    "chalk": "^2.3.1",
    "codecov": "^3.0.0",
    "codelyzer": "^4.1.0",
    "commander": "^2.14.1",
    "concurrently": "^3.5.1",
    "cross-env": "^5.1.3",
    "danger": "^3.1.6",
    "enzyme": "^3.3.0",
    "enzyme-adapter-react-16": "^1.1.1",
    "eslint": "^4.17.0",
    "eslint-config-airbnb": "^16.1.0",
    "eslint-config-prettier": "^2.9.0",
    "eslint-plugin-import": "^2.8.0",
    "eslint-plugin-jest": "^21.12.1",
    "eslint-plugin-json": "^1.2.0",
    "eslint-plugin-jsx-a11y": "^6.0.3",
    "eslint-plugin-prettier": "^2.6.0",
    "eslint-plugin-react": "^7.6.0",
    "gh-pages": "^1.1.0",
    "github-release-from-changelog": "^1.3.1",
    "glob": "^7.1.2",
    "husky": "^0.14.3",
    "inquirer": "^5.1.0",
    "jest": "^22.2.0",
    "jest-cli": "^22.2.2",
    "jest-config": "^22.2.2",
    "jest-diff": "^22.1.0",
    "jest-environment-jsdom": "^22.2.2",
    "jest-enzyme": "^4.2.0",
    "jest-image-snapshot": "^2.3.0",
    "jest-jasmine2": "^22.2.2",
    "jest-preset-angular": "^5.0.0",
    "jest-vue-preprocessor": "^1.3.1",
    "lerna": "2.8.0",
    "lint-staged": "^6.1.0",
    "lodash": "^4.17.5",
    "nodemon": "^1.14.12",
    "npmlog": "^4.1.2",
    "prettier": "^1.10.2",
    "puppeteer": "^1.0.0",
    "raf": "^3.4.0",
    "react": "^16.2.0",
    "react-dom": "^16.2.0",
    "react-test-renderer": "^16.2.0",
    "remark-cli": "^5.0.0",
    "remark-lint": "^6.0.1",
    "remark-preset-lint-recommended": "^3.0.1",
    "symlink-dir": "^1.1.2",
    "shelljs": "^0.8.1",
<<<<<<< HEAD
    "ts-jest": "^22.0.3",
=======
    "symlink-dir": "^1.1.1",
    "ts-jest": "^22.0.4",
>>>>>>> d680cbfa
    "tslint": "~5.9.1",
    "tslint-config-prettier": "^1.7.0",
    "tslint-plugin-prettier": "^1.3.0",
    "typescript": "^2.7.1"
  },
  "engines": {
    "node": ">=8.0.0",
    "yarn": ">=1.3.2"
  },
  "private": true,
  "collective": {
    "type": "opencollective",
    "url": "https://opencollective.com/storybook"
  },
  "lint-staged": {
    "linters": {
      "*.js": [
        "yarn lint:js --fix",
        "git add"
      ],
      "*.ts": [
        "yarn lint:ts --fix",
        "git add"
      ],
      "*.json": [
        "yarn lint:js --fix",
        "git add"
      ]
    }
  },
  "pr-log": {
    "skipLabels": [
      "cleanup"
    ],
    "validLabels": {
      "breaking": "Breaking Changes",
      "feature": "Features",
      "bug": "Bug Fixes",
      "documentation": "Documentation",
      "maintenance": "Maintenance",
      "dependencies:update": "Dependency Upgrades",
      "dependencies": "Dependency Upgrades",
      "other": "Other"
    }
  },
  "workspaces": [
    "addons/*",
    "app/*",
    "lib/*",
    "examples/angular-cli",
    "examples/cra-kitchen-sink",
    "examples/polymer-cli",
    "examples/vue-kitchen-sink",
    "examples/official-storybook",
    "lib/cli/test/run/*"
  ]
}<|MERGE_RESOLUTION|>--- conflicted
+++ resolved
@@ -101,12 +101,7 @@
     "remark-preset-lint-recommended": "^3.0.1",
     "symlink-dir": "^1.1.2",
     "shelljs": "^0.8.1",
-<<<<<<< HEAD
-    "ts-jest": "^22.0.3",
-=======
-    "symlink-dir": "^1.1.1",
     "ts-jest": "^22.0.4",
->>>>>>> d680cbfa
     "tslint": "~5.9.1",
     "tslint-config-prettier": "^1.7.0",
     "tslint-plugin-prettier": "^1.3.0",
