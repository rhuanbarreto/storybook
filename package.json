--- conflicted
+++ resolved
@@ -65,13 +65,8 @@
     "@babel/preset-flow": "^7.0.0",
     "@babel/preset-react": "^7.0.0",
     "@types/jest": "^23.3.13",
-<<<<<<< HEAD
-    "@types/node": "^10.12.18",
+    "@types/node": "^10.12.19",
     "@types/react": "^16.7.22",
-=======
-    "@types/node": "^10.12.19",
-    "@types/react": "^16.7.21",
->>>>>>> fe4521c7
     "@types/webpack-env": "^1.13.6",
     "babel-core": "^7.0.0-bridge.0",
     "babel-eslint": "^10.0.1",
