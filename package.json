--- conflicted
+++ resolved
@@ -192,11 +192,8 @@
     "jest-matcher-utils": "^25.1.0",
     "jest-preset-angular": "^6.0.1",
     "jest-raw-loader": "^1.0.1",
-<<<<<<< HEAD
     "jest-serializer-html": "^7.0.0",
-=======
     "jest-teamcity": "^1.7.0",
->>>>>>> f0f21f4d
     "jest-vue-preprocessor": "^1.5.0",
     "jest-watch-typeahead": "^0.4.0",
     "lerna": "^3.19.0",
