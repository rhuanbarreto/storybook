{
  "name": "@storybook/root",
  "version": "4.1.0-alpha.11",
  "private": true,
  "repository": {
    "type": "git",
    "url": "https://github.com/storybooks/storybook.git"
  },
  "workspaces": [
    "addons/*",
    "addons/storyshots/*",
    "app/*",
    "lib/*",
    "examples/*",
    "lib/cli/test/run/*"
  ],
  "scripts": {
    "bootstrap": "node ./scripts/bootstrap.js",
    "bootstrap:crna-kitchen-sink": "npm --prefix examples-native/crna-kitchen-sink install",
    "bootstrap:docs": "yarn install --cwd docs",
    "build-packs": "lerna exec --scope '@storybook/*' --parallel -- \\$LERNA_ROOT_PATH/scripts/build-pack.sh \\$LERNA_ROOT_PATH/packs",
    "build-storybooks": "./scripts/build-storybooks.sh",
    "changelog": "pr-log --sloppy --cherry-pick",
    "changelog:next": "pr-log --sloppy --since-prerelease",
    "chromatic": "npm --prefix examples/official-storybook run chromatic",
    "coverage": "codecov",
    "danger": "danger",
    "dev": "concurrently --kill-others \"yarn dev:ts\" \"yarn dev:js\"",
    "dev:js": "lerna exec --parallel -- cross-env-shell node \\$LERNA_ROOT_PATH/scripts/watch-js.js",
    "dev:ts": "lerna exec --parallel -- cross-env-shell node \\$LERNA_ROOT_PATH/scripts/watch-ts.js",
    "docs:build": "npm --prefix docs run build",
    "docs:dev": "npm --prefix docs run dev",
    "github-release": "github-release-from-changelog",
    "lint": "yarn lint:js . && yarn lint:ts **/*.ts && yarn lint:md .",
    "lint:ci": "yarn lint:js --format ./node_modules/eslint-teamcity/index.js . && yarn lint:ts **/*.ts && yarn lint:md .",
    "lint:js": "cross-env NODE_ENV=production eslint --cache --cache-location=.cache/eslint --ext .js,.jsx,.json,.html --report-unused-disable-directives",
    "lint:md": "remark -q",
    "lint:ts": "tslint -p . -c tslint.json -t stylish",
    "publish": "lerna publish --exact --concurrency 1 --force-publish",
    "publish:next": "npm run publish -- --npm-tag=next",
    "repo-dirty-check": "node ./scripts/repo-dirty-check",
    "start": "yarn --cwd examples/official-storybook storybook",
    "test": "node ./scripts/test.js",
    "test-latest-cra": "yarn --prefix --cwd lib/cli run test-latest-cra",
    "test:cli": "npm --prefix lib/cli run test"
  },
  "dependencies": {
    "@babel/plugin-syntax-dynamic-import": "^7.0.0",
    "babel-plugin-add-react-displayname": "^0.0.5",
    "eslint-plugin-html": "^4.0.5"
  },
  "devDependencies": {
    "@angular/common": "^7.0.1",
    "@angular/compiler": "^7.0.2",
    "@angular/core": "^7.0.2",
    "@angular/forms": "^7.0.1",
    "@angular/platform-browser": "^7.0.1",
    "@angular/platform-browser-dynamic": "^7.0.1",
    "@babel/cli": "^7.2.0",
    "@babel/core": "^7.2.0",
    "@babel/plugin-proposal-class-properties": "^7.2.0",
    "@babel/plugin-proposal-export-default-from": "^7.2.0",
    "@babel/preset-env": "^7.2.0",
    "@babel/preset-flow": "^7.0.0",
    "@babel/preset-react": "^7.0.0",
<<<<<<< HEAD
    "@emotion/snapshot-serializer": "^0.8.2",
    "@types/jest": "^23.3.9",
    "@types/node": "^10.12.5",
    "@types/webpack-env": "^1.13.6",
    "@types/react": "^16.7.3",
=======
>>>>>>> b8be2f43
    "babel-core": "^7.0.0-bridge.0",
    "babel-eslint": "^10.0.1",
    "babel-jest": "^23.6.0",
    "babel-loader": "^8.0.4",
    "babel-plugin-dynamic-import-node": "^2.2.0",
    "babel-plugin-emotion": "^9.2.11",
    "babel-plugin-macros": "^2.4.2",
    "babel-plugin-require-context-hook": "^1.0.0",
    "babel-preset-vue": "^2.0.2",
    "chalk": "^2.4.1",
    "codecov": "^3.1.0",
    "codelyzer": "^4.5.0",
    "commander": "^2.19.0",
    "concurrently": "^4.0.1",
    "core-js": "^2.5.7",
    "cross-env": "^5.2.0",
    "danger": "^6.0.2",
    "enzyme": "^3.7.0",
    "enzyme-adapter-react-16": "^1.6.0",
    "eslint": "^5.8.0",
    "eslint-config-airbnb": "^17.0.0",
    "eslint-config-prettier": "^3.1.0",
    "eslint-plugin-import": "^2.13.0",
    "eslint-plugin-jest": "^21.26.2",
    "eslint-plugin-json": "^1.2.1",
    "eslint-plugin-jsx-a11y": "^6.1.2",
    "eslint-plugin-prettier": "^3.0.0",
    "eslint-plugin-react": "^7.10.0",
    "eslint-teamcity": "^2.1.0",
    "esm": "^3.0.84",
    "github-release-from-changelog": "^1.3.2",
    "glob": "^7.1.3",
    "husky": "^1.1.1",
    "inquirer": "^6.2.0",
    "jest": "^23.6.0",
    "jest-cli": "^23.6.0",
    "jest-config": "^23.6.0",
    "jest-diff": "^23.6.0",
    "jest-emotion": "^10.0.2",
    "jest-environment-jsdom": "^23.4.0",
    "jest-enzyme": "^7.0.0",
    "jest-image-snapshot": "^2.6.0",
    "jest-jasmine2": "^23.6.0",
    "jest-preset-angular": "^6.0.1",
    "jest-raw-loader": "^1.0.1",
    "jest-teamcity-reporter": "^0.9.0",
    "jest-vue-preprocessor": "^1.4.0",
    "lerna": "^3.4.3",
    "lint-staged": "^8.0.4",
    "lodash": "^4.17.11",
    "npmlog": "^4.1.2",
    "prettier": "^1.14.3",
    "raf": "^3.4.0",
    "react-test-renderer": "^16.6.0",
    "regenerator-runtime": "^0.12.1",
    "remark-cli": "^6.0.0",
    "remark-lint": "^6.0.3",
    "remark-preset-lint-recommended": "^3.0.2",
    "riot-jest-transformer": "^1.0.10",
    "shelljs": "^0.8.2",
    "svelte-jest": "^0.2.0",
    "tslint": "~5.11.0",
    "tslint-config-prettier": "^1.15.0",
    "tslint-plugin-prettier": "^2.0.1",
    "typescript": "^3.1.6"
  },
  "husky": {
    "hooks": {
      "pre-commit": "yarn lint-staged"
    }
  },
  "resolutions": {
    "graphql": "^0.13.2"
  },
  "engines": {
    "node": ">=8.6.0",
    "yarn": ">=1.3.2"
  },
  "browserslist": "defaults",
  "collective": {
    "type": "opencollective",
    "url": "https://opencollective.com/storybook"
  },
  "eslint-teamcity": {
    "reporter": "inspections"
  },
  "lint-staged": {
    "linters": {
      "*.js": [
        "yarn lint:js --fix",
        "git add"
      ],
      "*.ts": [
        "yarn lint:ts --fix",
        "git add"
      ],
      "*.json": [
        "yarn lint:js --fix",
        "git add"
      ]
    }
  },
  "pr-log": {
    "skipLabels": [
      "cleanup",
      "doc-dependencies:update"
    ],
    "validLabels": [
      [
        "BREAKING CHANGE",
        "Breaking Changes"
      ],
      [
        "feature request",
        "Features"
      ],
      [
        "bug",
        "Bug Fixes"
      ],
      [
        "documentation",
        "Documentation"
      ],
      [
        "maintenance",
        "Maintenance"
      ],
      [
        "dependencies:update",
        "Dependency Upgrades"
      ],
      [
        "dependencies",
        "Dependency Upgrades"
      ],
      [
        "other",
        "Other"
      ]
    ]
  }
}<|MERGE_RESOLUTION|>--- conflicted
+++ resolved
@@ -63,14 +63,10 @@
     "@babel/preset-env": "^7.2.0",
     "@babel/preset-flow": "^7.0.0",
     "@babel/preset-react": "^7.0.0",
-<<<<<<< HEAD
-    "@emotion/snapshot-serializer": "^0.8.2",
     "@types/jest": "^23.3.9",
     "@types/node": "^10.12.5",
     "@types/webpack-env": "^1.13.6",
     "@types/react": "^16.7.3",
-=======
->>>>>>> b8be2f43
     "babel-core": "^7.0.0-bridge.0",
     "babel-eslint": "^10.0.1",
     "babel-jest": "^23.6.0",
