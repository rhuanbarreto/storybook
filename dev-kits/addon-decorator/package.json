--- conflicted
+++ resolved
@@ -24,14 +24,8 @@
     "prepare": "node ../../scripts/prepare.js"
   },
   "dependencies": {
-<<<<<<< HEAD
-    "@storybook/addons": "6.1.1",
-    "@storybook/client-api": "6.1.1",
-=======
     "@storybook/addons": "6.1.7",
     "@storybook/client-api": "6.1.7",
-    "core-js": "^3.0.1",
->>>>>>> 8b292855
     "global": "^4.4.0"
   },
   "publishConfig": {
