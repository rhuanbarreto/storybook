{
  "npmScope": "storybook",
  "implicitDependencies": {
    "package.json": {
      "dependencies": "*",
      "devDependencies": "*"
    }
  },
  "tasksRunnerOptions": {
    "default": {
      "runner": "@nrwl/nx-cloud",
      "options": {
        "cacheableOperations": ["build", "test", "lint", "package", "prepare"],
        "strictlyOrderedTargets": ["build", "package", "prepare"],
        "accessToken": "NGVmYTkxMmItYzY3OS00MjkxLTk1ZDktZDFmYTFmNmVlNGY4fHJlYWQ=",
        "canTrackAnalytics": false,
        "showUsageWarnings": true
      }
    }
  },
  "projects": {
    "@storybook/addon-a11y": {
      "implicitDependencies": []
    },
    "@storybook/addon-actions": {
      "implicitDependencies": []
    },
    "@storybook/addon-backgrounds": {
      "implicitDependencies": []
    },
    "@storybook/addon-controls": {
      "implicitDependencies": []
    },
<<<<<<< HEAD
    "@storybook/addon-cssresources": {
=======
    "@storybook/addon-design-assets": {
>>>>>>> 48be589d
      "implicitDependencies": []
    },
    "@storybook/addon-docs": {
      "implicitDependencies": []
    },
    "@storybook/addon-essentials": {
      "implicitDependencies": []
    },
    "@storybook/addon-google-analytics": {
      "implicitDependencies": []
    },
    "@storybook/addon-graphql": {
      "implicitDependencies": []
    },
    "@storybook/addon-jest": {
      "implicitDependencies": []
    },
    "@storybook/addon-knobs": {
      "implicitDependencies": []
    },
    "@storybook/addon-links": {
      "implicitDependencies": []
    },
    "@storybook/addon-storyshots": {
      "implicitDependencies": []
    },
    "@storybook/addon-storyshots-puppeteer": {
      "implicitDependencies": []
    },
    "@storybook/addon-storysource": {
      "implicitDependencies": []
    },
    "@storybook/addon-toolbars": {
      "implicitDependencies": []
    },
    "@storybook/addon-viewport": {
      "implicitDependencies": []
    },
    "@storybook/angular": {
      "implicitDependencies": []
    },
    "@storybook/ember": {
      "implicitDependencies": []
    },
    "@storybook/html": {
      "implicitDependencies": []
    },
    "@storybook/preact": {
      "implicitDependencies": []
    },
    "@storybook/react": {
      "implicitDependencies": []
    },
    "@storybook/server": {
      "implicitDependencies": []
    },
    "@storybook/svelte": {
      "implicitDependencies": []
    },
    "@storybook/vue": {
      "implicitDependencies": []
    },
    "@storybook/vue3": {
      "implicitDependencies": []
    },
    "@storybook/web-components": {
      "implicitDependencies": []
    },
    "angular-cli": {
      "implicitDependencies": []
    },
    "cra-kitchen-sink": {
      "implicitDependencies": []
    },
    "cra-react15": {
      "implicitDependencies": []
    },
    "cra-ts-essentials": {
      "implicitDependencies": []
    },
    "cra-ts-kitchen-sink": {
      "implicitDependencies": []
    },
    "ember-example": {
      "implicitDependencies": []
    },
    "html-kitchen-sink": {
      "implicitDependencies": []
    },
    "official-storybook": {
      "implicitDependencies": []
    },
    "preact-example": {
      "implicitDependencies": []
    },
    "@storybook/example-react-ts": {
      "implicitDependencies": []
    },
    "@storybook/example-react-ts-webpack4": {
      "implicitDependencies": []
    },
    "server-kitchen-sink": {
      "implicitDependencies": []
    },
    "standalone-preview": {
      "implicitDependencies": []
    },
    "svelte-example": {
      "implicitDependencies": []
    },
    "vue-3-cli-example": {
      "implicitDependencies": []
    },
    "vue-cli-example": {
      "implicitDependencies": []
    },
    "vue-example": {
      "implicitDependencies": []
    },
    "web-components-kitchen-sink": {
      "implicitDependencies": []
    },
    "@storybook/addons": {
      "implicitDependencies": []
    },
    "@storybook/api": {
      "implicitDependencies": []
    },
    "@storybook/builder-webpack4": {
      "implicitDependencies": []
    },
    "@storybook/builder-webpack5": {
      "implicitDependencies": []
    },
    "@storybook/channel-postmessage": {
      "implicitDependencies": []
    },
    "@storybook/channel-websocket": {
      "implicitDependencies": []
    },
    "@storybook/channels": {
      "implicitDependencies": []
    },
    "@storybook/cli": {
      "implicitDependencies": []
    },
    "sb": {
      "implicitDependencies": []
    },
    "storybook": {
      "implicitDependencies": []
    },
    "@storybook/client-api": {
      "implicitDependencies": []
    },
    "@storybook/client-logger": {
      "implicitDependencies": []
    },
    "@storybook/codemod": {
      "implicitDependencies": []
    },
    "@storybook/components": {
      "implicitDependencies": []
    },
    "@storybook/core": {
      "implicitDependencies": []
    },
    "@storybook/core-client": {
      "implicitDependencies": []
    },
    "@storybook/core-common": {
      "implicitDependencies": []
    },
    "@storybook/core-events": {
      "implicitDependencies": []
    },
    "@storybook/core-server": {
      "implicitDependencies": []
    },
    "@storybook/node-logger": {
      "implicitDependencies": []
    },
    "@storybook/postinstall": {
      "implicitDependencies": []
    },
    "@storybook/router": {
      "implicitDependencies": []
    },
    "@storybook/source-loader": {
      "implicitDependencies": []
    },
    "@storybook/theming": {
      "implicitDependencies": []
    },
    "@storybook/ui": {
      "implicitDependencies": []
    }
  },
  "affected": {
    "defaultBase": "next"
  }
}<|MERGE_RESOLUTION|>--- conflicted
+++ resolved
@@ -31,13 +31,6 @@
     "@storybook/addon-controls": {
       "implicitDependencies": []
     },
-<<<<<<< HEAD
-    "@storybook/addon-cssresources": {
-=======
-    "@storybook/addon-design-assets": {
->>>>>>> 48be589d
-      "implicitDependencies": []
-    },
     "@storybook/addon-docs": {
       "implicitDependencies": []
     },
