<h1>Migration</h1>

- [From version 7.x to 8.0.0](#from-version-7x-to-800)
  - [Implicit actions can not be used during rendering (for example in the play function)](#implicit-actions-can-not-be-used-during-rendering-for-example-in-the-play-function)
  - [Core changes](#core-changes)
    - [React v18 in the manager UI (including addons)](#react-v18-in-the-manager-ui-including-addons)
      - [Storyshots has been removed](#storyshots-has-been-removed)
    - [UI layout state has changed shape](#ui-layout-state-has-changed-shape)
    - [New UI and props for Button and IconButton components](#new-ui-and-props-for-button-and-iconbutton-components)
    - [Icons is deprecated](#icons-is-deprecated)
- [From version 7.5.0 to 7.6.0](#from-version-750-to-760)
    - [CommonJS with Vite is deprecated](#commonjs-with-vite-is-deprecated)
    - [Using implicit actions during rendering is deprecated](#using-implicit-actions-during-rendering-is-deprecated)
    - [typescript.skipBabel deprecated](#typescriptskipbabel-deprecated)
    - [Primary doc block accepts of prop](#primary-doc-block-accepts-of-prop)
    - [Addons no longer need a peer dependency on React](#addons-no-longer-need-a-peer-dependency-on-react)
- [From version 7.4.0 to 7.5.0](#from-version-740-to-750)
    - [`storyStoreV6` and `storiesOf` is deprecated](#storystorev6-and-storiesof-is-deprecated)
    - [`storyIndexers` is replaced with `experimental_indexers`](#storyindexers-is-replaced-with-experimental_indexers)
- [From version 7.0.0 to 7.2.0](#from-version-700-to-720)
    - [Addon API is more type-strict](#addon-api-is-more-type-strict)
- [From version 6.5.x to 7.0.0](#from-version-65x-to-700)
  - [7.0 breaking changes](#70-breaking-changes)
    - [Story context is prepared before for supporting fine grained updates](#story-context-is-prepared-before-for-supporting-fine-grained-updates)
    - [Dropped support for Node 15 and below](#dropped-support-for-node-15-and-below)
    - [Default export in Preview.js](#default-export-in-previewjs)
    - [ESM format in Main.js](#esm-format-in-mainjs)
    - [Modern browser support](#modern-browser-support)
    - [React peer dependencies required](#react-peer-dependencies-required)
    - [start-storybook / build-storybook binaries removed](#start-storybook--build-storybook-binaries-removed)
    - [New Framework API](#new-framework-api)
      - [Available framework packages](#available-framework-packages)
      - [Framework field mandatory](#framework-field-mandatory)
      - [frameworkOptions renamed](#frameworkoptions-renamed)
      - [builderOptions renamed](#builderoptions-renamed)
    - [TypeScript: StorybookConfig type moved](#typescript-storybookconfig-type-moved)
    - [Titles are statically computed](#titles-are-statically-computed)
    - [Framework standalone build moved](#framework-standalone-build-moved)
    - [Change of root html IDs](#change-of-root-html-ids)
    - [Stories glob matches MDX files](#stories-glob-matches-mdx-files)
    - [Add strict mode](#add-strict-mode)
    - [Importing plain markdown files with `transcludeMarkdown` has changed](#importing-plain-markdown-files-with-transcludemarkdown-has-changed)
    - [Stories field in .storybook/main.js is mandatory](#stories-field-in-storybookmainjs-is-mandatory)
    - [Stricter global types](#stricter-global-types)
    - [Deploying build artifacts](#deploying-build-artifacts)
      - [Dropped support for file URLs](#dropped-support-for-file-urls)
      - [Serving with nginx](#serving-with-nginx)
      - [Ignore story files from node\_modules](#ignore-story-files-from-node_modules)
  - [7.0 Core changes](#70-core-changes)
    - [7.0 feature flags removed](#70-feature-flags-removed)
<<<<<<< HEAD
    - [Dark mode detection](#dark-mode-detection)
  - [Core addons](#core-addons)
=======
    - [Story context is prepared before for supporting fine grained updates](#story-context-is-prepared-before-for-supporting-fine-grained-updates)
    - [Changed decorator order between preview.js and addons/frameworks](#changed-decorator-order-between-previewjs-and-addonsframeworks)
  - [7.0 core addons changes](#70-core-addons-changes)
>>>>>>> 1f190c7a
    - [Removed auto injection of @storybook/addon-actions decorator](#removed-auto-injection-of-storybookaddon-actions-decorator)
    - [Addon-backgrounds: Removed deprecated grid parameter](#addon-backgrounds-removed-deprecated-grid-parameter)
    - [Addon-a11y: Removed deprecated withA11y decorator](#addon-a11y-removed-deprecated-witha11y-decorator)
    - [Addon-interactions: Interactions debugger is now default](#addon-interactions-interactions-debugger-is-now-default)
  - [7.0 Vite changes](#70-vite-changes)
    - [Vite builder uses Vite config automatically](#vite-builder-uses-vite-config-automatically)
    - [Vite cache moved to node\_modules/.cache/.vite-storybook](#vite-cache-moved-to-node_modulescachevite-storybook)
<<<<<<< HEAD
  - [Webpack](#webpack)
=======
  - [7.0 Webpack changes](#70-webpack-changes)
>>>>>>> 1f190c7a
    - [Webpack4 support discontinued](#webpack4-support-discontinued)
    - [Babel mode v7 exclusively](#babel-mode-v7-exclusively)
    - [Postcss removed](#postcss-removed)
    - [Removed DLL flags](#removed-dll-flags)
  - [7.0 Framework-specific changes](#70-framework-specific-changes)
    - [Angular: Removed deprecated `component` and `propsMeta` field](#angular-removed-deprecated-component-and-propsmeta-field)
    - [Angular: Drop support for Angular \< 14](#angular-drop-support-for-angular--14)
    - [Angular: Drop support for calling Storybook directly](#angular-drop-support-for-calling-storybook-directly)
    - [Angular: Application providers and ModuleWithProviders](#angular-application-providers-and-modulewithproviders)
    - [Angular: Removed legacy renderer](#angular-removed-legacy-renderer)
    - [Next.js: use the `@storybook/nextjs` framework](#nextjs-use-the-storybooknextjs-framework)
    - [SvelteKit: needs the `@storybook/sveltekit` framework](#sveltekit-needs-the-storybooksveltekit-framework)
    - [Vue3: replaced app export with setup](#vue3-replaced-app-export-with-setup)
    - [Web-components: dropped lit-html v1 support](#web-components-dropped-lit-html-v1-support)
    - [Create React App: dropped CRA4 support](#create-react-app-dropped-cra4-support)
    - [HTML: No longer auto-dedents source code](#html-no-longer-auto-dedents-source-code)
  - [7.0 Addon authors changes](#70-addon-authors-changes)
    - [New Addons API](#new-addons-api)
      - [Specific instructions for addon creators](#specific-instructions-for-addon-creators)
      - [Specific instructions for addon users](#specific-instructions-for-addon-users)
    - [register.js removed](#registerjs-removed)
    - [No more default export from `@storybook/addons`](#no-more-default-export-from-storybookaddons)
    - [No more configuration for manager](#no-more-configuration-for-manager)
    - [Icons API changed](#icons-api-changed)
    - [Removed global client APIs](#removed-global-client-apis)
    - [framework parameter renamed to renderer](#framework-parameter-renamed-to-renderer)
  - [7.0 Docs changes](#70-docs-changes)
    - [Autodocs changes](#autodocs-changes)
    - [MDX docs files](#mdx-docs-files)
    - [Unattached docs files](#unattached-docs-files)
    - [Doc Blocks](#doc-blocks)
      - [Meta block](#meta-block)
      - [Description block, `parameters.notes` and `parameters.info`](#description-block-parametersnotes-and-parametersinfo)
      - [Story block](#story-block)
      - [Source block](#source-block)
      - [Canvas block](#canvas-block)
      - [ArgsTable block](#argstable-block)
    - [Configuring Autodocs](#configuring-autodocs)
    - [MDX2 upgrade](#mdx2-upgrade)
    - [Legacy MDX1 support](#legacy-mdx1-support)
    - [Default docs styles will leak into non-story user components](#default-docs-styles-will-leak-into-non-story-user-components)
    - [Explicit `<code>` elements are no longer syntax highlighted](#explicit-code-elements-are-no-longer-syntax-highlighted)
    - [Dropped source loader / storiesOf static snippets](#dropped-source-loader--storiesof-static-snippets)
    - [Removed docs.getContainer and getPage parameters](#removed-docsgetcontainer-and-getpage-parameters)
    - [Addon-docs: Removed deprecated blocks.js entry](#addon-docs-removed-deprecated-blocksjs-entry)
    - [Dropped addon-docs manual babel configuration](#dropped-addon-docs-manual-babel-configuration)
    - [Dropped addon-docs manual configuration](#dropped-addon-docs-manual-configuration)
    - [Autoplay in docs](#autoplay-in-docs)
    - [Removed STORYBOOK\_REACT\_CLASSES global](#removed-storybook_react_classes-global)
  - [7.0 Deprecations and default changes](#70-deprecations-and-default-changes)
    - [storyStoreV7 enabled by default](#storystorev7-enabled-by-default)
    - [`Story` type deprecated](#story-type-deprecated)
    - [`ComponentStory`, `ComponentStoryObj`, `ComponentStoryFn` and `ComponentMeta` types are deprecated](#componentstory-componentstoryobj-componentstoryfn-and-componentmeta-types-are-deprecated)
    - [Renamed `renderToDOM` to `renderToCanvas`](#renamed-rendertodom-to-rendertocanvas)
    - [Renamed `XFramework` to `XRenderer`](#renamed-xframework-to-xrenderer)
    - [Renamed `DecoratorFn` to `Decorator`](#renamed-decoratorfn-to-decorator)
    - [CLI option `--use-npm` deprecated](#cli-option---use-npm-deprecated)
    - ['config' preset entry replaced with 'previewAnnotations'](#config-preset-entry-replaced-with-previewannotations)
- [From version 6.4.x to 6.5.0](#from-version-64x-to-650)
  - [Vue 3 upgrade](#vue-3-upgrade)
  - [React18 new root API](#react18-new-root-api)
  - [Renamed isToolshown to showToolbar](#renamed-istoolshown-to-showtoolbar)
  - [Dropped support for addon-actions addDecorators](#dropped-support-for-addon-actions-adddecorators)
  - [Vite builder renamed](#vite-builder-renamed)
  - [Docs framework refactor for React](#docs-framework-refactor-for-react)
  - [Opt-in MDX2 support](#opt-in-mdx2-support)
  - [CSF3 auto-title improvements](#csf3-auto-title-improvements)
    - [Auto-title filename case](#auto-title-filename-case)
    - [Auto-title redundant filename](#auto-title-redundant-filename)
    - [Auto-title always prefixes](#auto-title-always-prefixes)
  - [6.5 Deprecations](#65-deprecations)
    - [Deprecated register.js](#deprecated-registerjs)
- [From version 6.3.x to 6.4.0](#from-version-63x-to-640)
  - [Automigrate](#automigrate)
  - [CRA5 upgrade](#cra5-upgrade)
  - [CSF3 enabled](#csf3-enabled)
    - [Optional titles](#optional-titles)
    - [String literal titles](#string-literal-titles)
    - [StoryObj type](#storyobj-type)
  - [Story Store v7](#story-store-v7)
    - [Behavioral differences](#behavioral-differences)
    - [Main.js framework field](#mainjs-framework-field)
    - [Using the v7 store](#using-the-v7-store)
    - [v7-style story sort](#v7-style-story-sort)
    - [v7 default sort behavior](#v7-default-sort-behavior)
    - [v7 Store API changes for addon authors](#v7-store-api-changes-for-addon-authors)
    - [Storyshots compatibility in the v7 store](#storyshots-compatibility-in-the-v7-store)
  - [Emotion11 quasi-compatibility](#emotion11-quasi-compatibility)
  - [Babel mode v7](#babel-mode-v7)
  - [Loader behavior with args changes](#loader-behavior-with-args-changes)
  - [6.4 Angular changes](#64-angular-changes)
    - [SB Angular builder](#sb-angular-builder)
    - [Angular13](#angular13)
    - [Angular component parameter removed](#angular-component-parameter-removed)
  - [6.4 deprecations](#64-deprecations)
    - [Deprecated --static-dir CLI flag](#deprecated---static-dir-cli-flag)
- [From version 6.2.x to 6.3.0](#from-version-62x-to-630)
  - [Webpack 5](#webpack-5)
    - [Fixing hoisting issues](#fixing-hoisting-issues)
      - [Webpack 5 manager build](#webpack-5-manager-build)
      - [Wrong webpack version](#wrong-webpack-version)
  - [Angular 12 upgrade](#angular-12-upgrade)
  - [Lit support](#lit-support)
  - [No longer inferring default values of args](#no-longer-inferring-default-values-of-args)
  - [6.3 deprecations](#63-deprecations)
    - [Deprecated addon-knobs](#deprecated-addon-knobs)
    - [Deprecated scoped blocks imports](#deprecated-scoped-blocks-imports)
    - [Deprecated layout URL params](#deprecated-layout-url-params)
- [From version 6.1.x to 6.2.0](#from-version-61x-to-620)
  - [MDX pattern tweaked](#mdx-pattern-tweaked)
  - [6.2 Angular overhaul](#62-angular-overhaul)
    - [New Angular storyshots format](#new-angular-storyshots-format)
    - [Deprecated Angular story component](#deprecated-angular-story-component)
    - [New Angular renderer](#new-angular-renderer)
    - [Components without selectors](#components-without-selectors)
  - [Packages now available as ESModules](#packages-now-available-as-esmodules)
  - [6.2 Deprecations](#62-deprecations)
    - [Deprecated implicit PostCSS loader](#deprecated-implicit-postcss-loader)
    - [Deprecated default PostCSS plugins](#deprecated-default-postcss-plugins)
    - [Deprecated showRoots config option](#deprecated-showroots-config-option)
    - [Deprecated control.options](#deprecated-controloptions)
    - [Deprecated storybook components html entry point](#deprecated-storybook-components-html-entry-point)
- [From version 6.0.x to 6.1.0](#from-version-60x-to-610)
  - [Addon-backgrounds preset](#addon-backgrounds-preset)
  - [Single story hoisting](#single-story-hoisting)
  - [React peer dependencies](#react-peer-dependencies)
  - [6.1 deprecations](#61-deprecations)
    - [Deprecated DLL flags](#deprecated-dll-flags)
    - [Deprecated storyFn](#deprecated-storyfn)
    - [Deprecated onBeforeRender](#deprecated-onbeforerender)
    - [Deprecated grid parameter](#deprecated-grid-parameter)
    - [Deprecated package-composition disabled parameter](#deprecated-package-composition-disabled-parameter)
- [From version 5.3.x to 6.0.x](#from-version-53x-to-60x)
  - [Hoisted CSF annotations](#hoisted-csf-annotations)
  - [Zero config typescript](#zero-config-typescript)
  - [Correct globs in main.js](#correct-globs-in-mainjs)
  - [CRA preset removed](#cra-preset-removed)
  - [Core-JS dependency errors](#core-js-dependency-errors)
  - [Args passed as first argument to story](#args-passed-as-first-argument-to-story)
  - [6.0 Docs breaking changes](#60-docs-breaking-changes)
    - [Remove framework-specific docs presets](#remove-framework-specific-docs-presets)
    - [Preview/Props renamed](#previewprops-renamed)
    - [Docs theme separated](#docs-theme-separated)
    - [DocsPage slots removed](#docspage-slots-removed)
    - [React prop tables with Typescript](#react-prop-tables-with-typescript)
    - [ConfigureJSX true by default in React](#configurejsx-true-by-default-in-react)
    - [User babelrc disabled by default in MDX](#user-babelrc-disabled-by-default-in-mdx)
    - [Docs description parameter](#docs-description-parameter)
    - [6.0 Inline stories](#60-inline-stories)
  - [New addon presets](#new-addon-presets)
  - [Removed babel-preset-vue from Vue preset](#removed-babel-preset-vue-from-vue-preset)
  - [Removed Deprecated APIs](#removed-deprecated-apis)
  - [New setStories event](#new-setstories-event)
  - [Removed renderCurrentStory event](#removed-rendercurrentstory-event)
  - [Removed hierarchy separators](#removed-hierarchy-separators)
  - [No longer pass denormalized parameters to storySort](#no-longer-pass-denormalized-parameters-to-storysort)
  - [Client API changes](#client-api-changes)
    - [Removed Legacy Story APIs](#removed-legacy-story-apis)
    - [Can no longer add decorators/parameters after stories](#can-no-longer-add-decoratorsparameters-after-stories)
    - [Changed Parameter Handling](#changed-parameter-handling)
  - [Simplified Render Context](#simplified-render-context)
  - [Story Store immutable outside of configuration](#story-store-immutable-outside-of-configuration)
  - [Improved story source handling](#improved-story-source-handling)
  - [6.0 Addon API changes](#60-addon-api-changes)
    - [Consistent local addon paths in main.js](#consistent-local-addon-paths-in-mainjs)
    - [Deprecated setAddon](#deprecated-setaddon)
    - [Deprecated disabled parameter](#deprecated-disabled-parameter)
    - [Actions addon uses parameters](#actions-addon-uses-parameters)
    - [Removed action decorator APIs](#removed-action-decorator-apis)
    - [Removed withA11y decorator](#removed-witha11y-decorator)
    - [Essentials addon disables differently](#essentials-addon-disables-differently)
    - [Backgrounds addon has a new api](#backgrounds-addon-has-a-new-api)
  - [6.0 Deprecations](#60-deprecations)
    - [Deprecated addon-info, addon-notes](#deprecated-addon-info-addon-notes)
    - [Deprecated addon-contexts](#deprecated-addon-contexts)
    - [Removed addon-centered](#removed-addon-centered)
    - [Deprecated polymer](#deprecated-polymer)
    - [Deprecated immutable options parameters](#deprecated-immutable-options-parameters)
    - [Deprecated addParameters and addDecorator](#deprecated-addparameters-and-adddecorator)
    - [Deprecated clearDecorators](#deprecated-cleardecorators)
    - [Deprecated configure](#deprecated-configure)
    - [Deprecated support for duplicate kinds](#deprecated-support-for-duplicate-kinds)
- [From version 5.2.x to 5.3.x](#from-version-52x-to-53x)
  - [To main.js configuration](#to-mainjs-configuration)
    - [Using main.js](#using-mainjs)
    - [Using preview.js](#using-previewjs)
    - [Using manager.js](#using-managerjs)
  - [Create React App preset](#create-react-app-preset)
  - [Description doc block](#description-doc-block)
  - [React Native Async Storage](#react-native-async-storage)
  - [Deprecate displayName parameter](#deprecate-displayname-parameter)
  - [Unified docs preset](#unified-docs-preset)
  - [Simplified hierarchy separators](#simplified-hierarchy-separators)
  - [Addon StoryShots Puppeteer uses external puppeteer](#addon-storyshots-puppeteer-uses-external-puppeteer)
- [From version 5.1.x to 5.2.x](#from-version-51x-to-52x)
  - [Source-loader](#source-loader)
  - [Default viewports](#default-viewports)
  - [Grid toolbar-feature](#grid-toolbar-feature)
  - [Docs mode docgen](#docs-mode-docgen)
  - [storySort option](#storysort-option)
- [From version 5.1.x to 5.1.10](#from-version-51x-to-5110)
  - [babel.config.js support](#babelconfigjs-support)
- [From version 5.0.x to 5.1.x](#from-version-50x-to-51x)
  - [React native server](#react-native-server)
  - [Angular 7](#angular-7)
  - [CoreJS 3](#corejs-3)
- [From version 5.0.1 to 5.0.2](#from-version-501-to-502)
  - [Deprecate webpack extend mode](#deprecate-webpack-extend-mode)
- [From version 4.1.x to 5.0.x](#from-version-41x-to-50x)
  - [sortStoriesByKind](#sortstoriesbykind)
  - [Webpack config simplification](#webpack-config-simplification)
  - [Theming overhaul](#theming-overhaul)
  - [Story hierarchy defaults](#story-hierarchy-defaults)
  - [Options addon deprecated](#options-addon-deprecated)
  - [Individual story decorators](#individual-story-decorators)
  - [Addon backgrounds uses parameters](#addon-backgrounds-uses-parameters)
  - [Addon cssresources name attribute renamed](#addon-cssresources-name-attribute-renamed)
  - [Addon viewport uses parameters](#addon-viewport-uses-parameters)
  - [Addon a11y uses parameters, decorator renamed](#addon-a11y-uses-parameters-decorator-renamed)
  - [Addon centered decorator deprecated](#addon-centered-decorator-deprecated)
  - [New keyboard shortcuts defaults](#new-keyboard-shortcuts-defaults)
  - [New URL structure](#new-url-structure)
  - [Rename of the `--secure` cli parameter to `--https`](#rename-of-the---secure-cli-parameter-to---https)
  - [Vue integration](#vue-integration)
- [From version 4.0.x to 4.1.x](#from-version-40x-to-41x)
  - [Private addon config](#private-addon-config)
  - [React 15.x](#react-15x)
- [From version 3.4.x to 4.0.x](#from-version-34x-to-40x)
  - [React 16.3+](#react-163)
  - [Generic addons](#generic-addons)
  - [Knobs select ordering](#knobs-select-ordering)
  - [Knobs URL parameters](#knobs-url-parameters)
  - [Keyboard shortcuts moved](#keyboard-shortcuts-moved)
  - [Removed addWithInfo](#removed-addwithinfo)
  - [Removed RN packager](#removed-rn-packager)
  - [Removed RN addons](#removed-rn-addons)
  - [Storyshots Changes](#storyshots-changes)
  - [Webpack 4](#webpack-4)
  - [Babel 7](#babel-7)
  - [Create-react-app](#create-react-app)
    - [Upgrade CRA1 to babel 7](#upgrade-cra1-to-babel-7)
    - [Migrate CRA1 while keeping babel 6](#migrate-cra1-while-keeping-babel-6)
  - [start-storybook opens browser](#start-storybook-opens-browser)
  - [CLI Rename](#cli-rename)
  - [Addon story parameters](#addon-story-parameters)
- [From version 3.3.x to 3.4.x](#from-version-33x-to-34x)
- [From version 3.2.x to 3.3.x](#from-version-32x-to-33x)
  - [`babel-core` is now a peer dependency #2494](#babel-core-is-now-a-peer-dependency-2494)
  - [Base webpack config now contains vital plugins #1775](#base-webpack-config-now-contains-vital-plugins-1775)
  - [Refactored Knobs](#refactored-knobs)
- [From version 3.1.x to 3.2.x](#from-version-31x-to-32x)
  - [Moved TypeScript addons definitions](#moved-typescript-addons-definitions)
  - [Updated Addons API](#updated-addons-api)
- [From version 3.0.x to 3.1.x](#from-version-30x-to-31x)
  - [Moved TypeScript definitions](#moved-typescript-definitions)
  - [Deprecated head.html](#deprecated-headhtml)
- [From version 2.x.x to 3.x.x](#from-version-2xx-to-3xx)
  - [Webpack upgrade](#webpack-upgrade)
  - [Packages renaming](#packages-renaming)
  - [Deprecated embedded addons](#deprecated-embedded-addons)

## From version 7.x to 8.0.0

### Implicit actions can not be used during rendering (for example in the play function)

In Storybook 7, we inferred if the component accepts any action props,
by checking if it starts with `onX` (for example `onClick`), or as configured by `actions.argTypesRegex`.
If that was the case, we would fill in jest spies for those args automatically.

```ts
export default {
  component: Button,
};

export const ButtonClick = {
  play: async ({ args, canvasElement }) => {
    await userEvent.click(within(canvasElement).getByRole('button'));
    // args.onClick is a jest spy in 7.0
    await expect(args.onClick).toHaveBeenCalled();
  },
};
```

In Storybook 8 this feature is removed, and spies have to added explicitly:

```ts
import { fn } from '@storybook/test';

export default {
  component: Button,
  args: {
    onClick: fn(),
  },
};

export const ButtonClick = {
  play: async ({ args, canvasElement }) => {
    await userEvent.click(within(canvasElement).getByRole('button'));
    await expect(args.onClick).toHaveBeenCalled();
  },
};
```

For more context, see this RFC:
https://github.com/storybookjs/storybook/discussions/23649

To summarize:

- This makes CSF files less magical and more portable, so that CSF files will render the same in a test environment where docgen is not available.
- This allows users and (test) integrators to run or build storybook without docgen, boosting the user performance and allows tools to give quicker feedback.
- This will make sure that we can one day lazy load docgen, without changing how stories are rendered.

### Core changes

#### React v18 in the manager UI (including addons)

Storybook 7 used React 16 in the manager. In Storybook 8 this is upgraded to react v18.
Addons that inject UI into panels, tools, etc. are possibly affected by this.

Addon authors are advised to upgrade to react v18.

##### Storyshots has been removed

Storyshots was an addon for storybook which allowed users to turn their stories into automated snapshot-tests.

Every story would automatically be taken into account and created a snapshot-file for.

Snapshot-testing has since fallen out of favor and is no longer recommended.

In addition to it's limited use, and high chance of false-positives, storyshots ran code developed to run in the browser in NodeJS via JSDOM.
JSDOM has limitations and is not a perfect emulation of the browser environment; therefore storyshots was always a pain to setup and maintain.

The storybook team has build the test-runner as a direct replacement, which utilizes playwright to connect to an actual browser where storybook runs the code.

In addition CSF has expanded to allow for play-function to be defined on stories, which allows for more complex testing scenarios, fully integrated within storybook itself (and supported by the test-runner, and not storyshots).

Finally `storyStoreV7: true` (the default and only options in storybook 8), was not supported by storyshots.

By removing storyshots, the storybook team was unblocked from moving (eventually) to an ESM-only storybook, which is a big step towards a more modern storybook.

#### UI layout state has changed shape

In Storybook 7 it was possible to use `addons.setConfig({...});` to configure Storybook UI features and behavior as documented [here (v7)](https://storybook.js.org/docs/7.3/react/configure/features-and-behavior), [(latest)](https://storybook.js.org/docs/react/configure/features-and-behavior). The state and API for the UI layout has changed:

- `showNav: boolean` is now `navSize: number`, where the number represents the size of the sidebar in pixels.
- `showPanel: boolean` is now split into `bottomPanelHeight: number` and `rightPanelWidth: number`, where the numbers represents the size of the panel in pixels.
- `isFullscreen: boolean` is no longer supported, but can be achieved by setting a combination of the above.

#### New UI and props for Button and IconButton components

We used to have a lot of different buttons in `@storybook/components` that were not used anywhere. In Storybook 8.0 we are deprecating `Form.Button` and added a new `Button` component that can be used in all places. The `IconButton` component has also been updated to use the new `Button` component under the hood. Going forward addon creators and Storybook maintainers should use the new `Button` component instead of `Form.Button`.

For the `Button` component, the following props are now deprecated:

- `isLink` - Please use the `asChild` prop instead like this: `<Button asChild><a href="">Link</a></Button>`
- `primary` - Please use the `variant` prop instead.
- `secondary` - Please use the `variant` prop instead.
- `tertiary` - Please use the `variant` prop instead.
- `gray` - Please use the `variant` prop instead.
- `inForm` - Please use the `variant` prop instead.
- `small` - Please use the `size` prop instead.
- `outline` - Please use the `variant` prop instead.
- `containsIcon`. Please add your icon as a child directly. No need for this prop anymore.

The `IconButton` doesn't have any deprecated props but it now uses the new `Button` component under the hood so all props for `IconButton` will be the same as `Button`.

#### Icons is deprecated

In Storybook 8.0 we are introducing a new icon library available with `@storybook/icons`. We are deprecating the `Icons` component in `@storybook/components` and recommend that addon creators and Storybook maintainers use the new `@storybook/icons` component instead.

## From version 7.5.0 to 7.6.0

#### CommonJS with Vite is deprecated

Using CommonJS in the `main` configuration with `main.cjs` or `main.cts` is deprecated, and will be removed in Storybook 8.0. This is a necessary change because [Vite will remove support for CommonJS in an upcoming release](https://github.com/vitejs/vite/discussions/13928).

You can address this by converting your `main` configuration file to ESM syntax and renaming it to `main.mjs` or `main.mts` if your project does not have `"type": "module"` in its `package.json`. To convert the config file to ESM you will need to replace any CommonJS syntax like `require()`, `module.exports`, or `__dirname`. If you haven't already, you may also consider adding `"type": "module"` to your package.json and converting your project to ESM.

#### Using implicit actions during rendering is deprecated

In Storybook 7, we inferred if the component accepts any action props,
by checking if it starts with `onX` (for example `onClick`), or as configured by `actions.argTypesRegex`.
If that was the case, we would fill in jest spies for those args automatically.

```ts
export default {
  component: Button,
};

export const ButtonClick = {
  play: async ({ args, canvasElement }) => {
    await userEvent.click(within(canvasElement).getByRole('button'));
    // args.onClick is a jest spy in 7.0
    await expect(args.onClick).toHaveBeenCalled();
  },
};
```

In Storybook 8 this feature will be removed, and spies have to added explicitly:

```ts
import { fn } from '@storybook/test';

export default {
  component: Button,
  args: {
    onClick: fn(),
  },
};

export const ButtonClick = {
  play: async ({ args, canvasElement }) => {
    await userEvent.click(within(canvasElement).getByRole('button'));
    await expect(args.onClick).toHaveBeenCalled();
  },
};
```

For more context, see this RFC:
https://github.com/storybookjs/storybook/discussions/23649

To summarize:

- This makes CSF files less magical and more portable, so that CSF files will render the same in a test environment where docgen is not available.
- This allows users and (test) integrators to run or build storybook without docgen, boosting the user performance and allows tools to give quicker feedback.
- This will make sure that we can one day lazy load docgen, without changing how stories are rendered.

#### typescript.skipBabel deprecated

We will remove the `typescript.skipBabel` option in Storybook 8.0.0. Please use `typescirpt.skipCompiler` instead.

#### Primary doc block accepts of prop

The `Primary` doc block now also accepts an `of` prop as described in the [Doc Blocks](#doc-blocks) section. It still accepts being passed `name` or no props at all.

#### Addons no longer need a peer dependency on React

Historically the majority of addons have had a peer dependency on React and a handful of Storybook core packages. In most cases this has not been necessary since 7.0 because the Storybook manager makes those available on the global scope. It has created an unnecessary burden for users in non-React projects.

We've migrated all the core addons (except for `addon-docs`) to not depend on these packages by:

1. Moving `react`, `react-dom` and the globalized Storybook packages from `peerDependencies` to `devDependencies`
2. Added the list of globalized packages to the `externals` property in the `tsup` configuration, to ensure they are not part of the bundle.

As of Storybook 7.6.0 the list of globalized packages can be imported like this:

```ts
// tsup.config.ts

import { globalPackages as globalManagerPackages } from '@storybook/manager/globals';
import { globalPackages as globalPreviewPackages } from '@storybook/preview/globals';

const allGlobalPackages = [...globalManagerPackages, ...globalPreviewPackages];
```

We recommend checking out [the updates we've made to the addon-kit](https://github.com/storybookjs/addon-kit/pull/60/files#diff-8fed899bdbc24789a7bb4973574e624ed6207c6ce572338bc3c3e117672b2a20), that can serve as a base for the changes you can do in your own addon. These changes are not necessary for your addon to keep working, but they will remove the need for your users to unnecessary install `react` and `react-dom` to their projects, and they'll significantly reduce the install size of your addon.
These changes should not be breaking for your users, unless you support Storybook pre-v7.

## From version 7.4.0 to 7.5.0

#### `storyStoreV6` and `storiesOf` is deprecated

`storyStoreV6` and `storiesOf` is deprecated and will be completely removed in Storybook 8.0.0.

If you're using `storiesOf` we recommend you migrate your stories to CSF3 for a better story writing experience.
In many cases you can get started with the migration by using two migration scripts:

```bash

# 1. convert storiesOf to CSF
npx storybook@latest migrate storiesof-to-csf --glob="**/*.stories.tsx" --parser=tsx

# 2. Convert CSF 2 to CSF 3
npx storybook@latest migrate csf-2-to-3 --glob="**/*.stories.tsx" --parser=tsx
```

They won't do a perfect migration so we recommend that you manually go through each file afterwards.

Alternatively you can build your own `storiesOf` implementation by leveraging the new (experimental) indexer API ([documentation](https://storybook.js.org/docs/react/api/main-config-indexers), [migration](#storyindexers-is-replaced-with-experimental_indexers)). A proof of concept of such an implementation can be seen in [this StackBlitz demo](https://stackblitz.com/edit/github-h2rgfk?file=README.md). See the demo's `README.md` for a deeper explanation of the implementation.

#### `storyIndexers` is replaced with `experimental_indexers`

Defining custom indexers for stories has become a more official - yet still experimental - API which is now configured at `experimental_indexers` instead of `storyIndexers` in `main.ts`. `storyIndexers` has been deprecated and will be fully removed in version 8.0.0.

The new experimental indexers are documented [here](https://storybook.js.org/docs/react/api/main-config-indexers). The most notable change from `storyIndexers` is that the indexer must now return a list of [`IndexInput`](https://github.com/storybookjs/storybook/blob/next/code/lib/types/src/modules/indexer.ts#L104-L148) instead of `CsfFile`. It's possible to construct an `IndexInput` from a `CsfFile` using the `CsfFile.indexInputs` getter.

That means you can convert an existing story indexer like this:

```diff
// .storybook/main.ts

import { readFileSync } from 'fs';
import { loadCsf } from '@storybook/csf-tools';

export default {
-  storyIndexers = (indexers) => {
-    const indexer = async (fileName, opts) => {
+  experimental_indexers = (indexers) => {
+    const createIndex = async (fileName, opts) => {
      const code = readFileSync(fileName, { encoding: 'utf-8' });
      const makeTitle = (userTitle) => {
        // Do something with the auto title retrieved by Storybook
        return userTitle;
      };

      // Parse the CSF file with makeTitle as a custom context
-      return loadCsf(code, { ...compilationOptions, makeTitle, fileName }).parse();
+      return loadCsf(code, { ...compilationOptions, makeTitle, fileName }).parse().indexInputs;
    };

    return [
      {
        test: /(stories|story)\.[tj]sx?$/,
-        indexer,
+        createIndex,
      },
      ...(indexers || []),
    ];
  },
};
```

As an addon author you can support previous versions of Storybook by setting both `storyIndexers` and `indexers_experimental`, without triggering the deprecation warning.

## From version 7.0.0 to 7.2.0

#### Addon API is more type-strict

When registering an addon using `@storybook/manager-api`, the addon API is now more type-strict. This means if you use TypeScript to compile your addon before publishing, it might start giving you errors.

The `type` property is now a required field, and the `id` property should not be set anymore.

Here's a correct example:

```tsx
import { addons, types } from '@storybook/manager-api';

addons.register('my-addon', () => {
  addons.add('my-addon/panel', {
    type: types.PANEL,
    title: 'My Addon',
    render: ({ active }) => (active ? <div>Hello World</div> : null),
  });
});
```

The API: `addons.addPanel()` is now deprecated, and will be removed in 8.0.0. Please use `addons.add()` instead.

The `render` method can now be a `React.FunctionComponent` (without the `children` prop). Storybook will now render it, rather than calling it as a function.

## From version 6.5.x to 7.0.0

A number of these changes can be made automatically by the Storybook CLI. To take advantage of these "automigrations", run `npx storybook@latest upgrade --prerelease` or `pnpx dlx storybook@latest upgrade --prerelease`.

### 7.0 breaking changes

#### Dropped support for Node 15 and below

Storybook 7.0 requires **Node 16** or above. If you are using an older version of Node, you will need to upgrade or keep using Storybook 6 in the meantime.

#### Default export in Preview.js

Storybook 7.0 supports a default export in `.storybook/preview.js` that should contain all of its annotations. The previous format is still compatible, but **the default export will be the recommended way going forward**.

If your `preview.js` file looks like this:

```js
export const parameters = {
  actions: { argTypesRegex: '^on[A-Z].*' },
};
```

Please migrate it to use a default export instead:

```js
const preview = {
  parameters: {
    actions: { argTypesRegex: '^on[A-Z].*' },
  },
};
export default preview;
```

Additionally, we introduced typings for that default export (Preview), so you can import it in your config file. If you're using Typescript, make sure to rename your file to be `preview.ts`.

The `Preview` type will come from the Storybook package for the **renderer** you are using. For example, if you are using Angular, you will import it from `@storybook/angular`, or if you're using Vue3, you will import it from `@storybook/vue3`:

```ts
import { Preview } from '@storybook/react';

const preview: Preview = {
  parameters: {
    actions: { argTypesRegex: '^on[A-Z].*' },
  },
};
export default preview;
```

In JavaScript projects using `preview.js`, it's also possible to use the `Preview` type (for autocompletion, not type safety), via the JSDoc @type tag:

```js
/** @type { import('@storybook/react').Preview } */
const preview = {
  parameters: {
    actions: { argTypesRegex: '^on[A-Z].*' },
  },
};
export default preview;
```

#### ESM format in Main.js

It's now possible to use ESM in `.storybook/main.js` out of the box. Storybook 7.0 supports a default export in `.storybook/main.js` that should contain all of its configurations. The previous format is still compatible, but **the default export will be the recommended way going forward**.

If your main.js file looks like this:

```js
module.exports = {
  stories: ['../stories/**/*.stories.mdx', '../stories/**/*.stories.@(js|jsx|ts|tsx)'],
  framework: { name: '@storybook/react-vite' },
};
```

Or like this:

```js
export const stories = ['../stories/**/*.stories.mdx', '../stories/**/*.stories.@(js|jsx|ts|tsx)'];
export const framework = { name: '@storybook/react-vite' };
```

Please migrate it to use a default export instead:

```js
const config = {
  stories: ['../stories/**/*.stories.mdx', '../stories/**/*.stories.@(js|jsx|ts|tsx)'],
  framework: { name: '@storybook/react-vite' },
};
export default config;
```

Additionally, we introduced typings for that default export (StorybookConfig), so you can import it in your config file. If you're using Typescript, make sure to rename your file to be `main.ts`.

The `StorybookConfig` type will come from the Storybook package for the **framework** you are using, which relates to the package in the "framework" field you have in your main.ts file. For example, if you are using React Vite, you will import it from `@storybook/react-vite`:

```ts
import { StorybookConfig } from '@storybook/react-vite';

const config: StorybookConfig = {
  stories: ['../stories/**/*.stories.mdx', '../stories/**/*.stories.@(js|jsx|ts|tsx)'],
  framework: { name: '@storybook/react-vite' },
};
export default config;
```

In JavaScript projects using `main.js`, it's also possible to use the `StorybookConfig` type (for autocompletion, not type safety), via the JSDoc @type tag:

```ts
/** @type { import('@storybook/react-vite').StorybookConfig } */
const config = {
  stories: ['../stories/**/*.stories.mdx', '../stories/**/*.stories.@(js|jsx|ts|tsx)'],
  framework: { name: '@storybook/react-vite' },
};
export default config;
```

#### Modern browser support

Starting in Storybook 7.0, Storybook will no longer support IE11, amongst other legacy browser versions.
We now transpile our code with a target of `chrome >= 100` and node code is transpiled with a target of `node >= 16`.

This means code-features such as (but not limited to) `async/await`, arrow-functions, `const`,`let`, etc will exist in the code at runtime, and thus the runtime environment must support it.
Not just the runtime needs to support it, but some legacy loaders for Webpack or other transpilation tools might need to be updated as well. For example, certain versions of Webpack 4 had parsers that could not parse the new syntax (e.g. optional chaining).

Some addons or libraries might depended on this legacy browser support, and thus might break. You might get an error like:

```
regeneratorRuntime is not defined
```

To fix these errors, the addon will have to be re-released with a newer browser-target for transpilation. This often looks something like this (but it's dependent on the build system the addon uses):

```js
// babel.config.js
module.exports = {
  presets: [
    [
      '@babel/preset-env',
      {
        shippedProposals: true,
        useBuiltIns: 'usage',
        corejs: '3',
        modules: false,
        targets: { chrome: '100' },
      },
    ],
  ],
};
```

Here's an example PR to one of the Storybook addons: https://github.com/storybookjs/addon-coverage/pull/3 doing just that.

#### React peer dependencies required

_Has automigration_

Starting in 7.0, `react` and `react-dom` are now required peer dependencies of Storybook when using addon-docs (or docs via addon-essentials).

Storybook uses `react` in a variety of docs-related packages. In the past, we've done various trickery hide this from non-React users. However, with stricter peer dependency handling by `npm8`, `npm`, and `yarn pnp` those tricks have started to cause problems for those users. Rather than resorting to even more complicated tricks, we are making `react` and `react-dom` required peer dependencies.

To upgrade manually, add any version of `react` and `react-dom` as devDependencies using your package manager of choice, e.g.

```
npm add react react-dom --dev
```

#### start-storybook / build-storybook binaries removed

_Has automigration_

SB6.x framework packages shipped binaries called `start-storybook` and `build-storybook`.

In SB7.0, we've removed these binaries and replaced them with new commands in Storybook's CLI: `storybook dev` and `storybook build`. These commands will look for the `framework` field in your `.storybook/main.js` config--[which is now required](#framework-field-mandatory)--and use that to determine how to start/build your Storybook. The benefit of this change is that it is now possible to install multiple frameworks in a project without having to worry about hoisting issues.

A typical Storybook project includes two scripts in your projects `package.json`:

```json
{
  "scripts": {
    "storybook": "start-storybook <some flags>",
    "build-storybook": "build-storybook <some flags>"
  }
}
```

To convert this project to 7.0:

```json
{
  "scripts": {
    "storybook": "storybook dev <some flags>",
    "build-storybook": "storybook build <some flags>"
  },
  "devDependencies": {
    "storybook": "next"
  }
}
```

The new CLI commands remove the following flags:

| flag     | migration                                                                                     |
| -------- | --------------------------------------------------------------------------------------------- |
| --modern | No migration needed. [All ESM code is modern in SB7](#modern-esm--ie11-support-discontinued). |

#### New Framework API

_Has automigration_

Storybook 7 introduces the concept of `frameworks`, which abstracts configuration for `renderers` (e.g. React, Vue), `builders` (e.g. Webpack, Vite) and defaults to make integrations easier. This requires quite a few changes, depending on what your project is using. **We recommend you to use the automigrations**, but in case the command fails or you'd like to do the changes manually, here's a guide:

> Note:
> All of the following changes can be done automatically either via `npx storybook@latest upgrade --prerelease` or via the `npx storybook@latest automigrate` command. It's highly recommended to use these commands, which will tell you exactly what to do.

##### Available framework packages

In 7.0, `frameworks` combine a `renderer` and a `builder`, with the exception of a few packages that do not contain multiple builders, such as `@storybook/angular`, which only has Webpack 5 support.

You have to pick which framework you want to use from the list below, which will depend on your project configuration. If you're using a framework that has multiple builders, you'll have to pick one. For example, if you're using `@storybook/react`, you'll have to pick between `@storybook/react-vite` and `@storybook/react-webpack5`. If you're using a framework that only has one builder (and therefore hasn't changed), you can just use that.

Additionally, there are framework packages which are specific to meta-frameworks, like Next.js and SvelteKit. If you pick them, make sure to also see [this section]().

The current list of frameworks include:

- `@storybook/angular` (did not change)
- `@storybook/ember` (did not change)
- `@storybook/html-vite`
- `@storybook/html-webpack5`
- `@storybook/preact-vite`
- `@storybook/preact-webpack5`
- `@storybook/react-vite`
- `@storybook/react-webpack5`
- `@storybook/nextjs`
- `@storybook/server-webpack5`
- `@storybook/svelte-vite`
- `@storybook/svelte-webpack5`
- `@storybook/sveltekit`
- `@storybook/vue-vite`
- `@storybook/vue-webpack5`
- `@storybook/vue3-vite`
- `@storybook/vue3-webpack5`
- `@storybook/web-components-vite`
- `@storybook/web-components-webpack5`

You can find more info on the rationale here: [Frameworks RFC](https://chromatic-ui.notion.site/Frameworks-RFC-89f8aafe3f0941ceb4c24683859ed65c).

**After picking your framework, you'll need to install it as a dev dependency.**

Because the new framework package will include the builder as well, you can remove any of the builder packages you were using before:

```js
'@storybook/builder-webpack5',
'@storybook/manager-webpack5',
'@storybook/builder-webpack4',
'@storybook/manager-webpack4',
'@storybook/builder-vite',
'storybook-builder-vite',
```

> Note:
> if your project is still using Webpack 4, you'll have to upgrade to Webpack 5 as [Webpack 4 support was discontinued](#webpack4-support-discontinued)

##### Framework field mandatory

In 6.4 we introduced a new `main.js` field called [`framework`](#mainjs-framework-field). Starting in 7.0, the `main.js` file has to include a `framework` field and it should be of the package you picked in earlier steps.

Here's an example, in case you picked `@storybook/react-vite`:

```js
// .storybook/main.js
export default {
  // ... your configuration
  framework: {
    name: '@storybook/react-vite',
    options: {},
  },
};
```

##### frameworkOptions renamed

In 7.0, the `main.js` fields `reactOptions` and `angularOptions` have been renamed. They are now options on the `framework` field.

For React, what used to be:

```js
export default {
  reactOptions: { fastRefresh: true },
  framework: {
    name: '@storybook/react-webpack5',
    options: {},
  },
};
```

Becomes:

```js
export default {
  framework: {
    name: '@storybook/react-webpack5',
    options: { fastRefresh: true },
  },
};
```

For Angular, what used to be:

```js
export default {
  angularOptions: { enableIvy: true },
  framework: {
    name: '@storybook/angular',
    options: {},
  },
};
```

Becomes:

```js
export default {
  framework: {
    name: '@storybook/angular',
    options: { enableIvy: true },
  },
};
```

##### builderOptions renamed

In 7.0, the `main.js` fields `core.builder` are now removed, in favor of the new frameworks api. The builder is defined as part of the framework package you pick, e.g. `@storybook/vue3-vite`. If you had options for your builder, they are now options on the `framework.builder` field.

What used to be:

```js
export default {
  core: {
    builder: {
      name: 'webpack5',
      options: { lazyCompilation: true }
    },
  }
  framework: {
    name: '@storybook/react-webpack5',
    options: {},
  },
};
```

Becomes:

```js
export default {
  framework: {
    name: '@storybook/react-webpack5',
    options: {
      builder: { lazyCompilation: true },
    },
  },
};
```

> Note:
> If after making this change, your `main.js` `core` field is empty, just delete it.

#### TypeScript: StorybookConfig type moved

If you are using TypeScript you should import the `StorybookConfig` type from your framework package.

For example:

```ts
import type { StorybookConfig } from '@storybook/react-vite';
const config: StorybookConfig = {
  framework: {
    name: '@storybook/react-vite',
    options: {},
  },
  // ... your configuration
};
export default config;
```

#### Titles are statically computed

Up until version 7.0, it was possible to generate the default export of a CSF story by calling a function, or mixing in variables defined in other ES Modules. For instance:

```js
// Dynamically computed local title
const categories = {
  atoms: 'Atoms',
  molecules: 'Molecules',
  // etc.
}

export default {
  title: `${categories.atoms}/MyComponent`
}

// Title returned by a function
import { genDefault } from '../utils/storybook'

export default genDefault({
  category: 'Atoms',
  title: 'MyComponent',
})
```

This is no longer possible in Storybook 7.0, as story titles are parsed at build time. In earlier versions, titles were mostly produced manually. Now that [CSF3 auto-title](#csf3-auto-title-improvements) is available, optimisations were made that constrain how `id` and `title` can be defined manually.

As a result, titles cannot depend on variables or functions, and cannot be dynamically computed (even with local variables). Stories must have a static `title` property, or a static `component` property used by the [CSF3 auto-title](#csf3-auto-title-improvements) feature to compute a title.

Likewise, the `id` property must be statically defined. The URL defined for a story in the sidebar will be statically computed, so if you dynamically add an `id` through a function call like above, the story URL will not match the one in the sidebar and the story will be unreachable.

To opt-out of the old behavior you can set the `storyStoreV7` feature flag to `false` in `main.js`. However, a variety of performance optimizations depend on the new behavior, and the old behavior is deprecated and will be removed from Storybook in 8.0.

```js
module.exports = {
  features: {
    storyStoreV7: false,
  },
};
```

#### Framework standalone build moved

In 7.0 the location of the standalone node API has moved to `@storybook/core-server`.

If you used the React standalone API, for example, you might have written:

```js
const buildStandalone = require('@storybook/react/standalone');
const options = {};
buildStandalone(options).then(() => console.log('done'));
```

In 7.0, you would now use:

```js
const { build } = require('@storybook/core-server');
const options = {};
build(options).then(() => console.log('done'));
```

#### Change of root html IDs

The root ID unto which Storybook renders stories is renamed from `root` to `#storybook-root` to avoid conflicts with user's code.

#### Stories glob matches MDX files

If you used a directory based stories glob, in 6.x it would match `.stories.js` (and other JS extensions) and `.stories.mdx` files. For instance:

```js
// in main.js
export default {
  stories: ['../path/to/directory']
};

// or
export default {
  stories: [{ directory: '../path/to/directory' }]
};
```

In 7.0, this pattern will also match `.mdx` files (the new extension for docs files - see docs changes below). If you have `.mdx` files you don't want to appear in your storybook, either move them out of the directory, or add a `files` specifier with the old pattern (`"**/*.stories.@(mdx|tsx|ts|jsx|js)"`):

```js
export default {
  stories: [{ directory: '../path/to/directory', files: '**/*.stories.@(mdx|tsx|ts|jsx|js)' }],
};
```

#### Add strict mode

Starting in 7.0, Storybook's build tools add [`"use strict"`](https://developer.mozilla.org/en-US/docs/Web/JavaScript/Reference/Strict_mode) to the compiled JS output.

If user code in `.storybook/preview.js` or stories relies on "sloppy" mode behavior, it will need to be updated. As a workaround, it is sometimes possible to move the sloppy mode code inside a script tag in `.storybook/preview-head.html`.

#### Importing plain markdown files with `transcludeMarkdown` has changed

The `transcludeMarkdown` option in `addon-docs` have been removed, and the automatic handling of `.md` files in Vite projects have also been disabled.

Instead `.md` files can be imported as plain strings by adding the `?raw` suffix to the import, and then passed to the new `Markdown` block. In an MDX file that would look like this:

```
import { Markdown } from '@storybook/blocks';
import ReadMe from './README.md?raw';

...

<Markdown>{ReadMe}</Markdown>

```

#### Stories field in .storybook/main.js is mandatory

In 6.x, the `stories` key field in `.storybook/main.js` was optional. In 7.0, it is mandatory.
Please follow up the [Configure your Storybook project](https://storybook.js.org/docs/react/configure/#configure-your-storybook-project) section to configure your Storybook project.

#### Stricter global types

In 6.x, you could declare and use [`globals`](https://storybook.js.org/docs/react/essentials/toolbars-and-globals) without declaring their corresponding `globalTypes`. We've made this more strict in 7.0, so that the `globalTypes` declaration is required, and undeclared globals will be ignored.

#### Deploying build artifacts

Starting with 7.x, we are using modern [ECMAScript Modules (ESM)](https://nodejs.org/api/esm.html).

Those end up as `.mjs` files in your static Storybook artifact and need to be served as `application/javascript`, indicated by the `Content-Type` HTTP header.

For a simple HTTP server to view a Storybook build, you can run `npx http-server storybook-static`.

Note that [using the serve package](https://storybook.js.org/docs/react/faq#i-see-a-no-preview-error-with-a-storybook-production-build) will not work.

##### Dropped support for file URLs

In 6.x it was possible to open a Storybook build from the file system.

ESM requires loading over HTTP(S), which is incompatible with the browser's CORS settings for `file://` URLs.

So you now need to use a web server as described above.

##### Serving with nginx

With [nginx](https://www.nginx.com/), you need to extend [the MIME type handling](https://github.com/nginx/nginx/blob/master/conf/mime.types) in your configuration:

```
    include mime.types;
    types {
        application/javascript mjs;
    }
```

It would otherwise default to serving the `.mjs` files as `application/octet-stream`.

##### Ignore story files from node_modules

In 6.x Storybook literally followed the glob patterns specified in your `.storybook/main.js` `stories` field. Storybook 7.0 ignores files from `node_modules` unless your glob pattern includes the string `"node_modules"`.

Given the following `main.js`:

```js
export default {
  stories: ['../**/*.stories.*'],
};
```

If you want to restore the previous behavior to include `node_modules`, you can update it to:

```js
export default {
  stories: ['../**/*.stories.*', '../**/node_modules/**/*.stories.*'],
};
```

The first glob would have node_modules automatically excluded by Storybook, and the second glob would include all stories that are under a nested `node_modules` directory.

### 7.0 Core changes

#### 7.0 feature flags removed

Storybook uses temporary feature flags to opt-in to future breaking changes or opt-in to legacy behaviors. For example:

```js
module.exports = {
  features: {
    emotionAlias: false,
  },
};
```

In 7.0 we've removed the following feature flags:

| flag                | migration instructions                                      |
| ------------------- | ----------------------------------------------------------- |
| `emotionAlias`      | This flag is no longer needed and should be deleted.        |
| `breakingChangesV7` | This flag is no longer needed and should be deleted.        |
| `previewCsfV3`      | This flag is no longer needed and should be deleted.        |
| `babelModeV7`       | See [Babel mode v7 exclusively](#babel-mode-v7-exclusively) |

<<<<<<< HEAD
#### Dark mode detection

Storybook 7 uses `prefers-color-scheme` to detects your system's dark mode preference if a theme is not set.

Earlier versions used the light theme by default, so if you don't set a theme and your system's settings are in dark mode, this could surprise you.

To learn more about theming, read our [documentation](https://storybook.js.org/docs/react/configure/theming).

### Core addons
=======
#### Story context is prepared before for supporting fine grained updates

This change modifies the way Storybook prepares stories to avoid reactive args to get lost for fine-grained updates JS frameworks as `SolidJS` or `Vue`. That's because those frameworks handle args/props as proxies behind the scenes to make reactivity work. So when `argType` mapping was done in `prepareStory` the Proxies were destroyed and args becomes a plain object again, losing the reactivity.

For avoiding that, this change passes the mapped args instead of raw args at `renderToCanvas` so that the proxies stay intact. Also decorators will benefit from this as well by receiving mapped args instead of raw args.

#### Changed decorator order between preview.js and addons/frameworks

In Storybook 7.0 we have changed the order of decorators being applied to allow you to access context information added by decorators defined in addons/frameworks from decorators defined in `preview.js`. To revert the order to the previous behavior, you can set the `features.legacyDecoratorFileOrder` flag to `true` in your `main.js` file:

```js
// main.js
export default {
  features: {
    legacyDecoratorFileOrder: true,
  },
};
```

### 7.0 core addons changes
>>>>>>> 1f190c7a

#### Removed auto injection of @storybook/addon-actions decorator

The `withActions` decorator is no longer automatically added to stories. This is because it is really only used in the html renderer, for all other renderers it's redundant.
If you are using the html renderer and use the `handles` parameter, you'll need to manually add the `withActions` decorator:

```diff
import globalThis from 'global';
+import { withActions } from '@storybook/addon-actions/decorator';

export default {
  component: globalThis.Components.Button,
  args: {
    label: 'Click Me!',
  },
  parameters: {
    chromatic: { disable: true },
  },
};
export const Basic = {
  parameters: {
    handles: [{ click: 'clicked', contextmenu: 'right clicked' }],
  },
+  decorators: [withActions],
};
```

#### Addon-backgrounds: Removed deprecated grid parameter

Starting in 7.0 the `grid.cellSize` parameter should now be `backgrounds.grid.cellSize`. This was [deprecated in SB 6.1](#deprecated-grid-parameter).

#### Addon-a11y: Removed deprecated withA11y decorator

We removed the deprecated `withA11y` decorator. This was [deprecated in 6.0](#removed-witha11y-decorator)

#### Addon-interactions: Interactions debugger is now default

The interactions debugger in the panel is now displayed by default. The feature flag is now removed.

```js
// .storybook/main.js

const config = {
  features: {
    interactionsDebugger: true, // This should be removed!
  },
};
export default config;
```

### 7.0 Vite changes

#### Vite builder uses Vite config automatically

When using a [Vite-based framework](#framework-field-mandatory), Storybook will automatically use your `vite.config.(ctm)js` config file starting in 7.0.  
Some settings will be overridden by Storybook so that it can function properly, and the merged settings can be modified using `viteFinal` in `.storybook/main.js` (see the [Storybook Vite configuration docs](https://storybook.js.org/docs/react/builders/vite#configuration)).  
If you were using `viteFinal` in 6.5 to simply merge in your project's standard Vite config, you can now remove it.

For Svelte projects this means that the `svelteOptions` property in the `main.js` config should be omitted, as it will be loaded automatically via the project's `vite.config.js`.

#### Vite cache moved to node_modules/.cache/.vite-storybook

Previously, Storybook's Vite builder placed cache files in node_modules/.vite-storybook. However, it's more common for tools to place cached files into `node_modules/.cache`, and putting them there makes it quick and easy to clear the cache for multiple tools at once. We don't expect this change will cause any problems, but it's something that users of Storybook Vite projects should know about. It can be configured by setting `cacheDir` in `viteFinal` within `.storybook/main.js` [Storybook Vite configuration docs](https://storybook.js.org/docs/react/builders/vite#configuration)).

### 7.0 Webpack changes

#### Webpack4 support discontinued

SB7.0 no longer supports Webpack4.

Depending on your project specifics, it might be possible to run your Storybook using the webpack5 builder without error.

If you are running into errors, you can upgrade your project to Webpack5 or you can try debugging those errors.

To upgrade:

- If you're configuring Webpack directly, see the Webpack5 [release announcement](https://webpack.js.org/blog/2020-10-10-webpack-5-release/) and [migration guide](https://webpack.js.org/migrate/5).
- If you're using Create React App, see the [migration notes](https://github.com/facebook/create-react-app/blob/main/CHANGELOG.md#migrating-from-40x-to-500) to upgrade from V4 (Webpack4) to 5

During the 7.0 dev cycle we will be updating this section with useful resources as we run across them.

#### Babel mode v7 exclusively

_Has automigration_

Storybook now uses [Babel mode v7](#babel-mode-v7) exclusively. In 6.x, Storybook provided its own babel settings out of the box. Now, Storybook's uses your project's babel settings (`.babelrc`, `babel.config.js`, etc.) instead.

> Note:
> If you are using @storybook/react-webpack5 with the @storybook/preset-create-react-app package, you don't need to do anything. The preset already provides the babel configuration you need.

In the new mode, Storybook expects you to provide a configuration file. Depending on the complexity your project, Storybook will fail to run without a babel configuration. If you want a configuration file that's equivalent to the 6.x default, you can run the following command in your project directory:

```sh
npx storybook@latest babelrc
```

This command will create a `.babelrc.json` file in your project, containing a few babel plugins which will be installed as dev dependencies.

#### Postcss removed

Storybook 6.x installed postcss by default. In 7.0 built-in support has been removed for Webpack-based frameworks. If you need it, you can add it back using [`@storybook/addon-postcss`](https://github.com/storybookjs/addon-postcss).

#### Removed DLL flags

Earlier versions of Storybook used Webpack DLLs as a performance crutch. In 6.1, we've removed Storybook's built-in DLLs and have deprecated the command-line parameters `--no-dll` and `--ui-dll`. In 7.0 those options are removed.

### 7.0 Framework-specific changes

#### Angular: Removed deprecated `component` and `propsMeta` field

The deprecated fields `component` and `propsMeta` on the NgStory type have been removed.

#### Angular: Drop support for Angular < 14

Starting in 7.0, we drop support for Angular < 14

#### Angular: Drop support for calling Storybook directly

_Has automigration_

In Storybook 6.4 we deprecated calling Storybook directly (e.g. `npm run storybook`) for Angular. In Storybook 7.0, we've removed it entirely. Instead, you have to set up the Storybook builder in your `angular.json` and execute `ng run <your-project>:storybook` to start Storybook.

You can run `npx storybook@next automigrate` to automatically fix your configuration, or visit https://github.com/storybookjs/storybook/tree/next/code/frameworks/angular/README.md#how-do-i-migrate-to-an-angular-storybook-builder for instructions on how to set up Storybook for Angular manually.

#### Angular: Application providers and ModuleWithProviders

In Storybook 7.0 we use the new bootstrapApplication API to bootstrap a standalone component to the DOM. The component is configured in a way to respect your configured imports, declarations and schemas, which you can define via the `moduleMetadata` decorator imported from `@storybook/angular`.

This means also, that there is no root ngModule anymore. Previously you were able to add ModuleWithProviders, likely the result of a 'Module.forRoot()'-style call, to your 'imports' array of the moduleMetadata definition. This is now discouraged. Instead, you should use the `applicationConfig` decorator to add your application-wide providers. These providers will be passed to the bootstrapApplication function.

For example, if you want to configure BrowserAnimationModule in your stories, please extract the necessary providers the following way and provide them via the `applicationConfig` decorator:

```js
import { BrowserAnimationsModule } from '@angular/platform-browser/animations';
import { importProvidersFrom } from '@angular/core';
import { applicationConfig, Meta, StoryObj } from '@storybook/angular';
import {ExampleComponent} from './example.component';

const meta: Meta = {
  title: 'Example',
  component: ExampleComponent,
  decorators: [
    // Define application-wide providers with the applicationConfig decorator
    applicationConfig({
      providers: [
        importProvidersFrom(BrowserAnimationsModule),
        // Extract all providers (and nested ones) from a ModuleWithProviders
        importProvidersFrom(SomeOtherModule.forRoot()),
      ],
    }
  ],
};

export default meta;

type Story = StoryObj<typeof ExampleComponent>

export const Default: Story = {
  render: () => ({
    // Define application-wide providers directly in the render function
    applicationConfig: {
      providers: [importProvidersFrom(BrowserAnimationsModule)],
    }
  }),
};
```

You can also use the `provide-style` decorator to provide an application-wide service:

```js
import { provideAnimations } from '@angular/platform-browser/animations';
import { moduleMetadata } from '@storybook/angular';

export default {
  title: 'Example',
  decorators: [
    applicationConfig({
      providers: [provideAnimations()],
    }),
  ],
};
```

Please visit https://angular.io/guide/standalone-components#configuring-dependency-injection for more information.

#### Angular: Removed legacy renderer

The `parameters.angularLegacyRendering` option is removed. You cannot use the old legacy renderer anymore.

#### Next.js: use the `@storybook/nextjs` framework

In Storybook 7.0 we introduced a convenient package that provides an out of the box experience for Next.js projects: `@storybook/nextjs`. Please see the [following resource](./code/frameworks/nextjs/README.md#getting-started) to get started with it.

#### SvelteKit: needs the `@storybook/sveltekit` framework

In Storybook 7.0 we introduced a convenient package that provides an out of the box experience for SvelteKit projects: `@storybook/sveltekit`. Please see the [following resource](./code/frameworks/sveltekit/README.md#getting-started) to get started with it.

For existing users, SvelteKit projects need to use the `@storybook/sveltekit` framework in the `main.js` file. Previously it was enough to just setup Storybook with Svelte+Vite, but that is no longer the case.

```js
// .storybook/main.js
export default {
  framework: '@storybook/sveltekit',
};
```

Also see the note in [Vite builder uses Vite config automatically](#vite-builder-uses-vite-config-automatically) about removing `svelteOptions`.

#### Vue3: replaced app export with setup

In 6.x `@storybook/vue3` exported a Vue application instance called `app`. In 7.0, this has been replaced by a `setup` function that can be used to initialize the application in your `.storybook/preview.js`:

Before:

```js
import { app } from '@storybook/vue3';
import Button from './Button.vue';

app.component('GlobalButton', Button);
```

After:

```js
import { setup } from '@storybook/vue3';
import Button from './Button.vue';

setup((app) => {
  app.component('GlobalButton', Button);
});
```

#### Web-components: dropped lit-html v1 support

In v6.x `@storybook/web-components` had a peer dependency on `lit-html` v1 or v2. In 7.0 we've dropped support for `lit-html` v1 and now uses `lit` v2 instead. Please upgrade your project's `lit-html` dependency if you're still on 1.x.

#### Create React App: dropped CRA4 support

Since v7 [drops webpack4 support](#webpack4-support-discontinued), it no longer supports Create React App < 5.0. If you're using an earlier version of CRA, please upgrade or stay on Storybook 6.x.

#### HTML: No longer auto-dedents source code

The `@storybook/html` renderer doesn't dedent the source code when displayed in the "Show Code" source viewer any more.

You can get the same result by setting [the parameter `parameters.docs.source.format = "dedent"`](https://storybook.js.org/docs/7.0/html/api/doc-block-source#format) either on a story level or globally in `preview.js`.

### 7.0 Addon authors changes

#### New Addons API

Storybook 7 adds 2 new packages for addon authors to use: `@storybook/preview-api` and `@storybook/manager-api`.
These 2 packages replace `@storybook/addons`.

When adding addons to storybook, you can (for example) add panels:

```js
import { addons } from '@storybook/manager-api';

addons.addPanel('my-panel', {
  title: 'My Panel',
  render: ({ active, key }) => <div>My Panel</div>,
});
```

Note that this before would import `addons` from `@storybook/addons`, but now it imports `{ addons }` from `@storybook/manager-api`.
The `addons` export is now a named export only, there's no default export anymore, so make sure to update this usage.

The package `@storybook/addons` is still available, but it's only for backwards compatibility. It's not recommended to use it anymore.

It's also been used by addon creators to gain access to a few APIs like `makeDecorator`.
These APIs are now available in `@storybook/preview-api`.

Storybook users have had access to a few storybook-lifecycle hooks such as `useChannel`, `useParameter`, `useStorybookState`;
when these hooks are used in panels, they should be imported from `@storybook/manager-api`.
When these hooks are used in decorators/stories, they should be imported from `@storybook/preview-api`.

Storybook 7 includes `@storybook/addons` shim package that provides the old API and calls the new API under the hood.
This backwards compatibility will be removed in a future release of storybook.

Here's an example of using the new API:
The `@storybook/preview-api` is used here, because the `useEffect` hook is used in a decorator.

```js
import { useEffect, makeDecorator } from '@storybook/preview-api';

export const withMyAddon = makeDecorator({
  name: 'withMyAddon',
  parameterName: 'myAddon',
  wrapper: (getStory) => {
    useEffect(() => {
      // do something with the options
    }, []);
    return getStory(context);
  },
});
```

##### Specific instructions for addon creators

If you're an addon creator, you'll have to update your addon to use the new APIs.

That means you'll have to release a breaking release of your addon to make it compatible with Storybook 7.
It should no longer depend on `@storybook/addons`, but instead on `@storybook/preview-api` and/or `@storybook/manager-api`.

You might also depend (and use) these packages in your addon's decorators: `@storybook/store`, `@storybook/preview-web`, `@storybook/core-client`, `@storybook/client-api`; these have all been consolidated into `@storybook/preview-api`.
So if you use any of these packages, please import what you need from `@storybook/preview-api` instead.

Storybook 7 will prepare manager-code for the browser using ESbuild (before it was using a combination of webpack + babel).
This is a very important change, though it will not affect most addons.
It means that when creating custom addons, particularly custom addons within the repo in which they are consumed,
you will need to be aware that this code is not passed though babel, and thus will not use your babel config.
This can result in errors if you are using experimental JS features in your addon code, not supported yet by ESbuild,
or using babel dependent features such as Component selectors in Emotion.

ESbuild also places some constraints on things you can import into your addon's manager code: only woff2 files are supported, and not all image file types are supported.
Here's the [list](https://github.com/storybookjs/storybook/blob/next/code/builders/builder-manager/src/index.ts#L53-L70) of supported file types.

This is not configurable.

If this is a problem for your addon, you need to pre-compile your addon's manager code to ensure it works.

If you addon also introduces preview code (such a decorators) it will be passed though whatever builder + config the user has configured for their project; this hasn't changed.

In both the preview and manager code it's good to remember [Storybook now targets modern browser only](#modern-browser-support).

The package `@storybook/components` contain a lot of components useful for building addons.
Some of these addons have been moved to a new package `@storybook/blocks`.
These components were moved: `ColorControl`, `ColorPalette`, `ArgsTable`, `ArgRow`, `TabbedArgsTable`, `SectionRow`, `Source`, `Code`.

##### Specific instructions for addon users

All of storybook's core addons have been updated and are ready to use with Storybook 7.

We're working with the community to update the most popular addons.
But if you're using an addon that hasn't been updated yet, it might not work.

It's possible for example for older addons to use APIs that are no longer available in Storybook 7.
Your addon might not show upside of the storybook (manager) UI, or storybook might fail to start entirely.

When this happens to you please open an issue on the addon's repo, and ask the addon author to update their addon to be compatible with Storybook 7.
It's also useful for the storybook team to know which addons are not yet compatible, so please open an issue on the storybook repo as well; particularly if the addon is popular and causes a critical failure.

Here's a list of popular addons that are known not to be compatible with Storybook 7 yet:

- [ ] [storybook-addon-jsx](https://github.com/storybookjs/addon-jsx)
- [ ] [storybook-addon-dark-mode](https://github.com/hipstersmoothie/storybook-dark-mode)

Though storybook should de-duplicate storybook packages, storybook CLI's `upgrade` command will warn you when you have multiple storybook-dependencies, because it is a possibility that this causes addons/storybook to not work, so when running into issues, please run this:

```
npx sb upgrade
```

#### register.js removed

In SB 6.x and earlier, addons exported a `register.js` entry point by convention, and users would import this in `.storybook/manager.js`. This was [deprecated in SB 6.5](#deprecated-registerjs)

In 7.0, most of Storybook's addons now export a `manager.js` entry point, which is automatically registered in Storybook's manager when the addon is listed in `.storybook/main.js`'s `addons` field.

If your `.manager.js` config references `register.js` of any of the following addons, you can remove it: `a11y`, `actions`, `backgrounds`, `controls`, `interactions`, `jest`, `links`, `measure`, `outline`, `toolbars`, `viewport`.

#### No more default export from `@storybook/addons`

The default export from `@storybook/addons` has been removed. Please use the named exports instead:

```js
import { addons } from '@storybook/addons';
```

The named export has been available since 6.0 or earlier, so your updated code will be backwards-compatible with older versions of Storybook.

#### No more configuration for manager

The Storybook manager is no longer built with Webpack. Now it's built with esbuild.
Therefore, it's no longer possible to configure the manager. Esbuild comes preconfigured to handle importing CSS, and images.

If you're currently loading files other than CSS or images into the manager, you'll need to make changes so the files get converted to JS before publishing your addon.

This means the preset value `managerWebpack` is no longer respected, and should be removed from presets and `main.js` files.

Addons that run in the manager can depend on `react` and `@storybook/*` packages directly. They do not need to be peerDependencies.
But very importantly, the build system ensures there will only be 1 version of these packages at runtime. The version will come from the `@storybook/ui` package, and not from the addon.
For this reason it's recommended to have these dependencies as `devDependencies` in your addon's `package.json`.

The full list of packages that Storybook's manager bundler makes available for addons is here: https://github.com/storybookjs/storybook/blob/next/code/lib/ui/src/globals/types.ts

Addons in the manager will no longer be bundled together anymore, which means that if 1 fails, it doesn't break the whole manager.
Each addon is imported into the manager as an ESM module that's bundled separately.

#### Icons API changed

For addon authors who use the `Icons` component, its API has been updated in Storybook 7.

```diff
export interface IconsProps extends ComponentProps<typeof Svg> {
-  icon?: IconKey;
-  symbol?: IconKey;
+  icon: IconType;
+  useSymbol?: boolean;
}
```

Full change here: https://github.com/storybookjs/storybook/pull/18809

#### Removed global client APIs

The `addParameters` and `addDecorator` APIs to add global decorators and parameters, exported by the various frameworks (e.g. `@storybook/react`) and `@storybook/client` were deprecated in 6.0 and have been removed in 7.0.

Instead, use `export const parameters = {};` and `export const decorators = [];` in your `.storybook/preview.js`. Addon authors similarly should use such an export in a preview entry file (see [Preview entries](https://github.com/storybookjs/storybook/blob/next/docs/addons/writing-presets.md#preview-entries)).

#### framework parameter renamed to renderer

All SB6.x frameworks injected a parameter called `framework` indicating to addons which framework is running.
For example, the framework value of `@storybook/react` would be `react`, `@storybook/vue` would be `vue`, etc.
Now those packages are called renderers in SB7, so the renderer information is now available in the `renderer`
parameter.

### 7.0 Docs changes

The information hierarchy of docs in Storybook has changed in 7.0. The main difference is that each docs is listed in the sidebar as a separate entry underneath the component, rather than attached to individual stories. You can also opt-in to a Autodocs entry rather than having one for every component (previously stories).

We've also modernized the API for all the doc blocks (the MDX components you use to write custom docs pages), which we'll describe below.

#### Autodocs changes

In 7.0, rather than rendering each story in "docs view mode", Autodocs (formerly known as "Docs Page") operates by adding additional sidebar entries for each component. By default it uses the same template as was used in 6.x, and the entries are entitled `Docs`.

You can configure Autodocs in `main.js`:

```js
module.exports = {
  docs: {
    autodocs: true, // see below for alternatives
    defaultName: 'Docs', // set to change the name of generated docs entries
  },
};
```

If you are migrating from 6.x your `docs.autodocs` option will have been set to `true`, which has the effect of enabling docs page for _every_ CSF file. However, as of 7.0, the new default is `'tag'`, which requires opting into Autodocs per-CSF file, with the `autodocs` **tag** on your component export:

```ts
export default {
  component: MyComponent
  // Tags are a new feature coming in 7.1, that we are using to drive this behaviour.
  tags: ['autodocs']
}
```

You can also set `autodocs: false` to opt-out of Autodocs entirely. Further configuration of Autodocs is described below.

**Parameter changes**

We've renamed many of the parameters that control docs rendering for consistency with the blocks (see below). The old parameters are now deprecated and will be removed in 8.0. Here is a full list of changes:

- `docs.inlineStories` has been renamed `docs.story.inline`
- `docs.iframeHeight` has been renamed `docs.story.iframeHeight`
- `notes` and `info` are no longer supported, instead use `docs.description.story | component`

#### MDX docs files

Previously `.stories.mdx` files were used to both define and document stories. In 7.0, we have deprecated defining stories in MDX files, and consequently have changed the suffix to simply `.mdx`. Our default `stories` glob in `main.js` will now match such files -- if you want to write MDX files that do not appear in Storybook, you may need to adjust the glob accordingly.

If you were using `.stories.mdx` files to write stories, we encourage you to move the stories to a CSF file, and _attach_ an `.mdx` file to that CSF file to document them. You can use the `Meta` block to attach a MDX file to a CSF file, and the `Story` block to render the stories:

```mdx
import { Meta, Story } from '@storybook/blocks';
import * as ComponentStories from './some-component.stories';

<Meta of={ComponentStories} />

<Story of={ComponentStories.Primary} />
```

(Note the `of` prop is only supported if you change your MDX files to plain `.mdx`, it's not supported in `.stories.mdx` files)

You can create as many docs entries as you like for a given component. By default the docs entry will be named the same as the `.mdx` file (e.g. `Introduction.mdx` becomes `Introduction`). If the docs file is named the same as the component (e.g. `Button.mdx`, it will use the default autodocs name (`"Docs"`) and override autodocs).

By default docs entries are listed first for the component. You can sort them using story sorting.

#### Unattached docs files

In Storybook 6.x, to create a unattached docs MDX file (that is, one not attached to story or a CSF file), you'd have to create a `.stories.mdx` file, and describe its location with the `Meta` doc block:

```mdx
import { Meta } from '@storybook/addon-docs';

<Meta title="Introduction" />
```

In 7.0, things are a little simpler -- you should call the file `.mdx` (drop the `.stories`). This will mean behind the scenes there is no story attached to this entry. You may also drop the `title` and use autotitle (and leave the `Meta` component out entirely, potentially).

#### Doc Blocks

Additionally to changing the docs information architecture, we've updated the API of the doc blocks themselves to be more consistent and future proof.

**General changes**

- Each block now uses `of={}` as a primary API -- where the argument to the `of` prop is a CSF or story _export_. The `of` prop is only supported in plain `.mdx` files and not `.stories.mdx` files.

- When you've attached to a CSF file (with the `Meta` block, or in Autodocs), you can drop the `of` and the block will reference the first story or the CSF file as a whole.

- Most other props controlling rendering of blocks now correspond precisely to the parameters for that block [defined for autodocs above](#autodocs-changes).

##### Meta block

The primary change of the `Meta` block is the ability to attach to CSF files with `<Meta of={}>` as described above.

##### Description block, `parameters.notes` and `parameters.info`

In 6.5 the Description doc block accepted a range of different props, `markdown`, `type` and `children` as a way to customize the content.
The props have been simplified and the block now only accepts an `of` prop, which can be a reference to either a CSF file, a default export (meta) or a story export, depending on which description you want to be shown. See TDB DOCS LINK for a deeper explanation of the new prop.

`parameters.notes` and `parameters.info` have been deprecated as a way to specify descriptions. Instead use JSDoc comments above the default export or story export, or use `parameters.docs.description.story | component` directly. See TDB DOCS LINK for a deeper explanation on how to write descriptions.

If you were previously using the `Description` block to render plain markdown in your docs, that behavior can now be achieved with the new `Markdown` block instead like this:

```
import { Markdown } from '@storybook/blocks';
import ReadMe from './README.md?raw';

...

<Markdown>{ReadMe}</Markdown>

```

Notice the `?raw` suffix in the markdown import is needed for this to work.

##### Story block

To reference a story in a MDX file, you should reference it with `of`:

```mdx
import { Meta, Story } from '@storybook/blocks';
import * as ComponentStories from './some-component.stories';

<Meta of={ComponentStories} />

<Story of={ComponentStories.standard} />
```

You can also reference a story from a different component:

```mdx
import { Meta, Story } from '@storybook/blocks';
import * as ComponentStories from './some-component.stories';
import * as SecondComponentStories from './second-component.stories';

<Meta of={ComponentStories} />

<Story of={SecondComponentStories.standard} meta={SecondComponentStories} />
```

Referencing stories by `id="xyz--abc"` is deprecated and should be replaced with `of={}` as above.

##### Source block

The source block now references a single story, the component, or a CSF file itself via the `of={}` parameter.

Referencing stories by `id="xyz--abc"` is deprecated and should be replaced with `of={}` as above. Referencing multiple stories via `ids={["xyz--abc"]}` is now deprecated and should be avoided (instead use two source blocks).

The parameter to transform the source has been consolidated from the multiple parameters of `parameters.docs.transformSource`, `parameters.docs.source.transformSource`, and `parameters.jsx.transformSource` to the single `parameters.docs.source.transform`. The behavior is otherwise unchanged.

##### Canvas block

The Canvas block follows the same changes as [the Story block described above](#story-block).

Previously the Canvas block accepted children (Story blocks) as a way to reference stories. That has now been replaced with the `of={}` prop that accepts a reference to _a story_.
That also means the Canvas block no longer supports containing multiple stories or elements, and thus the props related to that - `isColumn` and `columns` - have also been deprecated.

- To pass props to the inner Story block use the `story={{ }}` prop
- Similarly, to pass props to the inner Source block use the `source={{ }}` prop.
- The `mdxSource` prop has been deprecated in favor of using `source={{ code: '...' }}`
- The `withSource` prop has been renamed to `sourceState`

Here's a full example of the new API:

```mdx
import { Meta, Canvas } from '@storybook/blocks';
import * as ComponentStories from './some-component.stories';

<Meta of={ComponentStories} />

<Canvas
  of={ComponentStories.standard}
  story={{
    inline: false,
    height: '200px'
  }}
  source={{
    language: 'html',
    code: 'custom code...'
  }}
  withToolbar={true}
  additionalActions={[...]}
  layout="fullscreen"
  className="custom-class"
/>
```

##### ArgsTable block

The `ArgsTable` block is now deprecated, and two new blocks: `ArgTypes` and `Controls` should be preferred.

- `<ArgTypes of={storyExports OR metaExports OR component} />` will render a readonly table of args/props descriptions for a story, CSF file or component. If `of` omitted and the MDX file is attached it will render the arg types defined at the CSF file level.

- `<Controls of={storyExports} />` will render the controls for a story (or the primary story if `of` is omitted and the MDX file is attached).

The following props are not supported in the new blocks:

- `components` - to render more than one component in a single table
- `showComponent` to show the component's props as well as the story's args
- the `subcomponents` annotation to show more components on the table.
- `of="^"` to reference the meta (just omit `of` in that case, for `ArgTypes`).
- `story="^"` to reference the primary story (just omit `of` in that case, for `Controls`).
- `story="."` to reference the current story (this no longer makes sense in Docs 2).
- `story="name"` to reference a story (use `of={}`).

#### Configuring Autodocs

As in 6.x, you can override the docs container to configure docs further. This is the container that each docs entry is rendered inside:

```js
// in preview.js

export const parameters = {
  docs: {
    container: // your container
  }
}
```

Note that the container must be implemented as a _React component_.

You likely want to use the `DocsContainer` component exported by `@storybook/blocks` and consider the following examples:

**Overriding theme**:

To override the theme, you can continue to use the `docs.theme` parameter.

**Overriding MDX components**

If you want to override the MDX components supplied to your docs page, use the `MDXProvider` from `@mdx-js/react`:

```js
import { MDXProvider } from '@mdx-js/react';
import { DocsContainer } from '@storybook/blocks';
import * as DesignSystem from 'your-design-system';

export const MyDocsContainer = (props) => (
  <MDXProvider
    components={{
      h1: DesignSystem.H1,
      h2: DesignSystem.H2,
    }}
  >
    <DocsContainer {...props} />
  </MDXProvider>
);
```

**_NOTE_**: due to breaking changes in MDX2, such override will _only_ apply to elements you create via the MDX syntax, not pure HTML -- ie. `## content` not `<h2>content</h2>`.

#### MDX2 upgrade

Storybook 7 Docs uses MDXv2 instead of MDXv1. This means an improved syntax, support for inline JS expression, and improved performance among [other benefits](https://mdxjs.com/blog/v2/).

If you use `.stories.mdx` files in your project, you'll probably need to edit them since MDX2 contains [breaking changes](https://mdxjs.com/migrating/v2/#update-mdx-files). In general, MDX2 is stricter and more structured than MDX1.

We've provided an automigration, `mdx1to2` that makes a few of these changes automatically. For example, `mdx1to2` automatically converts MDX1-style HTML comments into MDX2-style JSX comments to save you time.

Unfortunately, the set of changes from MDX1 to MDX2 is vast, and many changes are subtle, so the bulk of the migration will be manual. You can use the [MDX Playground](https://mdxjs.com/playground/) to try out snippets interactively.

#### Legacy MDX1 support

If you get stuck with the [MDX2 upgrade](#mdx2-upgrade), we also provide opt-in legacy MDX1 support. This is intended as a temporary solution while you upgrade your Storybook; MDX1 will be discontinued in Storybook 8.0. The MDX1 library is no longer maintained and installing it results in `npm audit` security warnings.

To process your `.stories.mdx` files with MDX1, first install the `@storybook/mdx1-csf` package in your project:

```
yarn add -D @storybook/mdx1-csf@latest
```

Then enable the `legacyMdx1` feature flag in your `.storybook/main.js` file:

```js
export default {
  features: {
    legacyMdx1: true,
  },
};
```

NOTE: This only affects `.(stories|story).mdx` files. Notably, if you want to use Storybook 7's "pure" `.mdx` format, you'll need to use MDX2 for that.

#### Default docs styles will leak into non-story user components

Storybook's default styles in docs are now globally applied to any element instead of using classes. This means that any component that you add directly in a docs file will also get the default styles.

To mitigate this you need to wrap any content you don't want styled with the `Unstyled` block like this:

```mdx
import { Unstyled } from '@storybook/blocks';
import { MyComponent } from './MyComponent';

# This is a header

<Unstyled>
  <MyComponent />
</Unstyled>
```

Components that are part of your stories or in a canvas will not need this mitigation, as the `Story` and `Canvas` blocks already have this built-in.

#### Explicit `<code>` elements are no longer syntax highlighted

Due to how MDX2 works differently from MDX1, manually defined `<code>` elements are no longer transformed to the `Code` component, so it will not be syntax highlighted. This is not the case for markdown \`\`\` code-fences, that will still end up as `Code` with syntax highlighting.

Luckily [MDX2 supports markdown (like code-fences) inside elements better now](https://mdxjs.com/blog/v2/#improvements-to-the-mdx-format), so most cases where you needed a `<code>` element before, you can use code-fences instead:

<!-- prettier-ignore-start -->
````md
<code>This will now be an unstyled line of code</code>

```js
const a = 'This is still a styled code block.';
```

<div style={{ background: 'red', padding: '10px' }}>
  ```js
  const a = 'MDX2 supports markdown in elements better now, so this is possible.';
  ```
</div>
````
<!-- prettier-ignore-end -->

#### Dropped source loader / storiesOf static snippets

In SB 6.x, Storybook Docs used a Webpack loader called `source-loader` to help display static code snippets. This was configurable using the `options.sourceLoaderOptions` field.

In SB 7.0, we've moved to a faster, simpler alternative called `csf-plugin` that **only supports CSF**. It is configurable using the `options.csfPluginOptions` field.

If you're using `storiesOf` and want to restore the previous behavior, you can add `source-loader` by hand to your Webpack config using the following snippet in `main.js`:

```js
module.exports = {
  webpackFinal: (config) => {
    config.module.rules.push({
      test: /\.stories\.[tj]sx?$/,
      use: [
        {
          loader: require.resolve('@storybook/source-loader'),
          options: {} /* your sourceLoaderOptions here */,
        },
      ],
      enforce: 'pre',
    });
    return config;
  },
};
```

#### Removed docs.getContainer and getPage parameters

It is no longer possible to set `parameters.docs.getContainer()` and `getPage()`. Instead use `parameters.docs.container` or `parameters.docs.page` directly.

#### Addon-docs: Removed deprecated blocks.js entry

Removed `@storybook/addon-docs/blocks` entry. Import directly from `@storybook/blocks` instead. This was [deprecated in SB 6.3](#deprecated-scoped-blocks-imports).

#### Dropped addon-docs manual babel configuration

Addon-docs previously accepted `configureJsx` and `mdxBabelOptions` options, which allowed full customization of the babel options used to process markdown and mdx files. This has been simplified in 7.0, with a new option, `jsxOptions`, which can be used to customize the behavior of `@babel/preset-react`.

#### Dropped addon-docs manual configuration

Storybook Docs 5.x shipped with instructions for how to manually configure Webpack and Storybook without the use of Storybook's "presets" feature. Over time, these docs went out of sync. Now in Storybook 7 we have removed support for manual configuration entirely.

#### Autoplay in docs

Running play functions in docs is generally tricky, as they can steal focus and cause the window to scroll. Consequently, we've disabled play functions in docs by default.

If your story depends on a play function to render correctly, _and_ you are confident the function autoplaying won't mess up your docs, you can set `parameters.docs.autoplay = true` to have it auto play.

#### Removed STORYBOOK_REACT_CLASSES global

This was a legacy global variable from the early days of react docgen. If you were using this variable, you can instead use docgen information which is added directly to components using `.__docgenInfo`.

### 7.0 Deprecations and default changes

#### storyStoreV7 enabled by default

SB6.4 introduced [Story Store V7](#story-store-v7), an optimization which allows code splitting for faster build and load times. This was an experimental, opt-in change and you can read more about it in [the migration notes below](#story-store-v7). TLDR: you can't use the legacy `storiesOf` API or dynamic titles in CSF.

Now in 7.0, Story Store V7 is the default. You can opt-out of it by setting the feature flag in `.storybook/main.js`:

```js
module.exports = {
  features: {
    storyStoreV7: false,
  },
};
```

During the 7.0 dev cycle we will be preparing recommendations and utilities to make it easier for `storiesOf` users to upgrade.

#### `Story` type deprecated

In 6.x you were able to do this:

```ts
import type { Story } from '@storybook/react';

export const MyStory: Story = () => <div />;
```

But this will produce a deprecation warning in 7.0 because `Story` has been deprecated.
To fix the deprecation warning, use the `StoryFn` type:

```ts
import type { StoryFn } from '@storybook/react';

export const MyStory: StoryFn = () => <div />;
```

This change is part of our move to CSF3, which uses objects instead of functions to represent stories.
You can read more about the CSF3 format here: https://storybook.js.org/blog/component-story-format-3-0/

#### `ComponentStory`, `ComponentStoryObj`, `ComponentStoryFn` and `ComponentMeta` types are deprecated

The type of StoryObj and StoryFn have been changed in 7.0 so that both the "component" as "the props of the component" will be accepted as the generic parameter.

```ts
import type { Story } from '@storybook/react';
import { Button, ButtonProps } from './Button';

// This works in 7.0, making the ComponentX types redundant.
const meta: Meta<typeof Button> = { component: Button };

export const CSF3Story: StoryObj<typeof Button> = { args: { label: 'Label' } };

export const CSF2Story: StoryFn<typeof Button> = (args) => <Button {...args} />;
CSF2Story.args = { label: 'Label' };

// Passing props directly still works as well.
const meta: Meta<ButtonProps> = { component: Button };

export const CSF3Story: StoryObj<ButtonProps> = { args: { label: 'Label' } };

export const CSF2Story: StoryFn<ButtonProps> = (args) => <Button {...args} />;
CSF2Story.args = { label: 'Label' };
```

#### Renamed `renderToDOM` to `renderToCanvas`

The "rendering" function that renderers (ex-frameworks) must export (`renderToDOM`) has been renamed to `renderToCanvas` to acknowledge that some consumers of frameworks/the preview do not work with DOM elements.

#### Renamed `XFramework` to `XRenderer`

In 6.x you could import XFramework types:

```ts
import type { ReactFramework } from '@storybook/react';
import type { VueFramework } from '@storybook/vue';
import type { SvelteFramework } from '@storybook/svelte';

// etc.
```

Those are deprecated in 7.0 as they are renamed to:

```ts
import type { ReactRenderer } from '@storybook/react';
import type { VueRenderer } from '@storybook/vue';
import type { SvelteRenderer } from '@storybook/svelte';

// etc.
```

#### Renamed `DecoratorFn` to `Decorator`

In 6.x you could import the type `DecoratorFn`:

```ts
import type { DecoratorFn } from '@storybook/react';
```

This type is deprecated in 7.0, instead you can use the type `Decorator`, which is now available for all renderers:

```ts
import type { Decorator } from '@storybook/react';
// or
import type { Decorator } from '@storybook/vue';
// or
import type { Decorator } from '@storybook/svelte';
// etc.
```

The type `Decorator` accepts a generic parameter `TArgs`. This can be used like this:

```tsx
import type { Decorator } from '@storybook/react';
import { LocaleProvider } from './locale';

const withLocale: Decorator<{ locale: 'en' | 'es' }> = (Story, { args }) => (
  <LocaleProvider lang={args.locale}>
    <Story />
  </LocaleProvider>
);
```

If you want to use `Decorator` in a backwards compatible way to `DecoratorFn`, you can use:

```tsx
import type { Args, Decorator } from '@storybook/react';

// Decorator<Args> behaves the same as DecoratorFn (without generic)
const withLocale: Decorator<Args> = (Story, { args }) => // args has type { [name: string]: any }
```

#### CLI option `--use-npm` deprecated

With increased support for more package managers (pnpm), we have introduced the `--package-manager` CLI option. Please use `--package-manager=npm` to force NPM to be used to install dependencies when running Storybook CLI commands. Other valid options are `pnpm`, `yarn1`, and `yarn2` (`yarn2` is for versions 2 and higher).

#### 'config' preset entry replaced with 'previewAnnotations'

The preset field `'config'` has been replaced with `'previewAnnotations'`. `'config'` is now deprecated and will be removed in Storybook 8.0.

Additionally, the internal field `'previewEntries'` has been removed. If you need a preview entry, just use a `'previewAnnotations'` file and don't export anything.

## From version 6.4.x to 6.5.0

### Vue 3 upgrade

Storybook 6.5 supports Vue 3 out of the box when you install it fresh. However, if you're upgrading your project from a previous version, you'll need to [follow the steps for opting-in to webpack 5](#webpack-5).

### React18 new root API

React 18 introduces a [new root API](https://reactjs.org/blog/2022/03/08/react-18-upgrade-guide.html#updates-to-client-rendering-apis). Starting in 6.5, Storybook for React will auto-detect your react version and use the new root API automatically if you're on React18.

If you wish to opt out of the new root API, set the `reactOptions.legacyRootApi` flag in your `.storybook/main.js` config:

```js
module.exports = {
  reactOptions: { legacyRootApi: true },
};
```

### Renamed isToolshown to showToolbar

Storybook's [manager API](docs/addons/addons-api.md) has deprecated the `isToolshown` option (to show/hide the toolbar) and renamed it to `showToolbar` for consistency with other similar UI options.

Example:

```js
// .storybook/manager.js
import { addons } from '@storybook/addons';

addons.setConfig({
  showToolbar: false,
});
```

### Dropped support for addon-actions addDecorators

Prior to SB6.5, `addon-actions` provided an option called `addDecorators`. In SB6.5, decorators are applied always. This is technically a breaking change, so if this affects you please file an issue in Github and we can consider reverting this in a patch release.

### Vite builder renamed

SB6.5 renames Storybook's [Vite builder](https://github.com/storybookjs/builder-vite) from `storybook-builder-vite` to `@storybook/builder-vite`. This move is part of a larger effort to improve Vite support in Storybook.

Storybook's `automigrate` command can migrate for you. To manually migrate:

1. Remove `storybook-builder-vite` from your `package.json` dependencies
2. Install `@storybook/builder-vite`
3. Update your `core.builder` setting in `.storybook/main.js` to `@storybook/builder-vite`.

### Docs framework refactor for React

SB6.5 moves framework specializations (e.g. ArgType inference, dynamic snippet rendering) out of `@storybook/addon-docs` and into the specific framework packages to which they apply (e.g. `@storybook/react`).

This change should not require any specific migrations on your part if you are using the docs addon as described in the documentation. However, if you are using `react-docgen` or `react-docgen-typescript` information in some custom way outside of `addon-docs`, you should be aware of this change.

In SB6.4, `@storybook/react` added `react-docgen` to its babel settings and `react-docgen-typescript` to its Webpack settings. In SB6.5, this only happens if you are using `addon-docs` or `addon-controls`, either directly or indirectly through `addon-essentials`. If you're not using either of those addons, but require that information for some other addon, please configure that manually in your `.storybook/main.js` configuration. You can see the docs configuration here: https://github.com/storybookjs/storybook/blob/next/code/presets/react-webpack/src/framework-preset-react-docs.ts

### Opt-in MDX2 support

SB6.5 adds experimental opt-in support for MDXv2. To install:

```sh
yarn add @storybook/mdx2-csf -D
```

Then add the `previewMdx2` feature flag to your `.storybook/main.js` config:

```js
module.exports = {
  features: {
    previewMdx2: true,
  },
};
```

### CSF3 auto-title improvements

SB 6.4 introduced experimental "auto-title", in which a story's location in the sidebar (aka `title`) can be automatically inferred from its location on disk. For example, the file `atoms/Button.stories.js` might result in the title `Atoms/Button`.

We've made two improvements to Auto-title based on user feedback:

- Auto-title preserves filename case
- Auto-title removes redundant filenames from the path

#### Auto-title filename case

SB 6.4's implementation of auto-title ran `startCase` on each path component. For example, the file `atoms/MyButton` would be transformed to `Atoms/My Button`.

We've changed this in SB 6.5 to preserve the filename case, so that instead it the same file would result in the title `atoms/MyButton`. The rationale is that this gives more control to users about what their auto-title will be.

This might be considered a breaking change. However, we feel justified to release this in 6.5 because:

1. We consider it a bug in the initial auto-title implementation
2. CSF3 and the auto-title feature are experimental, and we reserve the right to make breaking changes outside of semver (tho we try to avoid it)

If you want to restore the old titles in the UI, you can customize your sidebar with the following code snippet in `.storybook/manager.js`:

```js
import { addons } from '@storybook/addons';
import startCase from 'lodash/startCase';

addons.setConfig({
  sidebar: {
    renderLabel: ({ name, type }) => (type === 'story' ? name : startCase(name)),
  },
});
```

#### Auto-title redundant filename

The heuristic failed in the common scenario in which each component gets its own directory, e.g. `atoms/Button/Button.stories.js`, which would result in the redundant title `Atoms/Button/Button`. Alternatively, `atoms/Button/index.stories.js` would result in `Atoms/Button/Index`.

To address this problem, 6.5 introduces a new heuristic to removes the filename if it matches the directory name or `index`. So `atoms/Button/Button.stories.js` and `atoms/Button/index.stories.js` would both result in the title `Atoms/Button` (or `atoms/Button` if `autoTitleFilenameCase` is set, see above).

Since CSF3 is experimental, we are introducing this technically breaking change in a minor release. If you desire the old structure, you can manually specify the title in file. For example:

```js
// atoms/Button/Button.stories.js
export default { title: 'Atoms/Button/Button' };
```

#### Auto-title always prefixes

When the user provides a `prefix` in their `main.js` `stories` field, it now prefixes all titles to matching stories, whereas in 6.4 and earlier it only prefixed auto-titles.

Consider the following example:

```js
// main.js
module.exports = {
  stories: [{ directory: '../src', titlePrefix: 'Custom' }]
}

// ../src/NoTitle.stories.js
export default { component: Foo };

// ../src/Title.stories.js
export default { component: Bar, title: 'Bar' }
```

In 6.4, the final titles would be:

- `NoTitle.stories.js` => `Custom/NoTitle`
- `Title.stories.js` => `Bar`

In 6.5, the final titles would be:

- `NoTitle.stories.js` => `Custom/NoTitle`
- `Title.stories.js` => `Custom/Bar`

<!-- markdown-link-check-disable -->

### 6.5 Deprecations

#### Deprecated register.js

In ancient versions of Storybook, addons were registered by referring to `addon-name/register.js`. This is going away in SB7.0. Instead you should just add `addon-name` to the `addons` array in `.storybook/main.js`.

Before:

```js
module.exports = { addons: ['my-addon/register.js'] };
```

After:

```js
module.exports = { addons: ['my-addon'] };
```

## From version 6.3.x to 6.4.0

### Automigrate

Automigrate is a new 6.4 feature that provides zero-config upgrades to your dependencies, configurations, and story files.

Each automigration analyzes your project, and if it's is applicable, propose a change alongside relevant documentation. If you accept the changes, the automigration will update your files accordingly.

For example, if you're in a webpack5 project but still use Storybook's default webpack4 builder, the automigration can detect this and propose an upgrade. If you opt-in, it will install the webpack5 builder and update your `main.js` configuration automatically.

You can run the existing suite of automigrations to see which ones apply to your project. This won't update any files unless you accept the changes:

```

npx sb@latest automigrate

```

The automigration suite also runs when you create a new project (`sb init`) or when you update Storybook (`sb upgrade`).

### CRA5 upgrade

Storybook 6.3 supports CRA5 out of the box when you install it fresh. However, if you're upgrading your project from a previous version, you'll need to upgrade the configuration. You can do this automatically by running:

```

npx sb@latest automigrate

```

Or you can do the following steps manually to force Storybook to use Webpack 5 for building your project:

```shell
yarn add @storybook/builder-webpack5 @storybook/manager-webpack5 --dev
# Or
npm install @storybook/builder-webpack5 @storybook/manager-webpack5 --save-dev
```

Then edit your `.storybook/main.js` config:

```js
module.exports = {
  core: {
    builder: 'webpack5',
  },
};
```

### CSF3 enabled

SB6.3 introduced a feature flag, `features.previewCsfV3`, to opt-in to experimental [CSF3 syntax support](https://storybook.js.org/blog/component-story-format-3-0/). In SB6.4, CSF3 is supported regardless of `previewCsfV3`'s value. This should be a fully backwards-compatible change. The `previewCsfV3` flag has been deprecated and will be removed in SB7.0.

#### Optional titles

In SB6.3 and earlier, component titles were required in CSF default exports. Starting in 6.4, they are optional.
If you don't specify a component file, it will be inferred from the file's location on disk.

Consider a project configuration `/path/to/project/.storybook/main.js` containing:

```js
module.exports = { stories: ['../src/**/*.stories.*'] };
```

And the file `/path/to/project/src/components/Button.stories.tsx` containing the default export:

```js
import { Button } from './Button';
export default { component: Button };
// named exports...
```

The inferred title of this file will be `components/Button` based on the stories glob in the configuration file.
We will provide more documentation soon on how to configure this.

#### String literal titles

Starting in 6.4 CSF component [titles are optional](#optional-titles). However, if you do specify titles, title handing is becoming more strict in V7 and is limited to string literals.

Earlier versions of Storybook supported story titles that are dynamic Javascript expressions

```js
// ✅ string literals 6.3 OK / 7.0 OK
export default {
  title: 'Components/Atoms/Button',
};

// ✅ undefined 6.3 OK / 7.0 OK
export default {
  component: Button,
};

// ❌ expressions: 6.3 OK / 7.0 KO
export default {
  title: foo('bar'),
};

// ❌ template literals 6.3 OK / 7.0 KO
export default {
  title: `${bar}`,
};
```

#### StoryObj type

The TypeScript type for CSF3 story objects is `StoryObj`, and this will become the default in Storybook 7.0. In 6.x, the `StoryFn` type is the default, and `Story` is aliased to `StoryFn`.

If you are migrating to experimental CSF3, the following is compatible with 6.4 and requires the least amount of change to your code today:

```ts
// CSF2 function stories, current API, will break in 7.0
import type { Story } from '@storybook/<framework>';

// CSF3 object stories, will persist in 7.0
import type { StoryObj } from '@storybook/<framework>';
```

The following is compatible with 6.4 and also forward-compatible with anticipated 7.0 changes:

```ts
// CSF2 function stories, forward-compatible mode
import type { StoryFn } from '@storybook/<framework>';

// CSF3 object stories, using future 7.0 types
import type { Story } from '@storybook/<framework>/types-7-0';
```

### Story Store v7

SB6.4 introduces an opt-in feature flag, `features.storyStoreV7`, which loads stories in an "on demand" way (that is when rendered), rather than up front when the Storybook is booted. This way of operating will become the default in 7.0 and will likely be switched to opt-out in that version.

The key benefit of the on demand store is that stories are code-split automatically (in `builder-webpack4` and `builder-webpack5`), which allows for much smaller bundle sizes, faster rendering, and improved general performance via various opt-in Webpack features.

The on-demand store relies on the "story index" data structure which is generated in the server (node) via static code analysis. As such, it has the following limitations:

- Does not work with `storiesOf()`
- Does not work if you use dynamic story names or component titles.

However, the `autoTitle` feature is supported.

#### Behavioral differences

The key behavioral differences of the v7 store are:

- `SET_STORIES` is not emitted on boot up. Instead the manager loads the story index independently.
- A new event `STORY_PREPARED` is emitted when a story is rendered for the first time, which contains metadata about the story, such as `parameters`.
- All "entire" store APIs such as `extract()` need to be proceeded by an async call to `loadAllCSFFiles()` which fetches all CSF files and processes them.

#### Main.js framework field

In earlier versions of Storybook, each framework package (e.g. `@storybook/react`) provided its own `start-storybook` and `build-storybook` binaries, which automatically filled in various settings.

In 7.0, we're moving towards a model where the user specifies their framework in `main.js`.

```js
module.exports = {
  // ... your existing config
  framework: '@storybook/react', // OR whatever framework you're using
};
```

Each framework must export a `renderToDOM` function and `parameters.framework`. We'll be adding more documentation for framework authors in a future release.

#### Using the v7 store

To activate the v7 mode set the feature flag in your `.storybook/main.js` config:

```js
module.exports = {
  // ... your existing config
  framework: '@storybook/react', // OR whatever framework you're using
  features: {
    storyStoreV7: true,
  },
};
```

NOTE: `features.storyStoreV7` implies `features.buildStoriesJson` and has the same limitations.

#### v7-style story sort

If you've written a custom `storySort` function, you'll need to rewrite it for V7.

SB6.x supports a global story function specified in `.storybook/preview.js`. It accepts two arrays which each contain:

- The story ID
- A story object that contains the name, title, etc.
- The component's parameters
- The project-level parameters

SB 7.0 streamlines the story function. It now accepts a `StoryIndexEntry` which is
an object that contains only the story's `id`, `title`, `name`, and `importPath`.

Consider the following example, before and after:

```js
// v6-style sort
function storySort(a, b) {
  return a[1].kind === b[1].kind
    ? 0
    : a[1].id.localeCompare(b[1].id, undefined, { numeric: true });
},
```

And the after version using `title` instead of `kind` and not receiving the full parameters:

```js
// v7-style sort
function storySort(a, b) {
  return a.title === b.title
    ? 0
    : a.id.localeCompare(b.id, undefined, { numeric: true });
},
```

**NOTE:** v7-style sorting is statically analyzed by Storybook, which puts a variety of constraints versus v6:

- Sorting must be specified in the user's `.storybook/preview.js`. It cannot be specified by an addon or preset.
- The `preview.js` export should not be generated by a function.
- `storySort` must be a self-contained function that does not reference external variables.

#### v7 default sort behavior

The behavior of the default `storySort` function has also changed in v7 thanks to [#18423](https://github.com/storybookjs/storybook/pull/18243), which gives better control over hierarchical sorting.

In 6.x, the following configuration would sort any story/doc containing the title segment `Introduction` to the top of the sidebar, so this would match `Introduction`, `Example/Introduction`, `Very/Nested/Introduction`, etc.

```js
// preview.js
export default {
  parameters: {
    options: {
      storySort: {
        order: ['Introduction', '*'],
      },
    },
  },
};
```

In 7.0+, the targeting is more precise, so the preceding example would match `Introduction`, but not anything nested. If you wanted to sort `Example/Introduction` first, you'd need to specify that:

```js
storySort: {
  order: ['*', ['Introduction', '*']],
}
```

This would sort `*/Introduction` first, but not `Introduction` or `Very/Nested/Introduction`. If you want to target `Introduction` stories/docs anywhere in the hierarchy, you can do this with a [custom sort function](https://storybook.js.org/docs/react/writing-stories/naming-components-and-hierarchy#sorting-stories).

#### v7 Store API changes for addon authors

The Story Store in v7 mode is async, so synchronous story loading APIs no longer work. In particular:

- `store.fromId()` has been replaced by `store.loadStory()`, which is async (i.e. returns a `Promise` you will need to await).
- `store.raw()/store.extract()` and friends that list all stories require a prior call to `store.cacheAllCSFFiles()` (which is async). This will load all stories, and isn't generally a good idea in an addon, as it will force the whole store to load.

#### Storyshots compatibility in the v7 store

Storyshots is not currently compatible with the v7 store. However, you can use the following workaround to opt-out of the v7 store when running storyshots; in your `main.js`:

```js
module.exports = {
  features: {
    storyStoreV7: !global.navigator?.userAgent?.match?.('jsdom'),
  },
};
```

There are some caveats with the above approach:

- The code path in the v6 store is different to the v7 store and your mileage may vary in identical behavior. Buyer beware.
- The story sort API [changed between the stores](#v7-style-story-sort). If you are using a custom story sort function, you will need to ensure it works in both contexts (perhaps using the check `global.navigator.userAgent.match('jsdom')`).

### Emotion11 quasi-compatibility

Now that the web is moving to Emotion 11 for styling, popular libraries like MUI5 and ChakraUI are breaking with Storybook 6.3 which only supports emotion@10.

Unfortunately we're unable to upgrade Storybook to Emotion 11 without a semver major release, and we're not ready for that. So, as a workaround, we've created a feature flag which opts-out of the previous behavior of pinning the Emotion version to v10. To enable this workaround, add the following to your `.storybook/main.js` config:

```js
module.exports = {
  features: {
    emotionAlias: false,
  },
};
```

Setting this should unlock theming for emotion11-based libraries in Storybook 6.4.

### Babel mode v7

SB6.4 introduces an opt-in feature flag, `features.babelModeV7`, that reworks the way Babel is configured in Storybook to make it more consistent with the Babel is configured in your app. This breaking change will become the default in SB 7.0, but we encourage you to migrate today.

> NOTE: CRA apps using `@storybook/preset-create-react-app` use CRA's handling, so the new flag has no effect on CRA apps.

In SB6.x and earlier, Storybook provided its own default configuration and inconsistently handled configurations from the user's babelrc file. This resulted in a final configuration that differs from your application's configuration AND is difficult to debug.

In `babelModeV7`, Storybook no longer provides its own default configuration and is primarily configured via babelrc file, with small, incremental updates from Storybook addons.

In 6.x, Storybook supported a `.storybook/babelrc` configuration option. This is no longer supported and it's up to you to reconcile this with your project babelrc.

To activate the v7 mode set the feature flag in your `.storybook/main.js` config:

```js
module.exports = {
  // ... your existing config
  features: {
    babelModeV7: true,
  },
};
```

In the new mode, Storybook expects you to provide a configuration file. If you want a configuration file that's equivalent to the 6.x default, you can run the following command in your project directory:

```sh
npx sb@latest babelrc
```

This will create a `.babelrc.json` file. This file includes a bunch of babel plugins, so you may need to add new package devDependencies accordingly.

### Loader behavior with args changes

In 6.4 the behavior of loaders when arg changes occurred was tweaked so loaders do not re-run. Instead the previous value of the loader is passed to the story, irrespective of the new args.

### 6.4 Angular changes

#### SB Angular builder

Since SB6.3, Storybook for Angular supports a builder configuration in your project's `angular.json`. This provides an Angular-style configuration for running and building your Storybook. An example builder configuration is now part of the [get started documentation page](https://storybook.js.org/docs/angular/get-started/install).

If you want to know all the available options, please checks the builders' validation schemas :

- `start-storybook`: [schema](https://github.com/storybookjs/storybook/blob/next/code/frameworks/angular/src/builders/start-storybook/schema.json)
- `build-storybook`: [schema](https://github.com/storybookjs/storybook/blob/next/code/frameworks/angular/src/builders/build-storybook/schema.json)

#### Angular13

Angular 13 introduces breaking changes that require updating your Storybook configuration if you are migrating from a previous version of Angular.

Most notably, the documented way of including global styles is no longer supported by Angular13. Previously you could write the following in your `.storybook/preview.js` config:

```
import '!style-loader!css-loader!sass-loader!./styles.scss';
```

If you use Angular 13 and above, you should use the builder configuration instead:

```json
   "my-default-project": {
      "architect": {
        "build": {
          "builder": "@angular-devkit/build-angular:browser",
          "options": {
            "styles": ["src/styles.css", "src/styles.scss"],
          }
        }
      },
   },
```

If you need storybook-specific styles separate from your app, you can configure the styles in the [SB Angular builder](#sb-angular-builder), which completely overrides your project's styles:

```json
      "storybook": {
        "builder": "@storybook/angular:start-storybook",
        "options": {
          "browserTarget": "my-default-project:build",
          "styles": [".storybook/custom-styles.scss"],
        },
      }
```

Then, once you've set this up, you should run Storybook through the builder:

```sh
ng run my-default-project:storybook
ng run my-default-project:build-storybook
```

#### Angular component parameter removed

In SB6.3 and earlier, the `default.component` metadata was implemented as a parameter, meaning that stories could set `parameters.component` to override the default export. This was an internal implementation that was never documented, but it was mistakenly used in some Angular examples.

If you have Angular stories of the form:

```js
export const MyStory = () => ({ ... })
SomeStory.parameters = { component: MyComponent };
```

You should rewrite them as:

```js
export const MyStory = () => ({ component: MyComponent, ... })
```

[More discussion here.](https://github.com/storybookjs/storybook/pull/16010#issuecomment-917378595)

### 6.4 deprecations

#### Deprecated --static-dir CLI flag

In 6.4 we've replaced the `--static-dir` CLI flag with the `staticDirs` field in `.storybook/main.js`. Note that the CLI directories are relative to the current working directory, whereas the `staticDirs` are relative to the location of `main.js`.

Before:

```sh
start-storybook --static-dir ./public,./static,./foo/assets:/assets
```

After:

```js
// .storybook/main.js
module.exports = {
  staticDirs: ['../public', '../static', { from: '../foo/assets', to: '/assets' }],
};
```

The `--static-dir` flag has been deprecated and will be removed in Storybook 7.0.

## From version 6.2.x to 6.3.0

### Webpack 5

Storybook 6.3 brings opt-in support for building both your project and the manager UI with webpack 5. To do so, there are two ways:

1 - Upgrade command

If you're upgrading your Storybook version, run this command, which will both upgrade your dependencies but also detect whether you should migrate to webpack5 builders and apply the changes automatically:

```shell
npx sb upgrade
```

2 - Automigrate command

If you don't want to change your Storybook version but want Storybook to detect whether you should migrate to webpack5 builders and apply the changes automatically:

```shell
npx sb automigrate
```

3 - Manually

If either methods did not work or you just want to proceed manually, do the following steps:

Install the dependencies:

```shell
yarn add @storybook/builder-webpack5 @storybook/manager-webpack5 --dev
# Or
npm install @storybook/builder-webpack5 @storybook/manager-webpack5 --save-dev
```

Then edit your `.storybook/main.js` config:

```js
module.exports = {
  core: {
    builder: 'webpack5',
  },
};
```

> NOTE: If you're using `@storybook/preset-create-react-app` make sure to update it to version 4.0.0 as well.

#### Fixing hoisting issues

##### Webpack 5 manager build

Storybook 6.2 introduced **experimental** webpack5 support for building user components. Storybook 6.3 also supports building the manager UI in webpack 5 to avoid strange hoisting issues.

If you're upgrading from 6.2 and already using the experimental webpack5 feature, this might be a breaking change (hence the 'experimental' label) and you should try adding the manager builder:

```shell
yarn add @storybook/manager-webpack5 --dev
# Or
npm install @storybook/manager-webpack5 --save-dev
```

##### Wrong webpack version

Because Storybook uses `webpack@4` as the default, it's possible for the wrong version of webpack to get hoisted by your package manager. If you receive an error that looks like you might be using the wrong version of webpack, install `webpack@5` explicitly as a dev dependency to force it to be hoisted:

```shell
yarn add webpack@5 --dev
# Or
npm install webpack@5 --save-dev
```

Alternatively or additionally you might need to add a resolution to your package.json to ensure that a consistent webpack version is provided across all of storybook packages. Replacing the {app} with the app (react, vue, etc.) that you're using:

```js
// package.json
...
resolutions: {
  "@storybook/{app}/webpack": "^5"
}
...
```

### Angular 12 upgrade

Storybook 6.3 supports Angular 12 out of the box when you install it fresh. However, if you're upgrading your project from a previous version, you'll need to [follow the steps for opting-in to webpack 5](#webpack-5).

### Lit support

Storybook 6.3 introduces Lit 2 support in a non-breaking way to ease migration from `lit-html`/`lit-element` to `lit`.

To do so, it relies on helpers added in the latest minor versions of `lit-html`/`lit-element`. So when upgrading to Storybook 6.3, please ensure your project is using `lit-html` 1.4.x or `lit-element` 2.5.x.

According to the package manager you are using, it can be handled automatically when updating Storybook or can require to manually update the versions and regenerate the lockfile.

### No longer inferring default values of args

Previously, unset `args` were set to the `argType.defaultValue` if set or inferred from the component's prop types (etc.). In 6.3 we no longer infer default values and instead set arg values to `undefined` when unset, allowing the framework to supply the default value.

If you were using `argType.defaultValue` to fix issues with the above inference, it should no longer be necessary, you can remove that code.

If you were using `argType.defaultValue` or relying on inference to set a default value for an arg, you should now set a value for the arg at the component level:

```js
export default {
  component: MyComponent,
  args: {
    argName: 'default-value',
  },
};
```

To manually configure the value that is shown in the ArgsTable doc block, you can configure the `table.defaultValue` setting:

```js
export default {
  component: MyComponent,
  argTypes: {
    argName: {
      table: { defaultValue: { summary: 'SomeType<T>' } },
    },
  },
};
```

### 6.3 deprecations

#### Deprecated addon-knobs

We are replacing `@storybook/addon-knobs` with `@storybook/addon-controls`.

- [Rationale & discussion](https://github.com/storybookjs/storybook/discussions/15060)
- [Migration notes](https://github.com/storybookjs/storybook/blob/next/addons/controls/README.md#how-do-i-migrate-from-addon-knobs)

#### Deprecated scoped blocks imports

In 6.3, we changed doc block imports from `@storybook/addon-docs/blocks` to `@storybook/addon-docs`. This makes it possible for bundlers to automatically choose the ESM or CJS version of the library depending on the context.

To update your code, you should be able to global replace `@storybook/addon-docs/blocks` with `@storybook/addon-docs`. Example:

```js
// before
import { Meta, Story } from '@storybook/addon-docs/blocks';

// after
import { Meta, Story } from '@storybook/addon-docs';
```

#### Deprecated layout URL params

Several URL params to control the manager layout have been deprecated and will be removed in 7.0:

- `addons=0`: use `panel=false` instead
- `panelRight=1`: use `panel=right` instead
- `stories=0`: use `nav=false` instead

Additionally, support for legacy URLs using `selectedKind` and `selectedStory` will be removed in 7.0. Use `path` instead.

## From version 6.1.x to 6.2.0

### MDX pattern tweaked

In 6.2 files ending in `stories.mdx` or `story.mdx` are now processed with Storybook's MDX compiler. Previously it only applied to files ending in `.stories.mdx` or `.story.mdx`. See more here: [#13996](https://github.com/storybookjs/storybook/pull/13996).

### 6.2 Angular overhaul

#### New Angular storyshots format

We've updated the Angular storyshots format in 6.2, which is technically a breaking change. Apologies to semver purists: if you're using storyshots, you'll need to [update your snapshots](https://jestjs.io/docs/en/snapshot-testing#updating-snapshots).

The new format hides the implementation details of `@storybook/angular` so that we can evolve its renderer without breaking your snapshots in the future.

#### Deprecated Angular story component

Storybook 6.2 for Angular uses `parameters.component` as the preferred way to specify your stories' components. The previous method, in which the component was a return value of the story, has been deprecated.

Consider the existing story from 6.1 or earlier:

```ts
export default { title: 'Button' };
export const Basic = () => ({
  component: Button,
  props: { label: 'Label' },
});
```

From 6.2 this should be rewritten as:

```ts
export default { title: 'Button', component: Button };
export const Basic = () => ({
  props: { label: 'Label' },
});
```

The new convention is consistent with how other frameworks and addons work in Storybook. The old way will be supported until 7.0. For a full discussion see <https://github.com/storybookjs/storybook/issues/8673>.

#### New Angular renderer

We've rewritten the Angular renderer in Storybook 6.2. It's meant to be entirely backwards compatible, but if you need to use the legacy renderer it's still available via a [parameter](https://storybook.js.org/docs/angular/writing-stories/parameters). To opt out of the new renderer, add the following to `.storybook/preview.ts`:

```ts
export const parameters = {
  angularLegacyRendering: true,
};
```

Please also file an issue if you need to opt out. We plan to remove the legacy renderer in 7.0.

#### Components without selectors

When the new Angular renderer is used, all Angular Story components must either have a selector, or be added to the `entryComponents` array of the story's `moduleMetadata`. If the component has any `Input`s or `Output`s to be controlled with `args`, a selector should be added.

### Packages now available as ESModules

Many Storybook packages are now available as ESModules in addition to CommonJS. If your jest tests stop working, this is likely why. One common culprit is doc blocks, which [is fixed in 6.3](#deprecated-scoped-blocks-imports). In 6.2, you can configure jest to transform the packages like so ([more info](https://jestjs.io/docs/configuration#transformignorepatterns-arraystring)):

```json
// In your jest config
transformIgnorePatterns: ['/node_modules/(?!@storybook)']
```

### 6.2 Deprecations

#### Deprecated implicit PostCSS loader

Previously, `@storybook/core` would automatically add the `postcss-loader` to your preview. This caused issues for consumers when PostCSS upgraded to v8 and tools, like Autoprefixer and Tailwind, starting requiring the new version. Implicitly adding `postcss-loader` will be removed in Storybook 7.0.

Instead of continuing to include PostCSS inside the core library, it has been moved to [`@storybook/addon-postcss`](https://github.com/storybookjs/addon-postcss). This addon provides more fine-grained customization and will be upgraded more flexibly to track PostCSS upgrades.

If you require PostCSS support, please install `@storybook/addon-postcss` in your project, add it to your list of addons inside `.storybook/main.js`, and configure a `postcss.config.js` file.

Further information is available at <https://github.com/storybookjs/storybook/issues/12668> and <https://github.com/storybookjs/storybook/pull/13669>.

If you're not using Postcss and you don't want to see the warning, you can disable it by adding the following to your `.storybook/main.js`:

```js
module.exports = {
  features: {
    postcss: false,
  },
};
```

#### Deprecated default PostCSS plugins

When relying on the [implicit PostCSS loader](#deprecated-implicit-postcss-loader), it would also add [autoprefixer v9](https://www.npmjs.com/package/autoprefixer/v/9.8.6) and [postcss-flexbugs-fixes v4](https://www.npmjs.com/package/postcss-flexbugs-fixes/v/4.2.1) plugins to the `postcss-loader` configuration when you didn't have a PostCSS config file (such as `postcss.config.js`) within your project.

They will no longer be applied when switching to `@storybook/addon-postcss` and the implicit PostCSS features will be removed in Storybook 7.0.

If you depend upon these plugins being applied, install them and create a `postcss.config.js` file within your project that contains:

```js
module.exports = {
  plugins: [
    require('postcss-flexbugs-fixes'),
    require('autoprefixer')({
      flexbox: 'no-2009',
    }),
  ],
};
```

#### Deprecated showRoots config option

Config options for the sidebar are now under the `sidebar` namespace. The `showRoots` option should be set as follows:

```js
addons.setConfig({
  sidebar: {
    showRoots: false,
  },
  // showRoots: false   <- this is deprecated
});
```

The top-level `showRoots` option will be removed in Storybook 7.0.

#### Deprecated control.options

Possible `options` for a radio/check/select controls has been moved up to the argType level, and no longer accepts an object. Instead, you should specify `options` as an array. You can use `control.labels` to customize labels. Additionally, you can use a `mapping` to deal with complex values.

```js
argTypes: {
  answer:
    options: ['yes', 'no'],
    mapping: {
      yes: <Check />,
      no: <Cross />,
    },
    control: {
      type: 'radio',
      labels: {
        yes: 'да',
        no: 'нет',
      }
    }
  }
}
```

Keys in `control.labels` as well as in `mapping` should match the values in `options`. Neither object has to be exhaustive, in case of a missing property, the option value will be used directly.

If you are currently using an object as value for `control.options`, be aware that the key and value are reversed in `control.labels`.

#### Deprecated storybook components html entry point

Storybook HTML components are now exported directly from '@storybook/components' for better ESM and Typescript compatibility. The old entry point will be removed in SB 7.0.

```js
// before
import { components } from '@storybook/components/html';

// after
import { components } from '@storybook/components';
```

## From version 6.0.x to 6.1.0

### Addon-backgrounds preset

In 6.1 we introduced an unintentional breaking change to `addon-backgrounds`.

The addon uses decorators which are set up automatically by a preset. The required preset is ignored if you register the addon in `main.js` with the `/register` entry point. This used to be valid in `v6.0.x` and earlier:

```js
module.exports = {
  stories: ['../**/*.stories.js'],
  addons: ['@storybook/addon-backgrounds/register'],
};
```

To fix it, just replace `@storybook/addon-backgrounds/register` with `@storybook/addon-backgrounds`:

```js
module.exports = {
  stories: ['../**/*.stories.js'],
  addons: ['@storybook/addon-backgrounds'],
};
```

### Single story hoisting

Stories which have **no siblings** (i.e. the component has only one story) and which name **exactly matches** the component name will now be hoisted up to replace their parent component in the sidebar. This means you can have a hierarchy like this:

```
DESIGN SYSTEM   [root]
- Atoms         [group]
  - Button      [component]
    - Button    [story]
  - Checkbox    [component]
    - Checkbox  [story]
```

This will then be visually presented in the sidebar like this:

```
DESIGN SYSTEM   [root]
- Atoms         [group]
  - Button      [story]
  - Checkbox    [story]
```

See [Naming components and hierarchy](https://storybook.js.org/docs/react/writing-stories/naming-components-and-hierarchy#single-story-hoisting) for details.

### React peer dependencies

Starting in 6.1, `react` and `react-dom` are required peer dependencies of `@storybook/react`, meaning that if your React project does not have dependencies on them, you need to add them as `devDependencies`. If you don't you'll see errors like this:

```
Error: Cannot find module 'react-dom/package.json'
```

They were also peer dependencies in earlier versions, but due to the package structure they would be installed by Storybook if they were not required by the user's project. For more discussion: <https://github.com/storybookjs/storybook/issues/13269>

### 6.1 deprecations

#### Deprecated DLL flags

Earlier versions of Storybook used Webpack DLLs as a performance crutch. In 6.1, we've removed Storybook's built-in DLLs and have deprecated the command-line parameters `--no-dll` and `--ui-dll`. They will be removed in 7.0.

#### Deprecated storyFn

Each item in the story store contains a field called `storyFn`, which is a fully decorated story that's applied to the denormalized story parameters. Starting in 6.0 we've stopped using this API internally, and have replaced it with a new field called `unboundStoryFn` which, unlike `storyFn`, must passed a story context, typically produced by `applyLoaders`;

Before:

```js
const { storyFn } = store.fromId('some--id');
console.log(storyFn());
```

After:

```js
const { unboundStoryFn, applyLoaders } = store.fromId('some--id');
const context = await applyLoaders();
console.log(unboundStoryFn(context));
```

If you're not using loaders, `storyFn` will work as before. If you are, you'll need to use the new approach.

> NOTE: If you're using `@storybook/addon-docs`, this deprecation warning is triggered by the Docs tab in 6.1. It's safe to ignore and we will be providing a proper fix in a future release. You can track the issue at <https://github.com/storybookjs/storybook/issues/13074>.

#### Deprecated onBeforeRender

The `@storybook/addon-docs` previously accepted a `jsx` option called `onBeforeRender`, which was unfortunately named as it was called after the render.

We've renamed it `transformSource` and also allowed it to receive the `StoryContext` in case source rendering requires additional information.

#### Deprecated grid parameter

Previously when using `@storybook/addon-backgrounds` if you wanted to customize the grid, you would define a parameter like this:

```js
export const Basic = () => <Button />
Basic.parameters: {
  grid: {
    cellSize: 10
  }
},
```

As grid is not an addon, but rather backgrounds is, the grid configuration was moved to be inside `backgrounds` parameter instead. Also, there are new properties that can be used to further customize the grid. Here's an example with the default values:

```js
export const Basic = () => <Button />
Basic.parameters: {
  backgrounds: {
    grid: {
      disable: false,
      cellSize: 20,
      opacity: 0.5,
      cellAmount: 5,
      offsetX: 16, // default is 0 if story has 'fullscreen' layout, 16 if layout is 'padded'
      offsetY: 16, // default is 0 if story has 'fullscreen' layout, 16 if layout is 'padded'
    }
  }
},
```

#### Deprecated package-composition disabled parameter

Like [Deprecated disabled parameter](#deprecated-disabled-parameter). The `disabled` parameter has been deprecated, please use `disable` instead.

For more information, see the [the related documentation](https://storybook.js.org/docs/react/workflows/package-composition#configuring).

## From version 5.3.x to 6.0.x

### Hoisted CSF annotations

Storybook 6 introduces hoisted CSF annotations and deprecates the `StoryFn.story` object-style annotation.

In 5.x CSF, you would annotate a story like this:

```js
export const Basic = () => <Button />
Basic.story = {
  name: 'foo',
  parameters: { ... },
  decorators: [ ... ],
};
```

In 6.0 CSF this becomes:

```js
export const Basic = () => <Button />
Basic.storyName = 'foo';
Basic.parameters = { ... };
Basic.decorators = [ ... ];
```

1. The new syntax is slightly more compact/ergonomic compared the old one
2. Similar to React's `displayName`, `propTypes`, `defaultProps` annotations
3. We're introducing a new feature, [Storybook Args](https://docs.google.com/document/d/1Mhp1UFRCKCsN8pjlfPdz8ZdisgjNXeMXpXvGoALjxYM/edit?usp=sharing), where the new syntax will be significantly more ergonomic

To help you upgrade your stories, we've created a codemod:

```
npx @storybook/cli@latest migrate csf-hoist-story-annotations --glob="**/*.stories.js"
```

For more information, [see the documentation](https://github.com/storybookjs/storybook/blob/next/code/lib/codemod/README.md#csf-hoist-story-annotations).

### Zero config typescript

Storybook has built-in Typescript support in 6.0. That means you should remove your complex Typescript configurations from your `.storybook` config. We've tried to pick sensible defaults that work out of the box, especially for nice prop table generation in `@storybook/addon-docs`.

To migrate from an old setup, we recommend deleting any typescript-specific webpack/babel configurations in your project. You should also remove `@storybook/preset-typescript`, which is superceded by the built-in configuration.

If you want to override the defaults, see the [typescript configuration docs](https://storybook.js.org/docs/react/configure/typescript).

### Correct globs in main.js

In 5.3 we introduced the `main.js` file with a `stories` property. This property was documented as a "glob" pattern. This was our intention, however the implementation allowed for non valid globs to be specified and work. In fact, we promoted invalid globs in our documentation and CLI templates.

We've corrected this, the CLI templates have been changed to use valid globs.

We've also changed the code that resolves these globs, so that invalid globs will log a warning. They will break in the future, so if you see this warning, please ensure you're specifying a valid glob.

Example of an **invalid** glob:

```
stories: ['./**/*.stories.(ts|js)']
```

Example of a **valid** glob:

```
stories: ['./**/*.stories.@(ts|js)']
```

### CRA preset removed

The built-in create-react-app preset, which was [previously deprecated](#create-react-app-preset), has been fully removed.

If you're using CRA and migrating from an earlier Storybook version, please install [`@storybook/preset-create-react-app`](https://github.com/storybookjs/presets/tree/master/packages/preset-create-react-app) if you haven't already.

### Core-JS dependency errors

Some users have experienced `core-js` dependency errors when upgrading to 6.0, such as:

```
Module not found: Error: Can't resolve 'core-js/modules/web.dom-collections.iterator'
```

We think this comes from having multiple versions of `core-js` installed, but haven't isolated a good solution (see [#11255](https://github.com/storybookjs/storybook/issues/11255) for discussion).

For now, the workaround is to install `core-js` directly in your project as a dev dependency:

```sh
npm install core-js@^3.0.1 --save-dev
```

### Args passed as first argument to story

Starting in 6.0, the first argument to a story function is an [Args object](https://storybook.js.org/docs/react/api/csf#args-story-inputs). In 5.3 and earlier, the first argument was a [StoryContext](https://github.com/storybookjs/storybook/blob/release/5.3/lib/addons/src/types.ts#L24-L31), and that context is now passed as the second argument by default.

This breaking change only affects you if your stories actually use the context, which is not common. If you have any stories that use the context, you can either (1) update your stories, or (2) set a flag to opt-out of new behavior.

Consider the following story that uses the context:

```js
export const Dummy = ({ parameters }) => <div>{JSON.stringify(parameters)}</div>;
```

Here's an updated story for 6.0 that ignores the args object:

```js
export const Dummy = (_args, { parameters }) => <div>{JSON.stringify(parameters)}</div>;
```

Alternatively, if you want to opt out of the new behavior, you can add the following to your `.storybook/preview.js` config:

```js
export const parameters = {
  passArgsFirst: false,
};
```

### 6.0 Docs breaking changes

#### Remove framework-specific docs presets

In SB 5.2, each framework had its own preset, e.g. `@storybook/addon-docs/react/preset`. In 5.3 we [unified this into a single preset](#unified-docs-preset): `@storybook/addon-docs/preset`. In 6.0 we've removed the deprecated preset.

#### Preview/Props renamed

In 6.0 we renamed `Preview` to `Canvas`, `Props` to `ArgsTable`. The change should be otherwise backwards-compatible.

#### Docs theme separated

In 6.0, you should theme Storybook Docs with the `docs.theme` parameter.

In 5.x, the Storybook UI and Storybook Docs were themed using the same theme object. However, in 5.3 we introduced a new API, `addons.setConfig`, which improved UI theming but broke Docs theming. Rather than trying to keep the two unified, we introduced a separate theming mechanism for docs, `docs.theme`. [Read about Docs theming here](https://github.com/storybookjs/storybook/blob/next/addons/docs/docs/theming.md#storybook-theming).

#### DocsPage slots removed

In SB5.2, we introduced the concept of [DocsPage slots](https://github.com/storybookjs/storybook/blob/0de8575eab73bfd5c5c7ba5fe33e53a49b92db3a/addons/docs/docs/docspage.md#docspage-slots) for customizing the DocsPage.

In 5.3, we introduced `docs.x` story parameters like `docs.prepareForInline` which get filled in by frameworks and can also be overwritten by users, which is a more natural/convenient way to make global customizations.

We also introduced [Custom DocsPage](https://github.com/storybookjs/storybook/blob/next/addons/docs/docs/docspage.md#replacing-docspage), which makes it possible to add/remove/update DocBlocks on the page.

These mechanisms are superior to slots, so we've removed slots in 6.0. For each slot, we provide a migration path here:

| Slot        | Slot function     | Replacement                                  |
| ----------- | ----------------- | -------------------------------------------- |
| Title       | `titleSlot`       | Custom DocsPage                              |
| Subtitle    | `subtitleSlot`    | Custom DocsPage                              |
| Description | `descriptionSlot` | `docs.extractComponentDescription` parameter |
| Primary     | `primarySlot`     | Custom DocsPage                              |
| Props       | `propsSlot`       | `docs.extractProps` parameter                |
| Stories     | `storiesSlot`     | Custom DocsPage                              |

#### React prop tables with Typescript

Props handling in React has changed in 6.0 and should be much less error-prone. This is not a breaking change per se, but documenting the change here since this is an area that has a lot of issues and we've gone back and forth on it.

Starting in 6.0, we have [zero-config typescript support](#zero-config-typescript). The out-of-box experience should be much better now, since the default configuration is designed to work well with `addon-docs`.

There are also two typescript handling options that can be set in `.storybook/main.js`. `react-docgen-typescript` (default) and `react-docgen`. This is [discussed in detail in the docs](https://github.com/storybookjs/storybook/blob/next/addons/docs/react/README.md#typescript-props-with-react-docgen).

#### ConfigureJSX true by default in React

In SB 6.0, the Storybook Docs preset option `configureJSX` is now set to `true` for all React projects. It was previously `false` by default for React only in 5.x). This `configureJSX` option adds `@babel/plugin-transform-react-jsx`, to process the output of the MDX compiler, which should be a safe change for all projects.

If you need to restore the old JSX handling behavior, you can configure `.storybook/main.js`:

```js
module.exports = {
  addons: [
    {
      name: '@storybook/addon-docs',
      options: { configureJSX: false },
    },
  ],
};
```

#### User babelrc disabled by default in MDX

In SB 6.0, the Storybook Docs no longer applies the user's babelrc by default when processing MDX files. It caused lots of hard-to-diagnose bugs.

To restore the old behavior, or pass any MDX-specific babel options, you can configure `.storybook/main.js`:

```js
module.exports = {
  addons: [
    {
      name: '@storybook/addon-docs',
      options: { mdxBabelOptions: { babelrc: true, configFile: true } },
    },
  ],
};
```

#### Docs description parameter

In 6.0, you can customize a component description using the `docs.description.component` parameter, and a story description using `docs.description.story` parameter.

Example:

```js
import { Button } from './Button';

export default {
  title: 'Button'
  parameters: { docs: { description: { component: 'some component **markdown**' }}}
}

export const Basic = () => <Button />
Basic.parameters = { docs: { description: { story: 'some story **markdown**' }}}
```

In 5.3 you customized a story description with the `docs.storyDescription` parameter. This has been deprecated, and support will be removed in 7.0.

#### 6.0 Inline stories

The following frameworks now render stories inline on the Docs tab by default, rather than in an iframe: `react`, `vue`, `web-components`, `html`.

To disable inline rendering, set the `docs.stories.inline` parameter to `false`.

### New addon presets

In Storybook 5.3 we introduced a declarative [main.js configuration](#to-mainjs-configuration), which is now the recommended way to configure Storybook. Part of the change is a simplified syntax for registering addons, which in 6.0 automatically registers many addons _using a preset_, which is a slightly different behavior than in earlier versions.

This breaking change currently applies to: `addon-a11y`, `addon-actions`, `addon-knobs`, `addon-links`, `addon-queryparams`.

Consider the following `main.js` config for `addon-knobs`:

```js
module.exports = {
  stories: ['../**/*.stories.js'],
  addons: ['@storybook/addon-knobs'],
};
```

In earlier versions of Storybook, this would automatically call `@storybook/addon-knobs/register`, which adds the knobs panel to the Storybook UI. As a user you would also add a decorator:

```js
import { withKnobs } from '../index';

addDecorator(withKnobs);
```

Now in 6.0, `addon-knobs` comes with a preset, `@storybook/addon-knobs/preset`, that does this automatically for you. This change simplifies configuration, since now you don't need to add that decorator.

If you wish to disable this new behavior, you can modify your `main.js` to force it to use the `register` logic rather than the `preset`:

```js
module.exports = {
  stories: ['../**/*.stories.js'],
  addons: ['@storybook/addon-knobs/register'],
};
```

If you wish to selectively disable `knobs` checks for a subset of stories, you can control this with story parameters:

```js
export const MyNonCheckedStory = () => <SomeComponent />;
MyNonCheckedStory.story = {
  parameters: {
    knobs: { disable: true },
  },
};
```

### Removed babel-preset-vue from Vue preset

`babel-preset-vue` is not included by default anymore when using Storybook with Vue.
This preset is outdated and [caused problems](https://github.com/storybookjs/storybook/issues/4475) with more modern setups.

If you have an older Vue setup that relied on this preset, make sure it is included in your babel config
(install `babel-preset-vue` and add it to the presets).

```json
{
  "presets": ["babel-preset-vue"]
}
```

However, please take a moment to review why this preset is necessary in your setup.
One usecase used to be to enable JSX in your stories. For this case, we recommend to use `@vue/babel-preset-jsx` instead.

### Removed Deprecated APIs

In 6.0 we removed a number of APIs that were previously deprecated.

See the migration guides for further details:

- [Addon a11y uses parameters, decorator renamed](#addon-a11y-uses-parameters-decorator-renamed)
- [Addon backgrounds uses parameters](#addon-backgrounds-uses-parameters)
- [Source-loader](#source-loader)
- [Unified docs preset](#unified-docs-preset)
- [Addon centered decorator deprecated](#addon-centered-decorator-deprecated)

### New setStories event

The `setStories`/`SET_STORIES` event has changed and now denormalizes global and kind-level parameters. The new format of the event data is:

```js
{
  globalParameters: { p: 'q' },
  kindParameters: { kind: { p: 'q' } },
  stories: /* as before but with only story-level parameters */
}
```

If you want the full denormalized parameters for a story, you can do something like:

```js
import { combineParameters } from '@storybook/api';

const story = data.stories[storyId];
const parameters = combineParameters(
  data.globalParameters,
  data.kindParameters[story.kind],
  story.parameters
);
```

### Removed renderCurrentStory event

The story store no longer emits `renderCurrentStory`/`RENDER_CURRENT_STORY` to tell the renderer to render the story. Instead it emits a new declarative `CURRENT_STORY_WAS_SET` (in response to the existing `SET_CURRENT_STORY`) which is used to decide to render.

### Removed hierarchy separators

We've removed the ability to specify the hierarchy separators (how you control the grouping of story kinds in the sidebar). From Storybook 6.0 we have a single separator `/`, which cannot be configured.

If you are currently using custom separators, we encourage you to migrate to using `/` as the sole separator. If you are using `|` or `.` as a separator currently, we provide a codemod, [`upgrade-hierarchy-separators`](https://github.com/storybookjs/storybook/blob/next/code/lib/codemod/README.md#upgrade-hierarchy-separators), that can be used to rename your components. **Note: the codemod will not work for `.mdx` components, you will need to make the changes by hand.**

```
npx sb@latest migrate upgrade-hierarchy-separators --glob="*/**/*.stories.@(tsx|jsx|ts|js)"
```

We also now default to showing "roots", which are non-expandable groupings in the sidebar for the top-level groups. If you'd like to disable this, set the `showRoots` option in `.storybook/manager.js`:

```js
import { addons } from '@storybook/addons';

addons.setConfig({
  showRoots: false,
});
```

### No longer pass denormalized parameters to storySort

The `storySort` function (set via the `parameters.options.storySort` parameter) previously compared two entries `[storyId, storeItem]`, where `storeItem` included the full "denormalized" set of parameters of the story (i.e. the global, kind and story parameters that applied to that story).

For performance reasons, we now store the parameters uncombined, and so pass the format: `[storyId, storeItem, kindParameters, globalParameters]`.

### Client API changes

#### Removed Legacy Story APIs

In 6.0 we removed a set of APIs from the underlying `StoryStore` (which wasn't publicly accessible):

- `getStories`, `getStoryFileName`, `getStoryAndParameters`, `getStory`, `getStoryWithContext`, `hasStoryKind`, `hasStory`, `dumpStoryBook`, `size`, `clean`

Although these were private APIs, if you were using them, you could probably use the newer APIs (which are still private): `getStoriesForKind`, `getRawStory`, `removeStoryKind`, `remove`.

#### Can no longer add decorators/parameters after stories

You can no longer add decorators and parameters globally after you added your first story, and you can no longer add decorators and parameters to a kind after you've added your first story to it.

It's unclear and confusing what would happened if you did. If you want to disable a decorator for certain stories, use a parameter to do so:

```js
export StoryOne = ...;
StoryOne.story = { parameters: { addon: { disable: true } } };
```

If you want to use a parameter for a subset of stories in a kind, simply use a variable to do so:

```js
const commonParameters = { x: { y: 'z' } };
export StoryOne = ...;
StoryOne.story = { parameters: { ...commonParameters, other: 'things' } };
```

> NOTE: also the use of `addParameters` and `addDecorator` at arbitrary points is also deprecated, see [the deprecation warning](#deprecated-addparameters-and-adddecorator).

#### Changed Parameter Handling

There have been a few rationalizations of parameter handling in 6.0 to make things more predictable and fit better with the intention of parameters:

_All parameters are now merged recursively to arbitrary depth._

In 5.3 we sometimes merged parameters all the way down and sometimes did not depending on where you added them. It was confusing. If you were relying on this behaviour, let us know.

_Array parameters are no longer "merged"._

If you override an array parameter, the override will be the end product. If you want the old behaviour (appending a new value to an array parameter), export the original and use array spread. This will give you maximum flexibility:

```js
import { allBackgrounds } from './util/allBackgrounds';

export StoryOne = ...;
StoryOne.story = { parameters: { backgrounds: [...allBackgrounds, '#zyx' ] } };
```

_You cannot set parameters from decorators_

Parameters are intended to be statically set at story load time. So setting them via a decorator doesn't quite make sense. If you were using this to control the rendering of a story, chances are using the new `args` feature is a more idiomatic way to do this.

_You can only set storySort globally_

If you want to change the ordering of stories, use `export const parameters = { options: { storySort: ... } }` in `preview.js`.

### Simplified Render Context

The `RenderContext` that is passed to framework rendering layers in order to render a story has been simplified, dropping a few members that were not used by frameworks to render stories. In particular, the following have been removed:

- `selectedKind`/`selectedStory` -- replaced by `kind`/`name`
- `configApi`
- `storyStore`
- `channel`
- `clientApi`

### Story Store immutable outside of configuration

You can no longer change the contents of the StoryStore outside of a `configure()` call. This is to ensure that any changes are properly published to the manager. If you want to add stories "out of band" you can call `store.startConfiguring()` and `store.finishConfiguring()` to ensure that your changes are published.

### Improved story source handling

The story source code handling has been improved in both `addon-storysource` and `addon-docs`.

In 5.x some users used an undocumented _internal_ API, `mdxSource` to customize source snippetization in `addon-docs`. This has been removed in 6.0.

The preferred way to customize source snippets for stories is now:

```js
export const Example = () => <Button />;
Example.story = {
  parameters: {
    storySource: {
      source: 'custom source',
    },
  },
};
```

The MDX analog:

```jsx
<Story name="Example" parameters={{ storySource: { source: 'custom source' } }}>
  <Button />
</Story>
```

### 6.0 Addon API changes

#### Consistent local addon paths in main.js

If you use `.storybook/main.js` config and have locally-defined addons in your project, you need to update your file paths.

In 5.3, `addons` paths were relative to the project root, which was inconsistent with `stories` paths, which were relative to the `.storybook` folder. In 6.0, addon paths are now relative to the config folder.

So, for example, if you had:

```js
module.exports = { addons: ['./.storybook/my-local-addon/register'] };
```

You'd need to update this to:

```js
module.exports = { addons: ['./my-local-addon/register'] };
```

#### Deprecated setAddon

We've deprecated the `setAddon` method of the `storiesOf` API and plan to remove it in 7.0.

Since early versions, Storybook shipped with a `setAddon` API, which allows you to extend `storiesOf` with arbitrary code. We've removed this from all core addons long ago and recommend writing stories in [Component Story Format](https://medium.com/storybookjs/component-story-format-66f4c32366df) rather than using the internal Storybook API.

#### Deprecated disabled parameter

Starting in 6.0.17, we've renamed the `disabled` parameter to `disable` to resolve an inconsistency where `disabled` had been used to hide the addon panel, whereas `disable` had been used to disable an addon's execution. Since `disable` was much more widespread in the code, we standardized on that.

So, for example:

```
Story.parameters = { actions: { disabled: true } }
```

Should be rewritten as:

```
Story.parameters = { actions: { disable: true } }
```

#### Actions addon uses parameters

Leveraging the new preset `@storybook/addon-actions` uses parameters to pass action options. If you previously had:

```js
import { withActions } from `@storybook/addon-actions`;

export StoryOne = ...;
StoryOne.story = {
  decorators: [withActions('mouseover', 'click .btn')],
}

```

You should replace it with:

```js
export StoryOne = ...;
StoryOne.story = {
  parameters: { actions: ['mouseover', 'click .btn'] },
}
```

#### Removed action decorator APIs

In 6.0 we removed the actions addon decorate API. Actions handles can be configured globally, for a collection of stories or per story via parameters. The ability to manipulate the data arguments of an event is only relevant in a few frameworks and is not a common enough usecase to be worth the complexity of supporting.

#### Removed withA11y decorator

In 6.0 we removed the `withA11y` decorator. The code that runs accessibility checks is now directly injected in the preview.

To configure a11y now, you have to specify configuration using story parameters, e.g. in `.storybook/preview.js`:

```js
export const parameters = {
  a11y: {
    element: '#storybook-root',
    config: {},
    options: {},
    manual: true,
  },
};
```

#### Essentials addon disables differently

In 6.0, `addon-essentials` doesn't configure addons if the user has already configured them in `main.js`. In 5.3 it previously checked to see whether the package had been installed in `package.json` to disable configuration. The new setup is preferably because now users' can install essential packages and import from them without disabling their configuration.

#### Backgrounds addon has a new api

Starting in 6.0, the backgrounds addon now receives an object instead of an array as parameter, with a property to define the default background.

Consider the following example of its usage in `Button.stories.js`:

```jsx
// Button.stories.js
export default {
  title: 'Button',
  parameters: {
    backgrounds: [
      { name: 'twitter', value: '#00aced', default: true },
      { name: 'facebook', value: '#3b5998' },
    ],
  },
};
```

Here's an updated version of the example, using the new api:

```jsx
// Button.stories.js
export default {
  title: 'Button',
  parameters: {
    backgrounds: {
      default: 'twitter',
      values: [
        { name: 'twitter', value: '#00aced' },
        { name: 'facebook', value: '#3b5998' },
      ],
    },
  },
};
```

In addition, backgrounds now ships with the following defaults:

- no selected background (transparent)
- light/dark options

### 6.0 Deprecations

We've deprecated the following in 6.0: `addon-info`, `addon-notes`, `addon-contexts`, `addon-centered`, `polymer`.

#### Deprecated addon-info, addon-notes

The info/notes addons have been replaced by [addon-docs](https://github.com/storybookjs/storybook/tree/next/addons/docs). We've documented a migration in the [docs recipes](https://github.com/storybookjs/storybook/blob/next/addons/docs/docs/recipes.md#migrating-from-notesinfo-addons).

Both addons are still widely used, and their source code is still available in the [deprecated-addons repo](https://github.com/storybookjs/deprecated-addons). We're looking for maintainers for both addons. If you're interested, please get in touch on [our Discord](https://discord.gg/storybook).

#### Deprecated addon-contexts

The contexts addon has been replaced by [addon-toolbars](https://github.com/storybookjs/storybook/blob/next/addons/toolbars), which is simpler, more ergonomic, and compatible with all Storybook frameworks.

The addon's source code is still available in the [deprecated-addons repo](https://github.com/storybookjs/deprecated-addons). If you're interested in maintaining it, please get in touch on [our Discord](https://discord.gg/storybook).

#### Removed addon-centered

In 6.0 we removed the centered addon. Centering is now core feature of storybook, so we no longer need an addon.

Remove the addon-centered decorator and instead add a `layout` parameter:

```js
export const MyStory = () => <div>my story</div>;
MyStory.story = {
  parameters: { layout: 'centered' },
};
```

Other possible values are: `padded` (default) and `fullscreen`.

#### Deprecated polymer

We've deprecated `@storybook/polymer` and are focusing on `@storybook/web-components`. If you use Polymer and are interested in maintaining it, please get in touch on [our Discord](https://discord.gg/storybook).

#### Deprecated immutable options parameters

The UI options `sidebarAnimations`, `enableShortcuts`, `theme`, `showRoots` should not be changed on a per-story basis, and as such there is no reason to set them via parameters.

You should use `addon.setConfig` to set them:

```js
// in .storybook/manager.js
import { addons } from '@storybook/addons';

addons.setConfig({
  showRoots: false,
});
```

#### Deprecated addParameters and addDecorator

The `addParameters` and `addDecorator` APIs to add global decorators and parameters, exported by the various frameworks (e.g. `@storybook/react`) and `@storybook/client` are now deprecated.

Instead, use `export const parameters = {};` and `export const decorators = [];` in your `.storybook/preview.js`. Addon authors similarly should use such an export in a preview entry file (see [Preview entries](https://github.com/storybookjs/storybook/blob/next/docs/addons/writing-presets.md#preview-entries)).

#### Deprecated clearDecorators

Similarly, `clearDecorators`, exported by the various frameworks (e.g. `@storybook/react`) is deprecated.

#### Deprecated configure

The `configure` API to load stories from `preview.js`, exported by the various frameworks (e.g. `@storybook/react`) is now deprecated.

To load stories, use the `stories` field in `main.js`. You can pass a glob or array of globs to load stories like so:

```js
// in .storybook/main.js
module.exports = {
  stories: ['../src/**/*.stories.js'],
};
```

You can also pass an array of single file names if you want to be careful about loading files:

```js
// in .storybook/main.js
module.exports = {
  stories: [
    '../src/components/Button.stories.js',
    '../src/components/Table.stories.js',
    '../src/components/Page.stories.js',
  ],
};
```

#### Deprecated support for duplicate kinds

In 6.0 we deprecated the ability to split a kind's (component's) stories into multiple files because it was causing issues in hot module reloading (HMR). It will likely be removed completely in 7.0.

If you had N stories that contained `export default { title: 'foo/bar' }` (or the MDX equivalent `<Meta title="foo/bar">`), Storybook will now raise the warning `Duplicate title '${kindName}' used in multiple files`.

To split a component's stories into multiple files, e.g. for the `foo/bar` example above:

- Create a single file with the `export default { title: 'foo/bar' }` export, which is the primary file
- Comment out or delete the default export from the other files
- Re-export the stories from the other files in the primary file

So the primary example might look like:

```js
export default { title: 'foo/bar' };
export * from './Bar1.stories'
export * from './Bar2.stories'
export * from './Bar3.stories'

export const SomeStory = () => ...;
```

## From version 5.2.x to 5.3.x

### To main.js configuration

In storybook 5.3 3 new files for configuration were introduced, that replaced some previous files.

These files are now soft-deprecated, (_they still work, but over time we will promote users to migrate_):

- `presets.js` has been renamed to `main.js`. `main.js` is the main point of configuration for storybook.
- `config.js` has been renamed to `preview.js`. `preview.js` configures the "preview" iframe that renders your components.
- `addons.js` has been renamed to `manager.js`. `manager.js` configures Storybook's "manager" UI that wraps the preview, and also configures addons panel.

#### Using main.js

`main.js` is now the main point of configuration for Storybook. This is what a basic `main.js` looks like:

```js
module.exports = {
  stories: ['../**/*.stories.js'],
  addons: ['@storybook/addon-knobs'],
};
```

You remove all "register" import from `addons.js` and place them inside the array. You can also safely remove the `/register` suffix from these entries, for a cleaner, more readable configuration. If this means `addons.js` is now empty for you, it's safe to remove.

Next you remove the code that imports/requires all your stories from `config.js`, and change it to a glob-pattern and place that glob in the `stories` array. If this means `config.js` is empty, it's safe to remove.

If you had a `presets.js` file before you can add the array of presets to the main.js file and remove `presets.js` like so:

```js
module.exports = {
  stories: ['../**/*.stories.js'],
  addons: [
    '@storybook/preset-create-react-app',
    {
      name: '@storybook/addon-docs',
      options: { configureJSX: true },
    },
  ],
};
```

By default, adding a package to the `addons` array will first try to load its `preset` entry, then its `register` entry, and finally, it will just assume the package itself is a preset.

If you want to load a specific package entry, for example you want to use `@storybook/addon-docs/register`, you can also include that in the addons array and Storybook will do the right thing.

#### Using preview.js

If after migrating the imports/requires of your stories to `main.js` you're left with some code in `config.js` it's likely the usage of `addParameters` & `addDecorator`.

This is fine, rename `config.js` to `preview.js`.

This file can also be used to inject global stylesheets, fonts etc, into the preview bundle.

#### Using manager.js

If you are setting storybook options in `config.js`, especially `theme`, you should migrate it to `manager.js`:

```js
import { addons } from '@storybook/addons';
import { create } from '@storybook/theming/create';

const theme = create({
  base: 'light',
  brandTitle: 'My custom title',
});

addons.setConfig({
  panelPosition: 'bottom',
  theme,
});
```

This makes storybook load and use the theme in the manager directly.
This allows for richer theming in the future, and has a much better performance!

> If you're using addon-docs, you should probably not do this. Docs uses the theme as well, but this change makes the theme inaccessible to addon-docs. We'll address this in 6.0.0.

### Create React App preset

You can now move to the new preset for [Create React App](https://create-react-app.dev/). The in-built preset for Create React App will be disabled in Storybook 6.0.

Simply install [`@storybook/preset-create-react-app`](https://github.com/storybookjs/presets/tree/master/packages/preset-create-react-app) and it will be used automatically.

### Description doc block

In 5.3 we've changed `addon-docs`'s `Description` doc block's default behavior. Technically this is a breaking change, but MDX was not officially released in 5.2 and we reserved the right to make small breaking changes. The behavior of `DocsPage`, which was officially released, remains unchanged.

The old behavior of `<Description of={Component} />` was to concatenate the info parameter or notes parameter, if available, with the docgen information loaded from source comments. If you depend on the old behavior, it's still available with `<Description of={Component} type='legacy-5.2' />`. This description type will be removed in Storybook 6.0.

The new default behavior is to use the framework-specific description extractor, which for React/Vue is still docgen, but may come from other places (e.g. a JSON file) for other frameworks.

The description doc block on DocsPage has also been updated. To see how to configure it in 5.3, please see [the updated recipe](https://github.com/storybookjs/storybook/blob/next/addons/docs/docs/recipes.md#migrating-from-notesinfo-addons)

### React Native Async Storage

Starting from version React Native 0.59, Async Storage is deprecated in React Native itself. The new @react-native-async-storage/async-storage module requires native installation, and we don't want to have it as a dependency for React Native Storybook.

To avoid that now you have to manually pass asyncStorage to React Native Storybook with asyncStorage prop. To notify users we are displaying a warning about it.

Solution:

- Use `require('@react-native-async-storage/async-storage').default` for React Native v0.59 and above.
- Use `require('react-native').AsyncStorage` for React Native v0.58 or below.
- Use `null` to disable Async Storage completely.

```javascript
getStorybookUI({
  ...
  asyncStorage: require('@react-native-async-storage/async-storage').default || require('react-native').AsyncStorage || null
});
```

The benefit of using Async Storage is so that when users refresh the app, Storybook can open their last visited story.

### Deprecate displayName parameter

In 5.2, the story parameter `displayName` was introduced as a publicly visible (but internal) API. Storybook's Component Story Format (CSF) loader used it to modify a story's display name independent of the story's `name`/`id` (which were coupled).

In 5.3, the CSF loader decouples the story's `name`/`id`, which means that `displayName` is no longer necessary. Unfortunately, this is a breaking change for any code that uses the story `name` field. Storyshots relies on story `name`, and the appropriate migration is to simply update your snapshots. Apologies for the inconvenience!

### Unified docs preset

Addon-docs configuration gets simpler in 5.3. In 5.2, each framework had its own preset, e.g. `@storybook/addon-docs/react/preset`. Starting in 5.3, everybody should use `@storybook/addon-docs/preset`.

### Simplified hierarchy separators

We've deprecated the ability to specify the hierarchy separators (how you control the grouping of story kinds in the sidebar). From Storybook 6.0 we will have a single separator `/`, which cannot be configured.

If you are currently using custom separators, we encourage you to migrate to using `/` as the sole separator. If you are using `|` or `.` as a separator currently, we provide a codemod, [`upgrade-hierarchy-separators`](https://github.com/storybookjs/storybook/blob/next/code/lib/codemod/README.md#upgrade-hierarchy-separators), that can be used to rename all your components.

```
yarn sb migrate upgrade-hierarchy-separators --glob="*.stories.js"
```

If you were using `|` and wish to keep the "root" behavior, use the `showRoots: true` option to re-enable roots:

```js
addParameters({
  options: {
    showRoots: true,
  },
});
```

NOTE: it is no longer possible to have some stories with roots and others without. If you want to keep the old behavior, simply add a root called "Others" to all your previously unrooted stories.

### Addon StoryShots Puppeteer uses external puppeteer

To give you more control on the Chrome version used when running StoryShots Puppeteer, `puppeteer` is no more included in the addon dependencies. So you can now pick the version of `puppeteer` you want and set it in your project.

If you want the latest version available just run:

```sh
yarn add puppeteer --dev
OR
npm install puppeteer --save-dev
```

## From version 5.1.x to 5.2.x

### Source-loader

Addon-storysource contains a loader, `@storybook/addon-storysource/loader`, which has been deprecated in 5.2. If you use it, you'll see the warning:

```
@storybook/addon-storysource/loader is deprecated, please use @storybook/source-loader instead.
```

To upgrade to `@storybook/source-loader`, run `npm install -D @storybook/source-loader` (or use `yarn`), and replace every instance of `@storybook/addon-storysource/loader` with `@storybook/source-loader`.

### Default viewports

The default viewports have been reduced to a smaller set, we think is enough for most use cases.
You can get the old default back by adding the following to your `config.js`:

```js
import { INITIAL_VIEWPORTS } from '@storybook/addon-viewport';

addParameters({
  viewport: {
    viewports: INITIAL_VIEWPORTS,
  },
});
```

### Grid toolbar-feature

The grid feature in the toolbar has been relocated to [addon-background](https://github.com/storybookjs/storybook/tree/next/addons/backgrounds), follow the setup instructions on that addon to get the feature again.

### Docs mode docgen

This isn't a breaking change per se, because `addon-docs` is a new feature. However it's intended to replace `addon-info`, so if you're migrating from `addon-info` there are a few things you should know:

1. Support for only one prop table
2. Prop table docgen info should be stored on the component and not in the global variable `STORYBOOK_REACT_CLASSES` as before.

### storySort option

In 5.0.x the global option `sortStoriesByKind` option was [inadvertently removed](#sortstoriesbykind). In 5.2 we've introduced a new option, `storySort`, to replace it. `storySort` takes a comparator function, so it is strictly more powerful than `sortStoriesByKind`.

For example, here's how to sort by story ID using `storySort`:

```js
addParameters({
  options: {
    storySort: (a, b) =>
      a[1].kind === b[1].kind ? 0 : a[1].id.localeCompare(b[1].id, undefined, { numeric: true }),
  },
});
```

## From version 5.1.x to 5.1.10

### babel.config.js support

SB 5.1.0 added [support for project root `babel.config.js` files](https://github.com/storybookjs/storybook/pull/6634), which was an [unintentional breaking change](https://github.com/storybookjs/storybook/issues/7058#issuecomment-515398228). 5.1.10 fixes this, but if you relied on project root `babel.config.js` support, this bugfix is a breaking change. The workaround is to copy the file into your `.storybook` config directory. We may add back project-level support in 6.0.

## From version 5.0.x to 5.1.x

### React native server

Storybook 5.1 contains a major overhaul of `@storybook/react-native` as compared to 4.1 (we didn't ship a version of RN in 5.0 due to timing constraints). Storybook for RN consists of an an UI for browsing stories on-device or in a simulator, and an optional webserver which can also be used to browse stories and web addons.

5.1 refactors both pieces:

- `@storybook/react-native` no longer depends on the Storybook UI and only contains on-device functionality
- `@storybook/react-native-server` is a new package for those who wish to run a web server alongside their device UI

In addition, both packages share more code with the rest of Storybook, which will reduce bugs and increase compatibility (e.g. with the latest versions of babel, etc.).

As a user with an existing 4.1.x RN setup, no migration should be necessary to your RN app. Upgrading the library should be enough.

If you wish to run the optional web server, you will need to do the following migration:

- Add `babel-loader` as a dev dependency
- Add `@storybook/react-native-server` as a dev dependency
- Change your "storybook" `package.json` script from `storybook start [-p ...]` to `start-storybook [-p ...]`

And with that you should be good to go!

### Angular 7

Storybook 5.1 relies on `core-js@^3.0.0` and therefore causes a conflict with Angular 7 that relies on `core-js@^2.0.0`. In order to get Storybook running on Angular 7 you can either update to Angular 8 (which dropped `core-js` as a dependency) or follow these steps:

- Remove `node_modules/@storybook`
- `npm i core-js@^3.0.0` / `yarn add core-js@^3.0.0`
- Add the following paths to your `tsconfig.json`

```json
{
  "compilerOptions": {
    "paths": {
      "core-js/es7/reflect": ["node_modules/core-js/proposals/reflect-metadata"],
      "core-js/es6/*": ["node_modules/core-js/es"]
    }
  }
}
```

You should now be able to run Storybook and Angular 7 without any errors.

Reference issue: [https://github.com/angular/angular-cli/issues/13954](https://github.com/angular/angular-cli/issues/13954)

### CoreJS 3

Following the rest of the JS ecosystem, Storybook 5.1 upgrades [CoreJS](https://github.com/zloirock/core-js) 2 to 3, which is a breaking change.

This upgrade is problematic because many apps/libraries still rely on CoreJS 2, and many users get corejs-related errors due to bad resolution. To address this, we're using [corejs-upgrade-webpack-plugin](https://github.com/ndelangen/corejs-upgrade-webpack-plugin), which attempts to automatically upgrade code to CoreJS 3.

After a few iterations, this approach seems to be working. However, there are a few exceptions:

- If your app uses `babel-polyfill`, try to remove it

We'll update this section as we find more problem cases. If you have a `core-js` problem, please file an issue (preferably with a repro), and we'll do our best to get you sorted.

**Update**: [corejs-upgrade-webpack-plugin](https://github.com/ndelangen/corejs-upgrade-webpack-plugin) has been removed again after running into further issues as described in [https://github.com/storybookjs/storybook/issues/7445](https://github.com/storybookjs/storybook/issues/7445).

## From version 5.0.1 to 5.0.2

### Deprecate webpack extend mode

Exporting an object from your custom webpack config puts storybook in "extend mode".

There was a bad bug in `v5.0.0` involving webpack "extend mode" that caused webpack issues for users migrating from `4.x`. We've fixed this problem in `v5.0.2` but it means that extend-mode has a different behavior if you're migrating from `5.0.0` or `5.0.1`. In short, `4.x` extended a base config with the custom config, whereas `5.0.0-1` extended the base with a richer config object that could conflict with the custom config in different ways from `4.x`.

We've also deprecated "extend mode" because it doesn't add a lot of value over "full control mode", but adds more code paths, documentation, user confusion etc. Starting in SB6.0 we will only support "full control mode" customization.

To migrate from extend-mode to full-control mode, if your extend-mode webpack config looks like this:

```js
module.exports = {
  module: {
    rules: [
      /* ... */
    ],
  },
};
```

In full control mode, you need modify the default config to have the rules of your liking:

```js
module.exports = ({ config }) => ({
  ...config,
  module: {
    ...config.module,
    rules: [
      /* your own rules "..." here and/or some subset of config.module.rules */
    ],
  },
});
```

Please refer to the [current custom webpack documentation](https://storybook.js.org/docs/react/configure/webpack) for more information on custom webpack config and to [Issue #6081](https://github.com/storybookjs/storybook/issues/6081) for more information about the change.

## From version 4.1.x to 5.0.x

Storybook 5.0 includes sweeping UI changes as well as changes to the addon API and custom webpack configuration. We've tried to keep backwards compatibility in most cases, but there are some notable exceptions documented below.

### sortStoriesByKind

In Storybook 5.0 we changed a lot of UI related code, and 1 oversight caused the `sortStoriesByKind` options to stop working.
We're working on providing a better way of sorting stories for now the feature has been removed. Stories appear in the order they are loaded.

If you're using webpack's `require.context` to load stories, you can sort the execution of requires:

```js
var context = require.context('../stories', true, /\.stories\.js$/);
var modules = context.keys();

// sort them
var sortedModules = modules.slice().sort((a, b) => {
  // sort the stories based on filename/path
  return a < b ? -1 : a > b ? 1 : 0;
});

// execute them
sortedModules.forEach((key) => {
  context(key);
});
```

### Webpack config simplification

The API for custom webpack configuration has been simplified in 5.0, but it's a breaking change. Storybook's "full control mode" for webpack allows you to override the webpack config with a function that returns a configuration object.

In Storybook 5 there is a single signature for full-control mode that takes a parameters object with the fields `config` and `mode`:

```js
module.exports = ({ config, mode }) => { config.module.rules.push(...); return config; }
```

In contrast, the 4.x configuration function accepted either two or three arguments (`(baseConfig, mode)`, or `(baseConfig, mode, defaultConfig)`). The `config` object in the 5.x signature is equivalent to 4.x's `defaultConfig`.

Please see the [current custom webpack documentation](https://storybook.js.org/docs/react/configure/webpack) for more information on custom webpack config.

### Theming overhaul

Theming has been rewritten in v5. If you used theming in v4, please consult the [theming docs](https://storybook.js.org/docs/react/configure/theming) to learn about the new API.

### Story hierarchy defaults

Storybook's UI contains a hierarchical tree of stories that can be configured by `hierarchySeparator` and `hierarchyRootSeparator` [options](https://github.com/storybookjs/deprecated-addons/blob/master/MIGRATION.md#options-addon-deprecated).

In Storybook 4.x the values defaulted to `null` for both of these options, so that there would be no hierarchy by default.

In 5.0, we now provide recommended defaults:

```js
{
  hierarchyRootSeparator: '|',
  hierarchySeparator: /\/|\./,
}
```

This means if you use the characters { `|`, `/`, `.` } in your story kinds it will trigger the story hierarchy to appear. For example `storiesOf('UI|Widgets/Basics/Button')` will create a story root called `UI` containing a `Widgets/Basics` group, containing a `Button` component.

If you wish to opt-out of this new behavior and restore the flat UI, set them back to `null` in your storybook config, or remove { `|`, `/`, `.` } from your story kinds:

```js
addParameters({
  options: {
    hierarchyRootSeparator: null,
    hierarchySeparator: null,
  },
});
```

### Options addon deprecated

In 4.x we added story parameters. In 5.x we've deprecated the options addon in favor of [global parameters](https://storybook.js.org/docs/react/configure/features-and-behavior), and we've also renamed some of the options in the process (though we're maintaining backwards compatibility until 6.0).

Here's an old configuration:

```js
addDecorator(
  withOptions({
    name: 'Storybook',
    url: 'https://storybook.js.org',
    goFullScreen: false,
    addonPanelInRight: true,
  })
);
```

And here's its new counterpart:

```js
import { create } from '@storybook/theming/create';
addParameters({
  options: {
    theme: create({
      base: 'light',
      brandTitle: 'Storybook',
      brandUrl: 'https://storybook.js.org',
      // To control appearance:
      // brandImage: 'http://url.of/some.svg',
    }),
    isFullscreen: false,
    panelPosition: 'right',
    isToolshown: true,
  },
});
```

Here is the mapping from old options to new:

| Old               | New              |
| ----------------- | ---------------- |
| name              | theme.brandTitle |
| url               | theme.brandUrl   |
| goFullScreen      | isFullscreen     |
| showStoriesPanel  | showNav          |
| showAddonPanel    | showPanel        |
| addonPanelInRight | panelPosition    |
| showSearchBox     |                  |
|                   | isToolshown      |

Storybook v5 removes the search dialog box in favor of a quick search in the navigation view, so `showSearchBox` has been removed.

Storybook v5 introduce a new tool bar above the story view and you can show\hide it with the new `isToolshown` option.

### Individual story decorators

The behavior of adding decorators to a kind has changed in SB5 ([#5781](https://github.com/storybookjs/storybook/issues/5781)).

In SB4 it was possible to add decorators to only a subset of the stories of a kind.

```js
storiesOf('Stories', module)
  .add('noncentered', () => 'Hello')
  .addDecorator(centered)
  .add('centered', () => 'Hello');
```

The semantics has changed in SB5 so that calling `addDecorator` on a kind adds a decorator to all its stories, no matter the order. So in the previous example, both stories would be centered.

To allow for a subset of the stories in a kind to be decorated, we've added the ability to add decorators to individual stories using parameters:

```js
storiesOf('Stories', module)
  .add('noncentered', () => 'Hello')
  .add('centered', () => 'Hello', { decorators: [centered] });
```

### Addon backgrounds uses parameters

Similarly, `@storybook/addon-backgrounds` uses parameters to pass background options. If you previously had:

```js
import { withBackgrounds } from `@storybook/addon-backgrounds`;

storiesOf('Stories', module)
  .addDecorator(withBackgrounds(options));
```

You should replace it with:

```js
storiesOf('Stories', module).addParameters({ backgrounds: options });
```

You can pass `backgrounds` parameters at the global level (via `addParameters` imported from `@storybook/react` et al.), and the story level (via the third argument to `.add()`).

### Addon cssresources name attribute renamed

In the options object for `@storybook/addon-cssresources`, the `name` attribute for each resource has been renamed to `id`. If you previously had:

```js
import { withCssResources } from '@storybook/addon-cssresources';
import { addDecorator } from '@storybook/react';

addDecorator(
  withCssResources({
    cssresources: [
      {
        name: `bluetheme`, // Previous
        code: `<style>body { background-color: lightblue; }</style>`,
        picked: false,
      },
    ],
  })
);
```

You should replace it with:

```js
import { withCssResources } from '@storybook/addon-cssresources';
import { addDecorator } from '@storybook/react';

addDecorator(
  withCssResources({
    cssresources: [
      {
        id: `bluetheme`, // Renamed
        code: `<style>body { background-color: lightblue; }</style>`,
        picked: false,
      },
    ],
  })
);
```

### Addon viewport uses parameters

Similarly, `@storybook/addon-viewport` uses parameters to pass viewport options. If you previously had:

```js
import { configureViewport } from `@storybook/addon-viewport`;

configureViewport(options);
```

You should replace it with:

```js
import { addParameters } from '@storybook/react'; // or others

addParameters({ viewport: options });
```

The `withViewport` decorator is also no longer supported and should be replaced with a parameter based API as above. Also the `onViewportChange` callback is no longer supported.

See the [viewport addon README](https://github.com/storybookjs/storybook/blob/master/addons/viewport/README.md) for more information.

### Addon a11y uses parameters, decorator renamed

Similarly, `@storybook/addon-a11y` uses parameters to pass a11y options. If you previously had:

```js
import { configureA11y } from `@storybook/addon-a11y`;

configureA11y(options);
```

You should replace it with:

```js
import { addParameters } from '@storybook/react'; // or others

addParameters({ a11y: options });
```

You can also pass `a11y` parameters at the component level (via `storiesOf(...).addParameters`), and the story level (via the third argument to `.add()`).

Furthermore, the decorator `checkA11y` has been deprecated and renamed to `withA11y` to make it consistent with other Storybook decorators.

See the [a11y addon README](https://github.com/storybookjs/storybook/blob/master/addons/a11y/README.md) for more information.

### Addon centered decorator deprecated

If you previously had:

```js
import centered from '@storybook/addon-centered';
```

You should replace it with the React or Vue version as appropriate

```js
import centered from '@storybook/addon-centered/react';
```

or

```js
import centered from '@storybook/addon-centered/vue';
```

### New keyboard shortcuts defaults

Storybook's keyboard shortcuts are updated in 5.0, but they are configurable via the menu so if you want to set them back you can:

| Shortcut               | Old         | New   |
| ---------------------- | ----------- | ----- |
| Toggle sidebar         | cmd-shift-X | S     |
| Toggle addons panel    | cmd-shift-Z | A     |
| Toggle addons position | cmd-shift-G | D     |
| Toggle fullscreen      | cmd-shift-F | F     |
| Next story             | cmd-shift-→ | alt-→ |
| Prev story             | cmd-shift-← | alt-← |
| Next component         |             | alt-↓ |
| Prev component         |             | alt-↑ |
| Search                 |             | /     |

### New URL structure

We've update Storybook's URL structure in 5.0. The old structure used URL parameters to save the UI state, resulting in long ugly URLs. v5 respects the old URL parameters, but largely does away with them.

The old structure encoded `selectedKind` and `selectedStory` among other parameters. Storybook v5 respects these parameters but will issue a deprecation message in the browser console warning of potential future removal.

The new URL structure looks like:

```
https://url-of-storybook?path=/story/<storyId>
```

The structure of `storyId` is a slugified `<selectedKind>--<selectedStory>` (slugified = lowercase, hyphen-separated). Each `storyId` must be unique. We plan to build more features into Storybook in upcoming versions based on this new structure.

### Rename of the `--secure` cli parameter to `--https`

Storybook for React Native's start commands & the Web versions' start command were a bit different, for no reason.
We've changed the start command for Reactnative to match the other.

This means that when you previously used the `--secure` flag like so:

```sh
start-storybook --secure
# or
start-storybook --s
```

You have to replace it with:

```sh
start-storybook --https
```

### Vue integration

The Vue integration was updated, so that every story returned from a story or decorator function is now being normalized with `Vue.extend` **and** is being wrapped by a functional component. Returning a string from a story or decorator function is still supported and is treated as a component with the returned string as the template.

Currently there is no recommended way of accessing the component options of a story inside a decorator.

## From version 4.0.x to 4.1.x

There are are a few migrations you should be aware of in 4.1, including one unintentionally breaking change for advanced addon usage.

### Private addon config

If your Storybook contains custom addons defined that are defined in your app (as opposed to installed from packages) and those addons rely on reconfiguring webpack/babel, Storybook 4.1 may break for you. There's a workaround [described in the issue](https://github.com/storybookjs/storybook/issues/4995), and we're working on official support in the next release.

### React 15.x

Storybook 4.1 supports React 15.x (which had been [lost in the 4.0 release](#react-163)). So if you've been blocked on upgrading, we've got you covered. You should be able to upgrade according to the 4.0 migration notes below, or following the [4.0 upgrade guide](https://medium.com/storybookjs/migrating-to-storybook-4-c65b19a03d2c).

## From version 3.4.x to 4.0.x

With 4.0 as our first major release in over a year, we've collected a lot of cleanup tasks. Most of the deprecations have been marked for months, so we hope that there will be no significant impact on your project. We've also created a [step-by-step guide to help you upgrade](https://medium.com/storybookjs/migrating-to-storybook-4-c65b19a03d2c).

### React 16.3+

Storybook uses [Emotion](https://emotion.sh/) for styling which currently requires React 16.3 and above.

If you're using Storybook for anything other than React, you probably don't need to worry about this.

However, if you're developing React components, this means you need to upgrade to 16.3 or higher to use Storybook 4.0.

> **NOTE:** This is a temporary requirement, and we plan to restore 15.x compatibility in a near-term 4.x release.

Also, here's the error you'll get if you're running an older version of React:

```

core.browser.esm.js:15 Uncaught TypeError: Object(...) is not a function
at Module../node_modules/@emotion/core/dist/core.browser.esm.js (core.browser.esm.js:15)
at **webpack_require** (bootstrap:724)
at fn (bootstrap:101)
at Module../node_modules/@emotion/styled-base/dist/styled-base.browser.esm.js (styled-base.browser.esm.js:1)
at **webpack_require** (bootstrap:724)
at fn (bootstrap:101)
at Module../node_modules/@emotion/styled/dist/styled.esm.js (styled.esm.js:1)
at **webpack_require** (bootstrap:724)
at fn (bootstrap:101)
at Object../node_modules/@storybook/components/dist/navigation/MenuLink.js (MenuLink.js:12)

```

### Generic addons

4.x introduces generic addon decorators that are not tied to specific view layers [#3555](https://github.com/storybookjs/storybook/pull/3555). So for example:

```js
import { number } from '@storybook/addon-knobs/react';
```

Becomes:

```js
import { number } from '@storybook/addon-knobs';
```

### Knobs select ordering

4.0 also reversed the order of addon-knob's `select` knob keys/values, which had been called `selectV2` prior to this breaking change. See the knobs [package README](https://github.com/storybookjs/storybook/blob/master/addons/knobs/README.md#select) for usage.

### Knobs URL parameters

Addon-knobs no longer updates the URL parameters interactively as you edit a knob. This is a UI change but it shouldn't break any code because old URLs are still supported.

In 3.x, editing knobs updated the URL parameters interactively. The implementation had performance and architectural problems. So in 4.0, we changed this to a "copy" button in the addon which generates a URL with the updated knob values and copies it to the clipboard.

### Keyboard shortcuts moved

- Addon Panel to `Z`
- Stories Panel to `X`
- Show Search to `O`
- Addon Panel right side to `G`

### Removed addWithInfo

`Addon-info`'s `addWithInfo` has been marked deprecated since 3.2. In 4.0 we've removed it completely. See the package [README](https://github.com/storybookjs/storybook/blob/master/addons/info/README.md) for the proper usage.

### Removed RN packager

Since storybook version v4.0 packager is removed from storybook. The suggested storybook usage is to include it inside your app.
If you want to keep the old behaviour, you have to start the packager yourself with a different project root.
`npm run storybook start -p 7007 | react-native start --projectRoot storybook`

Removed cli options: `--packager-port --root --projectRoots -r, --reset-cache --skip-packager --haul --platform --metro-config`

### Removed RN addons

The `@storybook/react-native` had built-in addons (`addon-actions` and `addon-links`) that have been marked as deprecated since 3.x. They have been fully removed in 4.x. If your project still uses the built-ins, you'll need to add explicit dependencies on `@storybook/addon-actions` and/or `@storybook/addon-links` and import directly from those packages.

### Storyshots Changes

1. `imageSnapshot` test function was extracted from `addon-storyshots`
   and moved to a new package - `addon-storyshots-puppeteer` that now will
   be dependant on puppeteer. [README](https://github.com/storybookjs/storybook/tree/master/addons/storyshots/storyshots-puppeteer)
2. `getSnapshotFileName` export was replaced with the `Stories2SnapsConverter`
   class that now can be overridden for a custom implementation of the
   snapshot-name generation. [README](https://github.com/storybookjs/storybook/tree/master/addons/storyshots/storyshots-core#stories2snapsconverter)
3. Storybook that was configured with Webpack's `require.context()` feature
   will need to add a babel plugin to polyfill this functionality.
   A possible plugin might be [babel-plugin-require-context-hook](https://github.com/smrq/babel-plugin-require-context-hook).
   [README](https://github.com/storybookjs/storybook/tree/master/addons/storyshots/storyshots-core#configure-jest-to-work-with-webpacks-requirecontext)

### Webpack 4

Storybook now uses webpack 4. If you have a [custom webpack config](https://storybook.js.org/docs/react/configure/webpack), make sure that all the loaders and plugins you use support webpack 4.

### Babel 7

Storybook now uses Babel 7. There's a couple of cases when it can break with your app:

- If you aren't using Babel yourself, and don't have .babelrc, install following dependencies:

  ```
  npm i -D @babel/core babel-loader@latest
  ```

- If you're using Babel 6, make sure that you have direct dependencies on `babel-core@6` and `babel-loader@7` and that you have a `.babelrc` in your project directory.

### Create-react-app

If you are using `create-react-app` (aka CRA), you may need to do some manual steps to upgrade, depending on the setup.

- `create-react-app@1` may require manual migrations.
  - If you're adding storybook for the first time: `sb init` should add the correct dependencies.
  - If you're upgrading an existing project, your `package.json` probably already uses Babel 6, making it incompatible with `@storybook/react@4` which uses Babel 7. There are two ways to make it compatible, each of which is spelled out in detail in the next section:
    - Upgrade to Babel 7 if you are not dependent on Babel 6-specific features.
    - Migrate Babel 6 if you're heavily dependent on some Babel 6-specific features).
- `create-react-app@2` should be compatible as is, since it uses babel 7.

#### Upgrade CRA1 to babel 7

```
yarn remove babel-core babel-runtime
yarn add @babel/core babel-loader --dev
```

#### Migrate CRA1 while keeping babel 6

```
yarn add babel-loader@7
```

Also, make sure you have a `.babelrc` in your project directory. You probably already do if you are using Babel 6 features (otherwise you should consider upgrading to Babel 7 instead). If you don't have one, here's one that works:

```json
{
  "presets": ["env", "react"]
}
```

### start-storybook opens browser

If you're using `start-storybook` on CI, you may need to opt out of this using the new `--ci` flag.

### CLI Rename

We've deprecated the `getstorybook` CLI in 4.0. The new way to install storybook is `sb init`. We recommend using `npx` for convenience and to make sure you're always using the latest version of the CLI:

```
npx -p @storybook/cli sb init
```

### Addon story parameters

Storybook 4 introduces story parameters, a more convenient way to configure how addons are configured.

```js
storiesOf('My component', module)
  .add('story1', withNotes('some notes')(() => <Component ... />))
  .add('story2', withNotes('other notes')(() => <Component ... />));
```

Becomes:

```js
// config.js
addDecorator(withNotes);

// Component.stories.js
storiesOf('My component', module)
  .add('story1', () => <Component ... />, { notes: 'some notes' })
  .add('story2', () => <Component ... />, { notes: 'other notes' });
```

This example applies notes globally to all stories. You can apply it locally with `storiesOf(...).addDecorator(withNotes)`.

The story parameters correspond directly to the old withX arguments, so it's less demanding to migrate your code. See the parameters documentation for the packages that have been upgraded:

- [Notes](https://github.com/storybookjs/storybook/blob/master/addons/notes/README.md)
- [Jest](https://github.com/storybookjs/storybook/blob/master/addons/jest/README.md)
- [Knobs](https://github.com/storybookjs/storybook/blob/master/addons/knobs/README.md)
- [Viewport](https://github.com/storybookjs/storybook/blob/master/addons/viewport/README.md)
- [Backgrounds](https://github.com/storybookjs/storybook/blob/master/addons/backgrounds/README.md)
- [Options](https://github.com/storybookjs/storybook/blob/master/addons/options/README.md)

## From version 3.3.x to 3.4.x

There are no expected breaking changes in the 3.4.x release, but 3.4 contains a major refactor to make it easier to support new frameworks, and we will document any breaking changes here if they arise.

## From version 3.2.x to 3.3.x

It wasn't expected that there would be any breaking changes in this release, but unfortunately it turned out that there are some. We're revisiting our [release strategy](https://github.com/storybookjs/storybook/blob/master/RELEASES.md) to follow semver more strictly.
Also read on if you're using `addon-knobs`: we advise an update to your code for efficiency's sake.

### `babel-core` is now a peer dependency #2494

This affects you if you don't use babel in your project. You may need to add `babel-core` as dev dependency:

```sh
yarn add babel-core --dev
```

This was done to support different major versions of babel.

### Base webpack config now contains vital plugins #1775

This affects you if you use custom webpack config in [Full Control Mode](https://storybook.js.org/docs/react/configure/webpack#full-control-mode) while not preserving the plugins from `storybookBaseConfig`. Before `3.3`, preserving them was a recommendation, but now it [became](https://github.com/storybookjs/storybook/pull/2578) a requirement.

### Refactored Knobs

Knobs users: there was a bug in 3.2.x where using the knobs addon imported all framework runtimes (e.g. React and Vue). To fix the problem, we [refactored knobs](https://github.com/storybookjs/storybook/pull/1832). Switching to the new style is only takes one line of code.

In the case of React or React-Native, import knobs like this:

```js
import { withKnobs, text, boolean, number } from '@storybook/addon-knobs/react';
```

In the case of Vue: `import { ... } from '@storybook/addon-knobs/vue';`

In the case of Angular: `import { ... } from '@storybook/addon-knobs/angular';`

## From version 3.1.x to 3.2.x

**NOTE:** technically this is a breaking change, but only if you use TypeScript. Sorry people!

### Moved TypeScript addons definitions

TypeScript users: we've moved the rest of our addons type definitions into [DefinitelyTyped](http://definitelytyped.org/). Starting in 3.2.0 make sure to use the right addons types:

```sh
yarn add @types/storybook__addon-notes @types/storybook__addon-options @types/storybook__addon-knobs @types/storybook__addon-links --dev
```

See also [TypeScript definitions in 3.1.x](#moved-typescript-definitions).

### Updated Addons API

We're in the process of upgrading our addons APIs. As a first step, we've upgraded the Info and Notes addons. The old API will still work with your existing projects but will be deprecated soon and removed in Storybook 4.0.

Here's an example of using Notes and Info in 3.2 with the new API.

```js
storiesOf('composition', module).add(
  'new addons api',
  withInfo('see Notes panel for composition info')(
    withNotes({ text: 'Composition: Info(Notes())' })((context) => (
      <MyComponent name={context.story} />
    ))
  )
);
```

It's not beautiful, but we'll be adding a more convenient/idiomatic way of using these [withX primitives](https://gist.github.com/shilman/792dc25550daa9c2bf37238f4ef7a398) in Storybook 3.3.

## From version 3.0.x to 3.1.x

**NOTE:** technically this is a breaking change and should be a 4.0.0 release according to semver. However, we're still figuring things out and didn't think this change necessitated a major release. Please bear with us!

### Moved TypeScript definitions

TypeScript users: we are in the process of moving our typescript definitions into [DefinitelyTyped](http://definitelytyped.org/). If you're using TypeScript, starting in 3.1.0 you need to make sure your type definitions are installed:

```sh
yarn add @types/node @types/react @types/storybook__react --dev
```

### Deprecated head.html

We have deprecated the use of `head.html` for including scripts/styles/etc. into stories, though it will still work with a warning.

Now we use:

- `preview-head.html` for including extra content into the preview pane.
- `manager-head.html` for including extra content into the manager window.

[Read our docs](https://storybook.js.org/docs/react/configure/story-rendering#adding-to-head) for more details.

## From version 2.x.x to 3.x.x

This major release is mainly an internal restructuring.
Upgrading requires work on behalf of users, this was unavoidable.
We're sorry if this inconveniences you, we have tried via this document and provided tools to make the process as easy as possible.

### Webpack upgrade

Storybook will now use webpack 2 (and only webpack 2).
If you are using a custom `webpack.config.js` you need to change this to be compatible.
You can find the guide to upgrading your webpack config [on webpack.js.org](https://webpack.js.org/guides/migrating/).

### Packages renaming

All our packages have been renamed and published to npm as version 3.0.0 under the `@storybook` namespace.

To update your app to use the new package names, you can use the cli:

```bash
npx -p @storybook/cli sb init
```

**Details**

If the above doesn't work, or you want to make the changes manually, the details are below:

> We have adopted the same versioning strategy that has been adopted by babel, jest and apollo.
> It's a strategy best suited for ecosystem type tools, which consist of many separately installable features / packages.
> We think this describes storybook pretty well.

The new package names are:

| old                                          | new                              |
| -------------------------------------------- | -------------------------------- |
| `getstorybook`                               | `@storybook/cli`                 |
| `@kadira/getstorybook`                       | `@storybook/cli`                 |
|                                              |                                  |
| `@kadira/storybook`                          | `@storybook/react`               |
| `@kadira/react-storybook`                    | `@storybook/react`               |
| `@kadira/react-native-storybook`             | `@storybook/react-native`        |
|                                              |                                  |
| `storyshots`                                 | `@storybook/addon-storyshots`    |
| `@kadira/storyshots`                         | `@storybook/addon-storyshots`    |
|                                              |                                  |
| `@kadira/storybook-ui`                       | `@storybook/ui`                  |
| `@kadira/storybook-addons`                   | `@storybook/addons`              |
| `@kadira/storybook-channels`                 | `@storybook/channels`            |
| `@kadira/storybook-channel-postmsg`          | `@storybook/channel-postmessage` |
| `@kadira/storybook-channel-websocket`        | `@storybook/channel-websocket`   |
|                                              |                                  |
| `@kadira/storybook-addon-actions`            | `@storybook/addon-actions`       |
| `@kadira/storybook-addon-links`              | `@storybook/addon-links`         |
| `@kadira/storybook-addon-info`               | `@storybook/addon-info`          |
| `@kadira/storybook-addon-knobs`              | `@storybook/addon-knobs`         |
| `@kadira/storybook-addon-notes`              | `@storybook/addon-notes`         |
| `@kadira/storybook-addon-options`            | `@storybook/addon-options`       |
| `@kadira/storybook-addon-graphql`            | `@storybook/addon-graphql`       |
| `@kadira/react-storybook-decorator-centered` | `@storybook/addon-centered`      |

If your codebase is small, it's probably doable to replace them by hand (in your codebase and in `package.json`).

But if you have a lot of occurrences in your codebase, you can use a [codemod we created](./code/lib/codemod) for you.

> A codemod makes automatic changed to your app's code.

You have to change your `package.json`, prune old and install new dependencies by hand.

`npm prune` will remove all dependencies from `node_modules` which are no longer referenced in `package.json`.

### Deprecated embedded addons

We used to ship 2 addons with every single installation of storybook: `actions` and `links`. But in practice not everyone is using them, so we decided to deprecate this and in the future, they will be completely removed. If you use `@storybook/react/addons` you will get a deprecation warning.

If you **are** using these addons, it takes two steps to migrate:

- add the addons you use to your `package.json`.
- update your code:
  change `addons.js` like so:

  ```js
  import '@storybook/addon-actions/register';
  import '@storybook/addon-links/register';
  ```

  change `x.story.js` like so:

  ```js
  import React from 'react';
  import { storiesOf } from '@storybook/react';
  import { action } from '@storybook/addon-actions';
  import { linkTo } from '@storybook/addon-links';
  ```

  <!-- markdown-link-check-enable --><|MERGE_RESOLUTION|>--- conflicted
+++ resolved
@@ -21,7 +21,6 @@
     - [Addon API is more type-strict](#addon-api-is-more-type-strict)
 - [From version 6.5.x to 7.0.0](#from-version-65x-to-700)
   - [7.0 breaking changes](#70-breaking-changes)
-    - [Story context is prepared before for supporting fine grained updates](#story-context-is-prepared-before-for-supporting-fine-grained-updates)
     - [Dropped support for Node 15 and below](#dropped-support-for-node-15-and-below)
     - [Default export in Preview.js](#default-export-in-previewjs)
     - [ESM format in Main.js](#esm-format-in-mainjs)
@@ -48,14 +47,9 @@
       - [Ignore story files from node\_modules](#ignore-story-files-from-node_modules)
   - [7.0 Core changes](#70-core-changes)
     - [7.0 feature flags removed](#70-feature-flags-removed)
-<<<<<<< HEAD
-    - [Dark mode detection](#dark-mode-detection)
-  - [Core addons](#core-addons)
-=======
     - [Story context is prepared before for supporting fine grained updates](#story-context-is-prepared-before-for-supporting-fine-grained-updates)
     - [Changed decorator order between preview.js and addons/frameworks](#changed-decorator-order-between-previewjs-and-addonsframeworks)
   - [7.0 core addons changes](#70-core-addons-changes)
->>>>>>> 1f190c7a
     - [Removed auto injection of @storybook/addon-actions decorator](#removed-auto-injection-of-storybookaddon-actions-decorator)
     - [Addon-backgrounds: Removed deprecated grid parameter](#addon-backgrounds-removed-deprecated-grid-parameter)
     - [Addon-a11y: Removed deprecated withA11y decorator](#addon-a11y-removed-deprecated-witha11y-decorator)
@@ -63,12 +57,9 @@
   - [7.0 Vite changes](#70-vite-changes)
     - [Vite builder uses Vite config automatically](#vite-builder-uses-vite-config-automatically)
     - [Vite cache moved to node\_modules/.cache/.vite-storybook](#vite-cache-moved-to-node_modulescachevite-storybook)
-<<<<<<< HEAD
-  - [Webpack](#webpack)
-=======
   - [7.0 Webpack changes](#70-webpack-changes)
->>>>>>> 1f190c7a
     - [Webpack4 support discontinued](#webpack4-support-discontinued)
+    - [Dark mode detection](#dark-mode-detection)
     - [Babel mode v7 exclusively](#babel-mode-v7-exclusively)
     - [Postcss removed](#postcss-removed)
     - [Removed DLL flags](#removed-dll-flags)
@@ -1197,17 +1188,6 @@
 | `previewCsfV3`      | This flag is no longer needed and should be deleted.        |
 | `babelModeV7`       | See [Babel mode v7 exclusively](#babel-mode-v7-exclusively) |
 
-<<<<<<< HEAD
-#### Dark mode detection
-
-Storybook 7 uses `prefers-color-scheme` to detects your system's dark mode preference if a theme is not set.
-
-Earlier versions used the light theme by default, so if you don't set a theme and your system's settings are in dark mode, this could surprise you.
-
-To learn more about theming, read our [documentation](https://storybook.js.org/docs/react/configure/theming).
-
-### Core addons
-=======
 #### Story context is prepared before for supporting fine grained updates
 
 This change modifies the way Storybook prepares stories to avoid reactive args to get lost for fine-grained updates JS frameworks as `SolidJS` or `Vue`. That's because those frameworks handle args/props as proxies behind the scenes to make reactivity work. So when `argType` mapping was done in `prepareStory` the Proxies were destroyed and args becomes a plain object again, losing the reactivity.
@@ -1228,7 +1208,6 @@
 ```
 
 ### 7.0 core addons changes
->>>>>>> 1f190c7a
 
 #### Removed auto injection of @storybook/addon-actions decorator
 
@@ -1309,6 +1288,14 @@
 - If you're using Create React App, see the [migration notes](https://github.com/facebook/create-react-app/blob/main/CHANGELOG.md#migrating-from-40x-to-500) to upgrade from V4 (Webpack4) to 5
 
 During the 7.0 dev cycle we will be updating this section with useful resources as we run across them.
+
+#### Dark mode detection
+
+Storybook 7 uses `prefers-color-scheme` to detects your system's dark mode preference if a theme is not set.
+
+Earlier versions used the light theme by default, so if you don't set a theme and your system's settings are in dark mode, this could surprise you.
+
+To learn more about theming, read our [documentation](https://storybook.js.org/docs/react/configure/theming).
 
 #### Babel mode v7 exclusively
 
