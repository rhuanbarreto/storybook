<h1>Migration</h1>

- [From version 5.3.x to 6.0.x](#from-version-53x-to-60x)
  - [Hoisted CSF annotations](#hoisted-csf-annotations)
  - [Zero config typescript](#zero-config-typescript)
  - [Correct globs in main.js](#correct-globs-in-main-js)
  - [Backgrounds addon has a new api](#backgrounds-addon-has-a-new-api)
  - [CRA preset removed](#cra-preset-removed)
  - [Args passed as first argument to story](#args-passed-as-first-argument-to-story)
  - [6.0 Docs breaking changes](#60-docs-breaking-changes)
    - [Remove framework-specific docs presets](#remove-framework-specific-docs-presets)
    - [Docs theme separated](#docs-theme-separated)
    - [DocsPage slots removed](#docspage-slots-removed)
    - [React prop tables with Typescript](#react-prop-tables-with-typescript)
      - [React.FC interfaces](#reactfc-interfaces)
      - [Imported types](#imported-types)
      - [Rolling back](#rolling-back)
  - [New addon presets](#new-addon-presets)
  - [Removed babel-preset-vue from Vue preset](#removed-babel-preset-vue-from-vue-preset)
  - [Removed Deprecated APIs](#removed-deprecated-apis)
  - [New setStories event](#new-setstories-event)
  - [Client API changes](#client-api-changes)
    - [Removed Legacy Story APIs](#removed-legacy-story-apis)
    - [Can no longer add decorators/parameters after stories](#can-no-longer-add-decoratorsparameters-after-stories)
    - [Changed Parameter Handling](#changed-parameter-handling)
  - [Simplified Render Context](#simplified-render-context)
  - [Story Store immutable outside of configuration](#story-store-immutable-outside-of-configuration)
  - [Improved story source handling](#improved-story-source-handling)
  - [6.0 Addon API changes](#60-addon-api-changes)
    - [Actions addon uses parameters](#actions-addon-uses-parameters)
    - [Removed action decorator APIs](#removed-action-decorator-apis)
    - [Removed withA11y decorator](#removed-witha11y-decorator)
    - [Essentials addon disables differently](#essentials-addon-disables-differently)
  - [6.0 Deprecations](#60-deprecations)
    - [Deprecated addon-info, addon-notes](#deprecated-addon-info-addon-notes)
    - [Deprecated addon-contexts](#deprecated-addon-contexts)
    - [Removed addon-centered](#removed-addon-centered)
    - [Deprecated polymer](#deprecated-polymer)
- [From version 5.2.x to 5.3.x](#from-version-52x-to-53x)
  - [To main.js configuration](#to-mainjs-configuration)
    - [Using main.js](#using-mainjs)
    - [Using preview.js](#using-previewjs)
    - [Using manager.js](#using-managerjs)
  - [Create React App preset](#create-react-app-preset)
  - [Description doc block](#description-doc-block)
  - [React Native Async Storage](#react-native-async-storage)
  - [Deprecate displayName parameter](#deprecate-displayname-parameter)
  - [Unified docs preset](#unified-docs-preset)
  - [Simplified hierarchy separators](#simplified-hierarchy-separators)
  - [Addon StoryShots Puppeteer uses external puppeteer](#addon-storyshots-puppeteer-uses-external-puppeteer)
- [From version 5.1.x to 5.2.x](#from-version-51x-to-52x)
  - [Source-loader](#source-loader)
  - [Default viewports](#default-viewports)
  - [Grid toolbar-feature](#grid-toolbar-feature)
  - [Docs mode docgen](#docs-mode-docgen)
  - [storySort option](#storysort-option)
- [From version 5.1.x to 5.1.10](#from-version-51x-to-5110)
  - [babel.config.js support](#babelconfigjs-support)
- [From version 5.0.x to 5.1.x](#from-version-50x-to-51x)
  - [React native server](#react-native-server)
  - [Angular 7](#angular-7)
  - [CoreJS 3](#corejs-3)
- [From version 5.0.1 to 5.0.2](#from-version-501-to-502)
  - [Deprecate webpack extend mode](#deprecate-webpack-extend-mode)
- [From version 4.1.x to 5.0.x](#from-version-41x-to-50x)
  - [sortStoriesByKind](#sortstoriesbykind)
  - [Webpack config simplification](#webpack-config-simplification)
  - [Theming overhaul](#theming-overhaul)
  - [Story hierarchy defaults](#story-hierarchy-defaults)
  - [Options addon deprecated](#options-addon-deprecated)
  - [Individual story decorators](#individual-story-decorators)
  - [Addon backgrounds uses parameters](#addon-backgrounds-uses-parameters)
  - [Addon cssresources name attribute renamed](#addon-cssresources-name-attribute-renamed)
  - [Addon viewport uses parameters](#addon-viewport-uses-parameters)
  - [Addon a11y uses parameters, decorator renamed](#addon-a11y-uses-parameters-decorator-renamed)
  - [Addon centered decorator deprecated](#addon-centered-decorator-deprecated)
  - [New keyboard shortcuts defaults](#new-keyboard-shortcuts-defaults)
  - [New URL structure](#new-url-structure)
  - [Rename of the `--secure` cli parameter to `--https`](#rename-of-the---secure-cli-parameter-to---https)
  - [Vue integration](#vue-integration)
- [From version 4.0.x to 4.1.x](#from-version-40x-to-41x)
  - [Private addon config](#private-addon-config)
  - [React 15.x](#react-15x)
- [From version 3.4.x to 4.0.x](#from-version-34x-to-40x)
  - [React 16.3+](#react-163)
  - [Generic addons](#generic-addons)
  - [Knobs select ordering](#knobs-select-ordering)
  - [Knobs URL parameters](#knobs-url-parameters)
  - [Keyboard shortcuts moved](#keyboard-shortcuts-moved)
  - [Removed addWithInfo](#removed-addwithinfo)
  - [Removed RN packager](#removed-rn-packager)
  - [Removed RN addons](#removed-rn-addons)
  - [Storyshots Changes](#storyshots-changes)
  - [Webpack 4](#webpack-4)
  - [Babel 7](#babel-7)
  - [Create-react-app](#create-react-app)
    - [Upgrade CRA1 to babel 7](#upgrade-cra1-to-babel-7)
    - [Migrate CRA1 while keeping babel 6](#migrate-cra1-while-keeping-babel-6)
  - [start-storybook opens browser](#start-storybook-opens-browser)
  - [CLI Rename](#cli-rename)
  - [Addon story parameters](#addon-story-parameters)
- [From version 3.3.x to 3.4.x](#from-version-33x-to-34x)
- [From version 3.2.x to 3.3.x](#from-version-32x-to-33x)
  - [`babel-core` is now a peer dependency (#2494)](#babel-core-is-now-a-peer-dependency-2494)
  - [Base webpack config now contains vital plugins (#1775)](#base-webpack-config-now-contains-vital-plugins-1775)
  - [Refactored Knobs](#refactored-knobs)
- [From version 3.1.x to 3.2.x](#from-version-31x-to-32x)
  - [Moved TypeScript addons definitions](#moved-typescript-addons-definitions)
  - [Updated Addons API](#updated-addons-api)
- [From version 3.0.x to 3.1.x](#from-version-30x-to-31x)
  - [Moved TypeScript definitions](#moved-typescript-definitions)
  - [Deprecated head.html](#deprecated-headhtml)
- [From version 2.x.x to 3.x.x](#from-version-2xx-to-3xx)
  - [Webpack upgrade](#webpack-upgrade)
  - [Packages renaming](#packages-renaming)
  - [Deprecated embedded addons](#deprecated-embedded-addons)

## From version 5.3.x to 6.0.x

<<<<<<< HEAD
### Correct globs in main.js

In 5.3 we introduced the `main.js` file with an `stories` property. This property was documented as a "glob" pattern. This was our intention, however the implementation allowed for non valid globs to be specified and work. In fact we promoted invalid globs in our documentation and CLI templates.

We've corrected this, the CLI templates have been changed to valid globs.

We've also changed the code that resolves these globs, so that invalid globs will log a warning. They will break in the future, so if you see this warning, please ensure you're specifying a valid glob.

Example of an **invalid** glob:
```
stories: ['./**/*.stories.(ts|js)']
```

Example of an **valid** glob:
```
stories: ['./**/*.stories.@(ts|js)']
```

=======
### Hoisted CSF annotations

Storybook 6 introduces hoisted CSF annotations and deprecates the `StoryFn.story` object-style annotation.

In 5.x CSF, you would annotate a story like this:

```js
export const Basic = () => <Button />
Basic.story = {
  name: 'foo',
  parameters: { ... },
  decorators: [ ... ],
};
```

In 6.0 CSF this becomes:

```js
export const Basic = () => <Button />
Basic.storyName = 'foo';
Basic.parameters = { ... };
Basic.decorators = [ ... ];
```

1. The new syntax is slightly more compact/ergonomic compared the the old one
2. Similar to React's `displayName`, `propTypes`, `defaultProps` annotations
3. We're introducing a new feature, [Storybook Args](https://docs.google.com/document/d/1Mhp1UFRCKCsN8pjlfPdz8ZdisgjNXeMXpXvGoALjxYM/edit?usp=sharing), where the new syntax will be significantly more ergonomic

To help you upgrade your stories, we've crated a codemod:

```
npx @storybook/cli@next migrate csf-hoist-story-annotations --glob="**/*.stories.js"
```

For more information, [see the documentation](https://github.com/storybookjs/storybook/blob/next/lib/codemod/README.md#csf-hoist-story-annotations).

>>>>>>> b73452af
### Zero config typescript

Storybook has built-in Typescript support in 6.0. That means you should remove your complex Typescript configurations from your `.storybook` config. We've tried to pick sensible defaults that work out of the box, especially for nice prop table generation in `@storybook/addon-docs`.

To migrate from an old setup, we recommend deleting any typescript-specific webpack/babel configurations in your project. If you want to override the defaults, see the [typescript configuration docs](https://github.com/storybookjs/storybook/blob/next/docs/src/pages/configurations/typescript-config/index.md).

### Backgrounds addon has a new api

Starting in 6.0, the backgrounds addon now receives an object instead of an array as parameter, with a property to define the default background.

Consider the following example of its usage in `Button.stories.js`:

```jsx
// Button.stories.js
export default {
  title: 'Button',
  parameters: {
    backgrounds: [
      { name: 'twitter', value: '#00aced', default: true },
      { name: 'facebook', value: '#3b5998' },
    ],
  },
};
```

Here's an updated version of the example, using the new api:

```jsx
// Button.stories.js
export default {
  title: 'Button',
  parameters: {
    backgrounds: {
      default: 'twitter',
      values: [
        { name: 'twitter', value: '#00aced' },
        { name: 'facebook', value: '#3b5998' },
      ],
    },
  },
};
```

### CRA preset removed

The built-in create-react-app preset, which was [previously deprecated](#create-react-app-preset), has been fully removed.

If you're using CRA and migrating from an earlier Storybook version, please install [`@storybook/preset-create-react-app`](https://github.com/storybookjs/presets/tree/master/packages/preset-create-react-app) if you haven't already.

### Args passed as first argument to story

Starting in 6.0, the first argument to a story function is an [Args object](https://github.com/storybookjs/storybook/blob/next/docs/src/pages/formats/component-story-format/index.md#args-story-inputs). In 5.3 and earlier, the first argument was a [StoryContext](https://github.com/storybookjs/storybook/blob/next/lib/addons/src/types.ts#L49-L61), and that context is now passed as the second argument by default.

This breaking change only affects you if your stories actually use the context, which is not common. If you have any stories that use the context, you can either (1) update your stories, or (2) set a flag to opt-out of new behavior.

Consider the following story that uses the context:

```js
export const Dummy = ({ parameters }) => <div>{JSON.stringify(parameters)}</div>;
```

Here's an updated story for 6.0 that ignores the args object:

```js
export const Dummy = (_args, { parameters }) => <div>{JSON.stringify(parameters)}</div>;
```

Alternatively, if you want to opt out of the new behavior, you can add the following to your `.storybook/preview.js` config:

```js
export const parameters = {
  passArgsFirst: false,
};
```

### 6.0 Docs breaking changes

#### Remove framework-specific docs presets

In SB 5.2, each framework had its own preset, e.g. `@storybook/addon-docs/react/preset`. In 5.3 we [unified this into a single preset](#unified-docs-preset): `@storybook/addon-docs/preset`. In 6.0 we've removed the deprecated preset.

#### Docs theme separated

In 6.0, you should theme Storybook Docs with the `docs.theme` parameter.

In 5.x, the Storybook UI and Storybook Docs were themed using the same theme object. However, in 5.3 we introduced a new API, `addons.setConfig`, which improved UI theming but broke Docs theming. Rather than trying to keep the two unified, we introduced a separate theming mechanism for docs, `docs.theme`. [Read about Docs theming here](https://github.com/storybookjs/storybook/blob/next/addons/docs/docs/theming.md#storybook-theming).

#### DocsPage slots removed

In SB5.2, we introduced the concept of [DocsPage slots](https://github.com/storybookjs/storybook/blob/0de8575eab73bfd5c5c7ba5fe33e53a49b92db3a/addons/docs/docs/docspage.md#docspage-slots) for customizing the DocsPage.

In 5.3, we introduced `docs.x` story parameters like `docs.prepareForInline` which get filled in by frameworks and can also be overwritten by users, which is a more natural/convenient way to make global customizations.

We also introduced introduced [Custom DocsPage](https://github.com/storybookjs/storybook/blob/next/addons/docs/docs/docspage.md#replacing-docspage), which makes it possible to add/remove/update DocBlocks on the page.

These mechanisms are superior to slots, so we've removed slots in 6.0. For each slot, we provide a migration path here:

| Slot        | Slot function     | Replacement                                  |
| ----------- | ----------------- | -------------------------------------------- |
| Title       | `titleSlot`       | Custom DocsPage                              |
| Subtitle    | `subtitleSlot`    | Custom DocsPage                              |
| Description | `descriptionSlot` | `docs.extractComponentDescription` parameter |
| Primary     | `primarySlot`     | Custom DocsPage                              |
| Props       | `propsSlot`       | `docs.extractProps` parameter                |
| Stories     | `storiesSlot`     | Custom DocsPage                              |

#### React prop tables with Typescript

Starting in 6.0 we are changing our recommended setup for extracting prop tables in `addon-docs` for React projects using TypeScript.

In earlier versions, we recommended `react-docgen-typescript-loader` (`RDTL`) and bundled it with `@storybook/preset-create-react-app` and `@storybook/preset-typescript` for this reason. We now recommend `babel-plugin-react-docgen`, which is already bundled as part of `@storybook/react`.

As a consequence we've removed `RDTL` from the presets, which is a breaking change. We made this change because `react-docgen` now supports TypeScript natively, and fewer dependencies simplifies things for everybody.

The Babel-based `react-docgen` version is the default in:

- `@storybook/preset-create-react-app` @ `^2.1.0`
- `@storybook/preset-typescript` @ `^3.0.0`

> NOTE: If you're using `preset-create-react-app` you don't need `preset-typescript`!

We will be updating this section with migration information as we collect information from our users, and fixing issues as they come up throughout the 6.0 prerelease process. We are cataloging known issues [here](https://github.com/storybookjs/storybook/blob/next/addons/docs/docs/props-tables.md#known-limitations).

##### React.FC interfaces

The biggest known issue is https://github.com/reactjs/react-docgen/issues/387, which means that the following common pattern **DOESN'T WORK**:

```tsx
import React, { FC } from 'react';
interface IProps { ... };
const MyComponent: FC<IProps> = ({ ... }) => ...
```

The following workaround is needed:

```tsx
const MyComponent: FC<IProps> = ({ ... }: IProps) => ...
```

Please upvote https://github.com/reactjs/react-docgen/issues/387 if this is affecting your productivity, or better yet, submit a fix!

##### Imported types

Another major issue is support for imported types.

```tsx
import React, { FC } from 'react';
import SomeType from './someFile';

type NewType = SomeType & { foo: string };
const MyComponent: FC<NewType> = ...
```

This isn't an issue with `RDTL` so unfortunately it gets worse with `react-docgen`.
There's an open PR for this https://github.com/reactjs/react-docgen/pull/352 which you can upvote if it affects you.

##### Rolling back

In the meantime, if you're not ready to make the move you have two options:

1. Pin your to a specific preset version: `preset-create-react-app@1.5.2` or `preset-typescript@1.2.2`

2. OR: Manually configure your setup to add back `react-docgen-typescript-loader`, add the following to your `.storybook/main.js`:

```js
module.exports = {
  webpack: async (config, { configType }) => ({
    ...config,
    module: {
      ...config.module,
      rules: [
        ...config.module.rules,
        {
          test: /\.tsx?$/,
          loader: require.resolve('react-docgen-typescript-loader'),
          options: {}, // your options here
        },
      ],
    },
  }),
};
```

### New addon presets

In Storybook 5.3 we introduced a declarative [main.js configuration](#to-mainjs-configuration), which is now the recommended way to configure Storybook. Part of the change is a simplified syntax for registering addons, which in 6.0 automatically registers many addons _using a preset_, which is a slightly different behavior than in earlier versions.

This breaking change currently applies to: `addon-a11y`, `addon-actions`, `addon-knobs`, `addon-links`, `addon-queryparams`.

Consider the following `main.js` config for the accessibility addon, `addon-knobs`:

```js
module.exports = {
  stories: ['../**/*.stories.js'],
  addons: ['@storybook/addon-knobs'],
};
```

In earlier versions of Storybook, this would automatically call `@storybook/addon-knobs/register`, which adds the the knobs panel to the Storybook UI. As a user you would also add a decorator:

```js
import { withKnobs } from '../index';

addDecorator(withKnobs);
```

Now in 6.0, `addon-knobs` comes with a preset, `@storybook/addon-knobs/preset`, that does this automatically for you. This change simplifies configuration, since now you don't need to add that decorator.

If you wish to disable this new behavior, you can modify your `main.js` to force it to use the `register` logic rather than the `preset`:

```js
module.exports = {
  stories: ['../**/*.stories.js'],
  addons: ['@storybook/addon-knobs/register'],
};
```

If you wish to selectively disable `knobs` checks for a subset of stories, you can control this with story parameters:

```js
export const MyNonCheckedStory = () => <SomeComponent />;
MyNonCheckedStory.story = {
  parameters: {
    knobs: { disable: true },
  },
};
```

### Removed babel-preset-vue from Vue preset

`babel-preset-vue` is not included by default anymore when using Storybook with Vue.
This preset is outdated and [caused problems](https://github.com/storybookjs/storybook/issues/4475) with more modern setups.

If you have an older Vue setup that relied on this preset, make sure it is included in your babel config
(install `babel-preset-vue` and add it to the presets).

```json
{
  "presets": ["babel-preset-vue"]
}
```

However, please take a moment to review why this preset is necessary in your setup.
One usecase used to be to enable JSX in your stories. For this case, we recommend to use `@vue/babel-preset-jsx` instead.

### Removed Deprecated APIs

In 6.0 we removed a number of APIs that were previously deprecated.

See the migration guides for further details:

- [Addon a11y uses parameters, decorator renamed](#addon-a11y-uses-parameters-decorator-renamed)
- [Addon backgrounds uses parameters](#addon-backgrounds-uses-parameters)
- [Source-loader](#source-loader)
- [Unified docs preset](#unified-docs-preset)
- [Addon centered decorator deprecated](#addon-centered-decorator-deprecated)

### New setStories event

The `setStories`/`SET_STORIES` event has changed and now denormalizes global and kind-level parameters. The new format of the event data is:

```js
{
  globalParameters: { p: 'q' },
  kindParameters: { kind: { p: 'q' } },
  stories: /* as before but with only story-level parameters */
}
```

If you want the full denormalized parameters for a story, you can do something like:

```js
import { combineParameters } from '@storybook/api';

const story = data.stories[storyId];
const parameters = combineParameters(
  data.globalParameters,
  data.kindParameters[story.kind],
  story.parameters
);
```

### Client API changes

#### Removed Legacy Story APIs

In 6.0 we removed a set of APIs from the underlying `StoryStore` (which wasn't publicly accessible):

- `getStories`, `getStoryFileName`, `getStoryAndParameters`, `getStory`, `getStoryWithContext`, `hasStoryKind`, `hasStory`, `dumpStoryBook`, `size`, `clean`

Although these were private APIs, if you were using them, you could probably use the newer APIs (which are still private): `getStoriesForKind`, `getRawStory`, `removeStoryKind`, `remove`.

#### Can no longer add decorators/parameters after stories

You can no longer add decorators and parameters globally after you added your first story, and you can no longer add decorators and parameters to a kind after you've added your first story to it.

It's unclear and confusing what would happened if you did. If you want to disable a decorator for certain stories, use a parameter to do so:

```js
export StoryOne = ...;
StoryOne.story = { parameters: { addon: { disable: true } } };
```

If you want to use a parameter for a subset of stories in a kind, simply use a variable to do so:

```js
const commonParameters = { x: { y: 'z' } };
export StoryOne = ...;
StoryOne.story = { parameters: { ...commonParameters, other: 'things' } };
```

#### Changed Parameter Handling

There have been a few rationalizations of parameter handling in 6.0 to make things more predictable and fit better with the intention of parameters:

_All parameters are now merged recursively to arbitrary depth._

In 5.3 we sometimes merged parameters all the way down and sometimes did not depending on where you added them. It was confusing. If you were relying on this behaviour, let us know.

_Array parameters are no longer "merged"._

If you override an array parameter, the override will be the end product. If you want the old behaviour (appending a new value to an array parameter), export the original and use array spread. This will give you maximum flexibility:

```js
import { allBackgrounds } from './util/allBackgrounds';

export StoryOne = ...;
StoryOne.story = { parameters: { backgrounds: [...allBackgrounds, '#zyx' ] } };
```

_You cannot set parameters from decorators_

Parameters are intended to be statically set at story load time. So setting them via a decorator doesn't quite make sense. If you were using this to control the rendering of a story, chances are using the new `args` feature is a more idiomatic way to do this.

_You can only set storySort globally_

If you want to change the ordering of stories, use `export const parameters = { options: { storySort: ... } }` in `preview.js`.

### Simplified Render Context

The `RenderContext` that is passed to framework rendering layers in order to render a story has been simplified, dropping a few members that were not used by frameworks to render stories. In particular, the following have been removed:

- `selectedKind`/`selectedStory` -- replaced by `kind`/`name`
- `configApi`
- `storyStore`
- `channel`
- `clientApi`

### Story Store immutable outside of configuration

You can no longer change the contents of the StoryStore outside of a `configure()` call. This is to ensure that any changes are properly published to the manager. If you want to add stories "out of band" you can call `store.startConfiguring()` and `store.finishConfiguring()` to ensure that your changes are published.

### Improved story source handling

The story source code handling has been improved in both `addon-storysource` and `addon-docs`.

In 5.x some users used an undocumented _internal_ API, `mdxSource` to customize source snippetization in `addon-docs`. This has been removed in 6.0.

The preferred way to customize source snippets for stories is now:

```js
export const Example = () => <Button />;
Example.story = {
  parameters: {
    storySource: {
      source: 'custom source',
    },
  },
};
```

The MDX analog:

```jsx
<Story name="Example" parameters={{ storySource: { source: 'custom source' } }}>
  <Button />
</Story>
```

### 6.0 Addon API changes

#### Actions addon uses parameters

Leveraging the new preset `@storybook/addon-actions` uses parameters to pass action options. If you previously had:

```js
import { withactions } from `@storybook/addon-actions`;

export StoryOne = ...;
StoryOne.story = {
  decorators: [withActions('mouseover', 'click .btn')],
}

```

You should replace it with:

```js
export StoryOne = ...;
StoryOne.story = {
  parameters: { actions: ['mouseover', 'click .btn'] },
}
```

#### Removed action decorator APIs

In 6.0 we removed the actions addon decorate API. Actions handles can be configured globaly, for a collection of stories or per story via parameters. The ability to manipulate the data arguments of an event is only relevant in a few frameworks and is not a common enough usecase to be worth the complexity of supporting.

#### Removed withA11y decorator

In 6.0 we removed the `withA11y` decorator. The code that runs accessibility checks is now directly injected in the preview.

Remove the addon-a11y decorator.
To configure a11y now, you have to specify configuration using `addParameters`.

```js
addParameters({
  a11y: {
    element: "#root",
    config: {},
    options: {},
    manual: true,
  }
};
```

#### Essentials addon disables differently

In 6.0, `addon-essentials` doesn't configure addons if the user has already configured them in `main.js`. In 5.3 it previously checked to see whether the package had been installed in `package.json` to disable configuration. The new setup is preferably because now users' can install essential packages and import from them without disabling their configuration.

### 6.0 Deprecations

We've deprecated the following in 6.0: `addon-info`, `addon-notes`, `addon-contexts`, `addon-centered`, `polymer`.

#### Deprecated addon-info, addon-notes

The info/notes addons have been replaced by [addon-docs](https://github.com/storybookjs/storybook/tree/next/addons/docs). We've documented a migration in the [docs recipes](https://github.com/storybookjs/storybook/blob/next/addons/docs/docs/recipes.md#migrating-from-notesinfo-addons).

Both addons are still widely used, and their source code is still available in the [deprecated-addons repo](https://github.com/storybookjs/deprecated-addons). We're looking for maintainers for both addons. If you're interested, please get in touch on [our Discord](https://discordapp.com/invite/UUt2PJb).

#### Deprecated addon-contexts

The contexts addon has been replaced by [addon-toolbars](https://github.com/storybookjs/storybook/blob/next/addons/toolbars), which is simpler, more ergonomic, and compatible with all Storybook frameworks.

The addon's source code is still available in the [deprecated-addons repo](https://github.com/storybookjs/deprecated-addons). If you're interested in maintaining it, please get in touch on [our Discord](https://discordapp.com/invite/UUt2PJb).

#### Removed addon-centered

In 6.0 we removed the centered addon. Centering is now core feature of storybook, so w no longer need an addon.

Remove the addon-centered decorator and instead add a `layout` parameter:

```js
export const MyStory = () => <div>my story</div>;
MyStory.story = {
  parameters: { layout: 'centered' },
};
```

Other possible values are: `padded` (default) and `fullscreen`.

#### Deprecated polymer

We've deprecated `@storybook/polymer` and are focusing on `@storybook/web-components`. If you use Polymer and are interested in maintaining it, please get in touch on [our Discord](https://discordapp.com/invite/UUt2PJb).

## From version 5.2.x to 5.3.x

### To main.js configuration

In storybook 5.3 3 new files for configuration were introduced, that replaced some previous files.

These files are now soft-deprecated, (_they still work, but over time we will promote users to migrate_):

- `presets.js` has been renamed to `main.js`. `main.js` is the main point of configuration for storybook.
- `config.js` has been renamed to `preview.js`. `preview.js` configures the "preview" iframe that renders your components.
- `addons.js` has been renamed to `manager.js`. `manager.js` configures Storybook's "manager" UI that wraps the preview, and also configures addons panel.

#### Using main.js

`main.js` is now the main point of configuration for Storybook. This is what a basic `main.js` looks like:

```js
module.exports = {
  stories: ['../**/*.stories.js'],
  addons: ['@storybook/addon-knobs'],
};
```

You remove all "register" import from `addons.js` and place them inside the array. You can also safely remove the `/register` suffix from these entries, for a cleaner, more readable configuration. If this means `addons.js` is now empty for you, it's safe to remove.

Next you remove the code that imports/requires all your stories from `config.js`, and change it to a glob-pattern and place that glob in the `stories` array. If this means `config.js` is empty, it's safe to remove.

If you had a `presets.js` file before you can add the array of presets to the main.js file and remove `presets.js` like so:

```js
module.exports = {
  stories: ['../**/*.stories.js'],
  addons: [
    '@storybook/preset-create-react-app'
    {
      name: '@storybook/addon-docs',
      options: { configureJSX: true }
    }
  ],
};
```

By default, adding a package to the `addons` array will first try to load its `preset` entry, then its `register` entry, and finally, it will just assume the package itself is a preset.

If you want to load a specific package entry, for example you want to use `@storybook/addon-docs/register`, you can also include that in the addons array and Storybook will do the right thing.

#### Using preview.js

If after migrating the imports/requires of your stories to `main.js` you're left with some code in `config.js` it's likely the usage of `addParameters` & `addDecorator`.

This is fine, rename `config.js` to `preview.js`.

This file can also be used to inject global stylesheets, fonts etc, into the preview bundle.

#### Using manager.js

If you are setting storybook options in `config.js`, especially `theme`, you should migrate it to `manager.js`:

```js
import { addons } from '@storybook/addons';
import { create } from '@storybook/theming/create';

const theme = create({
  base: 'light',
  brandTitle: 'My custom title',
});

addons.setConfig({
  panelPosition: 'bottom',
  theme,
});
```

This makes storybook load and use the theme in the manager directly.
This allows for richer theming in the future, and has a much better performance!

> If you're using addon-docs, you should probably not do this. Docs uses the theme as well, but this change makes the theme inaccessible to addon-docs. We'll address this in 6.0.0.

### Create React App preset

You can now move to the new preset for [Create React App](https://create-react-app.dev/). The in-built preset for Create React App will be disabled in Storybook 6.0.

Simply install [`@storybook/preset-create-react-app`](https://github.com/storybookjs/presets/tree/master/packages/preset-create-react-app) and it will be used automatically.

### Description doc block

In 5.3 we've changed `addon-docs`'s `Description` doc block's default behavior. Technically this is a breaking change, but MDX was not officially released in 5.2 and we reserved the right to make small breaking changes. The behavior of `DocsPage`, which was officially released, remains unchanged.

The old behavior of `<Description of={Component} />` was to concatenate the info parameter or notes parameter, if available, with the docgen information loaded from source comments. If you depend on the old behavior, it's still available with `<Description of={Component} type='legacy-5.2' />`. This description type will be removed in Storybook 6.0.

The new default behavior is to use the framework-specific description extractor, which for React/Vue is still docgen, but may come from other places (e.g. a JSON file) for other frameworks.

The description doc block on DocsPage has also been updated. To see how to configure it in 5.3, please see [the updated recipe](https://github.com/storybookjs/storybook/blob/next/addons/docs/docs/recipes.md#migrating-from-notesinfo-addons)

### React Native Async Storage

Starting from version React Native 0.59, Async Storage is deprecated in React Native itself. The new @react-native-community/async-storage module requires native installation, and we don't want to have it as a dependency for React Native Storybook.

To avoid that now you have to manually pass asyncStorage to React Native Storybook with asyncStorage prop. To notify users we are displaying a warning about it.

Solution:

- Use `require('@react-native-community/async-storage').default` for React Native v0.59 and above.
- Use `require('react-native').AsyncStorage` for React Native v0.58 or below.
- Use `null` to disable Async Storage completely.

```javascript
getStorybookUI({
  ...
  asyncStorage: require('@react-native-community/async-storage').default || require('react-native').AsyncStorage || null
});
```

The benefit of using Async Storage is so that when users refresh the app, Storybook can open their last visited story.

### Deprecate displayName parameter

In 5.2, the story parameter `displayName` was introduced as a publicly visible (but internal) API. Storybook's Component Story Format (CSF) loader used it to modify a story's display name independent of the story's `name`/`id` (which were coupled).

In 5.3, the CSF loader decouples the story's `name`/`id`, which means that `displayName` is no longer necessary. Unfortunately, this is a breaking change for any code that uses the story `name` field. Storyshots relies on story `name`, and the appropriate migration is to simply update your snapshots. Apologies for the inconvenience!

### Unified docs preset

Addon-docs configuration gets simpler in 5.3. In 5.2, each framework had its own preset, e.g. `@storybook/addon-docs/react/preset`. Starting in 5.3, everybody should use `@storybook/addon-docs/preset`.

### Simplified hierarchy separators

We've deprecated the ability to specify the hierarchy separators (how you control the grouping of story kinds in the sidebar). From Storybook 6.0 we will have a single separator `/`, which cannot be configured.

If you are currently using using custom separators, we encourage you to migrate to using `/` as the sole separator. If you are using `|` or `.` as a separator currently, we provide a codemod, [`upgrade-hierarchy-separators`](https://github.com/storybookjs/storybook/blob/next/lib/codemod/README.md#upgrade-hierarchy-separators), that can be used to rename all your components.

```
yarn sb migrate upgrade-hierarchy-separators --glob="*.stories.js"
```

If you were using `|` and wish to keep the "root" behavior, use the `showRoots: true` option to re-enable roots:

```js
addParameters({
  options: {
    showRoots: true,
  },
});
```

NOTE: it is no longer possible to have some stories with roots and others without. If you want to keep the old behavior, simply add a root called "Others" to all your previously unrooted stories.

### Addon StoryShots Puppeteer uses external puppeteer

To give you more control on the Chrome version used when running StoryShots Puppeteer, `puppeteer` is no more included in the addon dependencies. So you can now pick the version of `puppeteer` you want and set it in your project.

If you want the latest version available just run:

```sh
yarn add puppeteer --dev
OR
npm install puppeteer --save-dev
```

## From version 5.1.x to 5.2.x

### Source-loader

Addon-storysource contains a loader, `@storybook/addon-storysource/loader`, which has been deprecated in 5.2. If you use it, you'll see the warning:

```
@storybook/addon-storysource/loader is deprecated, please use @storybook/source-loader instead.
```

To upgrade to `@storybook/source-loader`, run `npm install -D @storybook/source-loader` (or use `yarn`), and replace every instance of `@storybook/addon-storysource/loader` with `@storybook/source-loader`.

### Default viewports

The default viewports have been reduced to a smaller set, we think is enough for most use cases.
You can get the old default back by adding the following to your `config.js`:

```js
import { INITIAL_VIEWPORTS } from '@storybook/addon-viewport';

addParameters({
  viewport: {
    viewports: INITIAL_VIEWPORTS,
  },
});
```

### Grid toolbar-feature

The grid feature in the toolbar has been relocated to [addon-background](https://github.com/storybookjs/storybook/tree/next/addons/backgrounds), follow the setup intructions on that addon to get the feature again.

### Docs mode docgen

This isn't a breaking change per se, because `addon-docs` is a new feature. However it's intended to replace `addon-info`, so if you're migrating from `addon-info` there are a few things you should know:

1. Support for only one prop table
2. Prop table docgen info should be stored on the component and not in the global variable `STORYBOOK_REACT_CLASSES` as before.

### storySort option

In 5.0.x the global option `sortStoriesByKind` option was [inadvertently removed](#sortstoriesbykind). In 5.2 we've introduced a new option, `storySort`, to replace it. `storySort` takes a comparator function, so it is strictly more powerful than `sortStoriesByKind`.

For example, here's how to sort by story ID using `storySort`:

```js
addParameters({
  options: {
    storySort: (a, b) =>
      a[1].kind === b[1].kind ? 0 : a[1].id.localeCompare(b[1].id, undefined, { numeric: true }),
  },
});
```

## From version 5.1.x to 5.1.10

### babel.config.js support

SB 5.1.0 added [support for project root `babel.config.js` files](https://github.com/storybookjs/storybook/pull/6634), which was an [unintentional breaking change](https://github.com/storybookjs/storybook/issues/7058#issuecomment-515398228). 5.1.10 fixes this, but if you relied on project root `babel.config.js` support, this bugfix is a breaking change. The workaround is to copy the file into your `.storybook` config directory. We may add back project-level support in 6.0.

## From version 5.0.x to 5.1.x

### React native server

Storybook 5.1 contains a major overhaul of `@storybook/react-native` as compared to 4.1 (we didn't ship a version of RN in 5.0 due to timing constraints). Storybook for RN consists of an an UI for browsing stories on-device or in a simulator, and an optional webserver which can also be used to browse stories and web addons.

5.1 refactors both pieces:

- `@storybook/react-native` no longer depends on the Storybook UI and only contains on-device functionality
- `@storybook/react-native-server` is a new package for those who wish to run a web server alongside their device UI

In addition, both packages share more code with the rest of Storybook, which will reduce bugs and increase compatibility (e.g. with the latest versions of babel, etc.).

As a user with an existing 4.1.x RN setup, no migration should be necessary to your RN app. Upgrading the library should be enough.

If you wish to run the optional web server, you will need to do the following migration:

- Add `babel-loader` as a dev dependency
- Add `@storybook/react-native-server` as a dev dependency
- Change your "storybook" `package.json` script from `storybook start [-p ...]` to `start-storybook [-p ...]`

And with that you should be good to go!

### Angular 7

Storybook 5.1 relies on `core-js@^3.0.0` and therefore causes a conflict with Angular 7 that relies on `core-js@^2.0.0`. In order to get Storybook running on Angular 7 you can either update to Angular 8 (which dropped `core-js` as a dependency) or follow these steps:

- Remove `node_modules/@storybook`
- `npm i core-js@^3.0.0` / `yarn add core-js@^3.0.0`
- Add the following paths to your `tsconfig.json`

```json
{
  "compilerOptions": {
    "paths": {
      "core-js/es7/reflect": ["node_modules/core-js/proposals/reflect-metadata"],
      "core-js/es6/*": ["node_modules/core-js/es"]
    }
  }
}
```

You should now be able to run Storybook and Angular 7 without any errors.

Reference issue: [https://github.com/angular/angular-cli/issues/13954](https://github.com/angular/angular-cli/issues/13954)

### CoreJS 3

Following the rest of the JS ecosystem, Storybook 5.1 upgrades [CoreJS](https://github.com/zloirock/core-js) 2 to 3, which is a breaking change.

This upgrade is problematic because many apps/libraries still rely on CoreJS 2, and many users get corejs-related errors due to bad resolution. To address this, we're using [corejs-upgrade-webpack-plugin](https://github.com/ndelangen/corejs-upgrade-webpack-plugin), which attempts to automatically upgrade code to CoreJS 3.

After a few iterations, this approach seems to be working. However, there are a few exceptions:

- If your app uses `babel-polyfill`, try to remove it

We'll update this section as we find more problem cases. If you have a `core-js` problem, please file an issue (preferably with a repro), and we'll do our best to get you sorted.

**Update**: [corejs-upgrade-webpack-plugin](https://github.com/ndelangen/corejs-upgrade-webpack-plugin) has been removed again after running into further issues as described in [https://github.com/storybookjs/storybook/issues/7445](https://github.com/storybookjs/storybook/issues/7445).

## From version 5.0.1 to 5.0.2

### Deprecate webpack extend mode

Exporting an object from your custom webpack config puts storybook in "extend mode".

There was a bad bug in `v5.0.0` involving webpack "extend mode" that caused webpack issues for users migrating from `4.x`. We've fixed this problem in `v5.0.2` but it means that extend-mode has a different behavior if you're migrating from `5.0.0` or `5.0.1`. In short, `4.x` extended a base config with the custom config, whereas `5.0.0-1` extended the base with a richer config object that could conflict with the custom config in different ways from `4.x`.

We've also deprecated "extend mode" because it doesn't add a lot of value over "full control mode", but adds more code paths, documentation, user confusion etc. Starting in SB6.0 we will only support "full control mode" customization.

To migrate from extend-mode to full-control mode, if your extend-mode webpack config looks like this:

```js
module.exports = {
  module: {
    rules: [
      /* ... */
    ],
  },
};
```

In full control mode, you need modify the default config to have the rules of your liking:

```js
module.exports = ({ config }) => ({
  ...config,
  module: {
    ...config.module,
    rules: [
      /* your own rules "..." here and/or some subset of config.module.rules */
    ],
  },
});
```

Please refer to the [current custom webpack documentation](https://github.com/storybookjs/storybook/blob/next/docs/src/pages/configurations/custom-webpack-config/index.md) for more information on custom webpack config and to [Issue #6081](https://github.com/storybookjs/storybook/issues/6081) for more information about the change.

## From version 4.1.x to 5.0.x

Storybook 5.0 includes sweeping UI changes as well as changes to the addon API and custom webpack configuration. We've tried to keep backwards compatibility in most cases, but there are some notable exceptions documented below.

### sortStoriesByKind

In Storybook 5.0 we changed a lot of UI related code, and 1 oversight caused the `sortStoriesByKind` options to stop working.
We're working on providing a better way of sorting stories for now the feature has been removed. Stories appear in the order they are loaded.

If you're using webpack's `require.context` to load stories, you can sort the execution of requires:

```js
var context = require.context('../stories', true, /\.stories\.js$/);
var modules = context.keys();

// sort them
var sortedModules = modules.slice().sort((a, b) => {
  // sort the stories based on filename/path
  return a < b ? -1 : a > b ? 1 : 0;
});

// execute them
sortedModules.forEach((key) => {
  context(key);
});
```

### Webpack config simplification

The API for custom webpack configuration has been simplifed in 5.0, but it's a breaking change. Storybook's "full control mode" for webpack allows you to override the webpack config with a function that returns a configuration object.

In Storybook 5 there is a single signature for full-control mode that takes a parameters object with the fields `config` and `mode`:

```js
module.exports = ({ config, mode }) => { config.module.rules.push(...); return config; }
```

In contrast, the 4.x configuration function accepted either two or three arguments (`(baseConfig, mode)`, or `(baseConfig, mode, defaultConfig)`). The `config` object in the 5.x signature is equivalent to 4.x's `defaultConfig`.

Please see the [current custom webpack documentation](https://github.com/storybookjs/storybook/blob/next/docs/src/pages/configurations/custom-webpack-config/index.md) for more information on custom webpack config.

### Theming overhaul

Theming has been rewritten in v5. If you used theming in v4, please consult the [theming docs](https://github.com/storybookjs/storybook/blob/next/docs/src/pages/configurations/theming/index.md) to learn about the new API.

### Story hierarchy defaults

Storybook's UI contains a hierarchical tree of stories that can be configured by `hierarchySeparator` and `hierarchyRootSeparator` [options](./addons/options/README.md).

In Storybook 4.x the values defaulted to `null` for both of these options, so that there would be no hierarchy by default.

In 5.0, we now provide recommended defaults:

```js
{
  hierarchyRootSeparator: '|',
  hierarchySeparator: /\/|\./,
}
```

This means if you use the characters { `|`, `/`, `.` } in your story kinds it will triggger the story hierarchy to appear. For example `storiesOf('UI|Widgets/Basics/Button')` will create a story root called `UI` containing a `Widgets/Basics` group, containing a `Button` component.

If you wish to opt-out of this new behavior and restore the flat UI, set them back to `null` in your storybook config, or remove { `|`, `/`, `.` } from your story kinds:

```js
addParameters({
  options: {
    hierarchyRootSeparator: null,
    hierarchySeparator: null,
  },
});
```

### Options addon deprecated

In 4.x we added story parameters. In 5.x we've deprecated the options addon in favor of [global parameters](./docs/src/pages/configurations/options-parameter/index.md), and we've also renamed some of the options in the process (though we're maintaining backwards compatibility until 6.0).

Here's an old configuration:

```js
addDecorator(
  withOptions({
    name: 'Storybook',
    url: 'https://storybook.js.org',
    goFullScreen: false,
    addonPanelInRight: true,
  })
);
```

And here's its new counterpart:

```js
import { create } from '@storybook/theming/create';
addParameters({
  options: {
    theme: create({
      base: 'light',
      brandTitle: 'Storybook',
      brandUrl: 'https://storybook.js.org',
      // To control appearance:
      // brandImage: 'http://url.of/some.svg',
    }),
    isFullscreen: false,
    panelPosition: 'right',
    isToolshown: true,
  },
});
```

Here is the mapping from old options to new:

| Old               | New              |
| ----------------- | ---------------- |
| name              | theme.brandTitle |
| url               | theme.brandUrl   |
| goFullScreen      | isFullscreen     |
| showStoriesPanel  | showNav          |
| showAddonPanel    | showPanel        |
| addonPanelInRight | panelPosition    |
| showSearchBox     |                  |
|                   | isToolshown      |

Storybook v5 removes the search dialog box in favor of a quick search in the navigation view, so `showSearchBox` has been removed.

Storybook v5 introduce a new tool bar above the story view and you can show\hide it with the new `isToolshown` option.

### Individual story decorators

The behavior of adding decorators to a kind has changed in SB5 ([#5781](https://github.com/storybookjs/storybook/issues/5781)).

In SB4 it was possible to add decorators to only a subset of the stories of a kind.

```js
storiesOf('Stories', module)
  .add('noncentered', () => 'Hello')
  .addDecorator(centered)
  .add('centered', () => 'Hello');
```

The semantics has changed in SB5 so that calling `addDecorator` on a kind adds a decorator to all its stories, no matter the order. So in the previous example, both stories would be centered.

To allow for a subset of the stories in a kind to be decorated, we've added the ability to add decorators to individual stories using parameters:

```js
storiesOf('Stories', module)
  .add('noncentered', () => 'Hello')
  .add('centered', () => 'Hello', { decorators: [centered] });
```

### Addon backgrounds uses parameters

Similarly, `@storybook/addon-backgrounds` uses parameters to pass background options. If you previously had:

```js
import { withBackgrounds } from `@storybook/addon-backgrounds`;

storiesOf('Stories', module)
  .addDecorator(withBackgrounds(options));
```

You should replace it with:

```js
storiesOf('Stories', module).addParameters({ backgrounds: options });
```

You can pass `backgrounds` parameters at the global level (via `addParameters` imported from `@storybook/react` et al.), and the story level (via the third argument to `.add()`).

### Addon cssresources name attribute renamed

In the options object for `@storybook/addon-cssresources`, the `name` attribute for each resource has been renamed to `id`. If you previously had:

```js
import { withCssResources } from '@storybook/addon-cssresources';
import { addDecorator } from '@storybook/react';

addDecorator(
  withCssResources({
    cssresources: [
      {
        name: `bluetheme`, // Previous
        code: `<style>body { background-color: lightblue; }</style>`,
        picked: false,
      },
    ],
  })
);
```

You should replace it with:

```js
import { withCssResources } from '@storybook/addon-cssresources';
import { addDecorator } from '@storybook/react';

addDecorator(
  withCssResources({
    cssresources: [
      {
        id: `bluetheme`, // Renamed
        code: `<style>body { background-color: lightblue; }</style>`,
        picked: false,
      },
    ],
  })
);
```

### Addon viewport uses parameters

Similarly, `@storybook/addon-viewport` uses parameters to pass viewport options. If you previously had:

```js
import { configureViewport } from `@storybook/addon-viewport`;

configureViewport(options);
```

You should replace it with:

```js
import { addParameters } from '@storybook/react'; // or others

addParameters({ viewport: options });
```

The `withViewport` decorator is also no longer supported and should be replaced with a parameter based API as above. Also the `onViewportChange` callback is no longer supported.

See the [viewport addon README](https://github.com/storybookjs/storybook/blob/master/addons/viewport/README.md) for more information.

### Addon a11y uses parameters, decorator renamed

Similarly, `@storybook/addon-a11y` uses parameters to pass a11y options. If you previously had:

```js
import { configureA11y } from `@storybook/addon-a11y`;

configureA11y(options);
```

You should replace it with:

```js
import { addParameters } from '@storybook/react'; // or others

addParameters({ a11y: options });
```

You can also pass `a11y` parameters at the component level (via `storiesOf(...).addParameters`), and the story level (via the third argument to `.add()`).

Furthermore, the decorator `checkA11y` has been deprecated and renamed to `withA11y` to make it consistent with other Storybook decorators.

See the [a11y addon README](https://github.com/storybookjs/storybook/blob/master/addons/a11y/README.md) for more information.

### Addon centered decorator deprecated

If you previously had:

```js
import centered from '@storybook/addon-centered';
```

You should replace it with the React or Vue version as appropriate

```js
import centered from '@storybook/addon-centered/react';
```

or

```js
import centered from '@storybook/addon-centered/vue';
```

### New keyboard shortcuts defaults

Storybook's keyboard shortcuts are updated in 5.0, but they are configurable via the menu so if you want to set them back you can:

| Shorctut               | Old         | New   |
| ---------------------- | ----------- | ----- |
| Toggle sidebar         | cmd-shift-X | S     |
| Toggle addons panel    | cmd-shift-Z | A     |
| Toggle addons position | cmd-shift-G | D     |
| Toggle fullscreen      | cmd-shift-F | F     |
| Next story             | cmd-shift-→ | alt-→ |
| Prev story             | cmd-shift-← | alt-← |
| Next component         |             | alt-↓ |
| Prev component         |             | alt-↑ |
| Search                 |             | /     |

### New URL structure

We've update Storybook's URL structure in 5.0. The old structure used URL parameters to save the UI state, resulting in long ugly URLs. v5 respects the old URL parameters, but largely does away with them.

The old structure encoded `selectedKind` and `selectedStory` among other parameters. Storybook v5 respects these parameters but will issue a deprecation message in the browser console warning of potential future removal.

The new URL structure looks like:

```
https://url-of-storybook?path=/story/<storyId>
```

The structure of `storyId` is a slugified `<selectedKind>--<selectedStory>` (slugified = lowercase, hyphen-separated). Each `storyId` must be unique. We plan to build more features into Storybook in upcoming versions based on this new structure.

### Rename of the `--secure` cli parameter to `--https`

Storybook for React Native's start commands & the Web versions' start command were a bit different, for no reason.
We've changed the start command for Reactnative to match the other.

This means that when you previously used the `--secure` flag like so:

```sh
start-storybook --secure
# or
start-storybook --s
```

You have to replace it with:

```sh
start-storybook --https
```

### Vue integration

The Vue integration was updated, so that every story returned from a story or decorator function is now being normalized with `Vue.extend` **and** is being wrapped by a functional component. Returning a string from a story or decorator function is still supported and is treated as a component with the returned string as the template.

Currently there is no recommended way of accessing the component options of a story inside a decorator.

## From version 4.0.x to 4.1.x

There are are a few migrations you should be aware of in 4.1, including one unintentionally breaking change for advanced addon usage.

### Private addon config

If your Storybook contains custom addons defined that are defined in your app (as opposed to installed from packages) and those addons rely on reconfiguring webpack/babel, Storybook 4.1 may break for you. There's a workaround [described in the issue](https://github.com/storybookjs/storybook/issues/4995), and we're working on official support in the next release.

### React 15.x

Storybook 4.1 supports React 15.x (which had been [lost in the 4.0 release](#react-163)). So if you've been blocked on upgrading, we've got you covered. You should be able to upgrade according to the 4.0 migration notes below, or following the [4.0 upgrade guide](https://medium.com/storybookjs/migrating-to-storybook-4-c65b19a03d2c).

## From version 3.4.x to 4.0.x

With 4.0 as our first major release in over a year, we've collected a lot of cleanup tasks. Most of the deprecations have been marked for months, so we hope that there will be no significant impact on your project. We've also created a [step-by-step guide to help you upgrade](https://medium.com/storybookjs/migrating-to-storybook-4-c65b19a03d2c).

### React 16.3+

Storybook uses [Emotion](https://emotion.sh/) for styling which currently requires React 16.3 and above.

If you're using Storybook for anything other than React, you probably don't need to worry about this.

However, if you're developing React components, this means you need to upgrade to 16.3 or higher to use Storybook 4.0.

> **NOTE:** This is a temporary requirement, and we plan to restore 15.x compatibility in a near-term 4.x release.

Also, here's the error you'll get if you're running an older version of React:

```

core.browser.esm.js:15 Uncaught TypeError: Object(...) is not a function
at Module../node_modules/@emotion/core/dist/core.browser.esm.js (core.browser.esm.js:15)
at **webpack_require** (bootstrap:724)
at fn (bootstrap:101)
at Module../node_modules/@emotion/styled-base/dist/styled-base.browser.esm.js (styled-base.browser.esm.js:1)
at **webpack_require** (bootstrap:724)
at fn (bootstrap:101)
at Module../node_modules/@emotion/styled/dist/styled.esm.js (styled.esm.js:1)
at **webpack_require** (bootstrap:724)
at fn (bootstrap:101)
at Object../node_modules/@storybook/components/dist/navigation/MenuLink.js (MenuLink.js:12)

```

### Generic addons

4.x introduces generic addon decorators that are not tied to specific view layers [#3555](https://github.com/storybookjs/storybook/pull/3555). So for example:

```js
import { number } from '@storybook/addon-knobs/react';
```

Becomes:

```js
import { number } from '@storybook/addon-knobs';
```

### Knobs select ordering

4.0 also reversed the order of addon-knob's `select` knob keys/values, which had been called `selectV2` prior to this breaking change. See the knobs [package README](https://github.com/storybookjs/storybook/blob/master/addons/knobs/README.md#select) for usage.

### Knobs URL parameters

Addon-knobs no longer updates the URL parameters interactively as you edit a knob. This is a UI change but it shouldn't break any code because old URLs are still supported.

In 3.x, editing knobs updated the URL parameters interactively. The implementation had performance and architectural problems. So in 4.0, we changed this to a "copy" button in the addon which generates a URL with the updated knob values and copies it to the clipboard.

### Keyboard shortcuts moved

- Addon Panel to `Z`
- Stories Panel to `X`
- Show Search to `O`
- Addon Panel right side to `G`

### Removed addWithInfo

`Addon-info`'s `addWithInfo` has been marked deprecated since 3.2. In 4.0 we've removed it completely. See the package [README](https://github.com/storybookjs/storybook/blob/master/addons/info/README.md) for the proper usage.

### Removed RN packager

Since storybook version v4.0 packager is removed from storybook. The suggested storybook usage is to include it inside your app.
If you want to keep the old behaviour, you have to start the packager yourself with a different project root.
`npm run storybook start -p 7007 | react-native start --projectRoot storybook`

Removed cli options: `--packager-port --root --projectRoots -r, --reset-cache --skip-packager --haul --platform --metro-config`

### Removed RN addons

The `@storybook/react-native` had built-in addons (`addon-actions` and `addon-links`) that have been marked as deprecated since 3.x. They have been fully removed in 4.x. If your project still uses the built-ins, you'll need to add explicit dependencies on `@storybook/addon-actions` and/or `@storybook/addon-links` and import directly from those packages.

### Storyshots Changes

1.  `imageSnapshot` test function was extracted from `addon-storyshots`
    and moved to a new package - `addon-storyshots-puppeteer` that now will
    be dependant on puppeteer. [README](https://github.com/storybookjs/storybook/tree/master/addons/storyshots/storyshots-puppeteer)
2.  `getSnapshotFileName` export was replaced with the `Stories2SnapsConverter`
    class that now can be overridden for a custom implementation of the
    snapshot-name generation. [README](https://github.com/storybookjs/storybook/tree/master/addons/storyshots/storyshots-core#stories2snapsconverter)
3.  Storybook that was configured with Webpack's `require.context()` feature
    will need to add a babel plugin to polyfill this functionality.
    A possible plugin might be [babel-plugin-require-context-hook](https://github.com/smrq/babel-plugin-require-context-hook).
    [README](https://github.com/storybookjs/storybook/tree/master/addons/storyshots/storyshots-core#configure-jest-to-work-with-webpacks-requirecontext)

### Webpack 4

Storybook now uses webpack 4. If you have a [custom webpack config](https://storybook.js.org/configurations/custom-webpack-config/), make sure that all the loaders and plugins you use support webpack 4.

### Babel 7

Storybook now uses Babel 7. There's a couple of cases when it can break with your app:

- If you aren't using Babel yourself, and don't have .babelrc, install following dependencies:
  ```
  npm i -D @babel/core babel-loader@next
  ```
- If you're using Babel 6, make sure that you have direct dependencies on `babel-core@6` and `babel-loader@7` and that you have a `.babelrc` in your project directory.

### Create-react-app

If you are using `create-react-app` (aka CRA), you may need to do some manual steps to upgrade, depending on the setup.

- `create-react-app@1` may require manual migrations.
  - If you're adding storybook for the first time: `sb init` should add the correct dependencies.
  - If you're upgrading an existing project, your `package.json` probably already uses Babel 6, making it incompatible with `@storybook/react@4` which uses Babel 7. There are two ways to make it compatible, each of which is spelled out in detail in the next section:
    - Upgrade to Babel 7 if you are not dependent on Babel 6-specific features.
    - Migrate Babel 6 if you're heavily dependent on some Babel 6-specific features).
- `create-react-app@2` should be compatible as is, since it uses babel 7.

#### Upgrade CRA1 to babel 7

```
yarn remove babel-core babel-runtime
yarn add @babel/core babel-loader --dev
```

#### Migrate CRA1 while keeping babel 6

```
yarn add babel-loader@7
```

Also, make sure you have a `.babelrc` in your project directory. You probably already do if you are using Babel 6 features (otherwise you should consider upgrading to Babel 7 instead). If you don't have one, here's one that works:

```json
{
  "presets": ["env", "react"]
}
```

### start-storybook opens browser

If you're using `start-storybook` on CI, you may need to opt out of this using the new `--ci` flag.

### CLI Rename

We've deprecated the `getstorybook` CLI in 4.0. The new way to install storybook is `sb init`. We recommend using `npx` for convenience and to make sure you're always using the latest version of the CLI:

```
npx -p @storybook/cli sb init
```

### Addon story parameters

Storybook 4 introduces story parameters, a more convenient way to configure how addons are configured.

```js
storiesOf('My component', module)
  .add('story1', withNotes('some notes')(() => <Component ... />))
  .add('story2', withNotes('other notes')(() => <Component ... />));
```

Becomes:

```js
// config.js
addDecorator(withNotes);

// Component.stories.js
storiesOf('My component', module)
  .add('story1', () => <Component ... />, { notes: 'some notes' })
  .add('story2', () => <Component ... />, { notes: 'other notes' });
```

This example applies notes globally to all stories. You can apply it locally with `storiesOf(...).addDecorator(withNotes)`.

The story parameters correspond directly to the old withX arguments, so it's less demanding to migrate your code. See the parameters documentation for the packages that have been upgraded:

- [Notes](https://github.com/storybookjs/storybook/blob/master/addons/notes/README.md)
- [Jest](https://github.com/storybookjs/storybook/blob/master/addons/jest/README.md)
- [Knobs](https://github.com/storybookjs/storybook/blob/master/addons/knobs/README.md)
- [Viewport](https://github.com/storybookjs/storybook/blob/master/addons/viewport/README.md)
- [Backgrounds](https://github.com/storybookjs/storybook/blob/master/addons/backgrounds/README.md)
- [Options](https://github.com/storybookjs/storybook/blob/master/addons/options/README.md)

## From version 3.3.x to 3.4.x

There are no expected breaking changes in the 3.4.x release, but 3.4 contains a major refactor to make it easier to support new frameworks, and we will document any breaking changes here if they arise.

## From version 3.2.x to 3.3.x

It wasn't expected that there would be any breaking changes in this release, but unfortunately it turned out that there are some. We're revisiting our [release strategy](https://github.com/storybookjs/storybook/blob/master/RELEASES.md) to follow semver more strictly.
Also read on if you're using `addon-knobs`: we advise an update to your code for efficiency's sake.

### `babel-core` is now a peer dependency ([#2494](https://github.com/storybookjs/storybook/pull/2494))

This affects you if you don't use babel in your project. You may need to add `babel-core` as dev dependency:

```sh
yarn add babel-core --dev
```

This was done to support different major versions of babel.

### Base webpack config now contains vital plugins ([#1775](https://github.com/storybookjs/storybook/pull/1775))

This affects you if you use custom webpack config in [Full Control Mode](https://storybook.js.org/configurations/custom-webpack-config/#full-control-mode) while not preserving the plugins from `storybookBaseConfig`. Before `3.3`, preserving them was a recommendation, but now it [became](https://github.com/storybookjs/storybook/pull/2578) a requirement.

### Refactored Knobs

Knobs users: there was a bug in 3.2.x where using the knobs addon imported all framework runtimes (e.g. React and Vue). To fix the problem, we [refactored knobs](https://github.com/storybookjs/storybook/pull/1832). Switching to the new style is only takes one line of code.

In the case of React or React-Native, import knobs like this:

```js
import { withKnobs, text, boolean, number } from '@storybook/addon-knobs/react';
```

In the case of Vue: `import { ... } from '@storybook/addon-knobs/vue';`

In the case of Angular: `import { ... } from '@storybook/addon-knobs/angular';`

## From version 3.1.x to 3.2.x

**NOTE:** technically this is a breaking change, but only if you use TypeScript. Sorry people!

### Moved TypeScript addons definitions

TypeScript users: we've moved the rest of our addons type definitions into [DefinitelyTyped](http://definitelytyped.org/). Starting in 3.2.0 make sure to use the right addons types:

```sh
yarn add @types/storybook__addon-notes @types/storybook__addon-options @types/storybook__addon-knobs @types/storybook__addon-links --dev
```

See also [TypeScript definitions in 3.1.x](#moved-typescript-definitions).

### Updated Addons API

We're in the process of upgrading our addons APIs. As a first step, we've upgraded the Info and Notes addons. The old API will still work with your existing projects but will be deprecated soon and removed in Storybook 4.0.

Here's an example of using Notes and Info in 3.2 with the new API.

```js
storiesOf('composition', module).add(
  'new addons api',
  withInfo('see Notes panel for composition info')(
    withNotes({ text: 'Composition: Info(Notes())' })((context) => (
      <MyComponent name={context.story} />
    ))
  )
);
```

It's not beautiful, but we'll be adding a more convenient/idiomatic way of using these [withX primitives](https://gist.github.com/shilman/792dc25550daa9c2bf37238f4ef7a398) in Storybook 3.3.

## From version 3.0.x to 3.1.x

**NOTE:** technically this is a breaking change and should be a 4.0.0 release according to semver. However, we're still figuring things out and didn't think this change necessitated a major release. Please bear with us!

### Moved TypeScript definitions

TypeScript users: we are in the process of moving our typescript definitions into [DefinitelyTyped](http://definitelytyped.org/). If you're using TypeScript, starting in 3.1.0 you need to make sure your type definitions are installed:

```sh
yarn add @types/node @types/react @types/storybook__react --dev
```

### Deprecated head.html

We have deprecated the use of `head.html` for including scripts/styles/etc. into stories, though it will still work with a warning.

Now we use:

- `preview-head.html` for including extra content into the preview pane.
- `manager-head.html` for including extra content into the manager window.

[Read our docs](https://storybook.js.org/configurations/add-custom-head-tags/) for more details.

## From version 2.x.x to 3.x.x

This major release is mainly an internal restructuring.
Upgrading requires work on behalf of users, this was unavoidable.
We're sorry if this inconveniences you, we have tried via this document and provided tools to make the process as easy as possible.

### Webpack upgrade

Storybook will now use webpack 2 (and only webpack 2).
If you are using a custom `webpack.config.js` you need to change this to be compatible.
You can find the guide to upgrading your webpack config [on webpack.js.org](https://webpack.js.org/guides/migrating/).

### Packages renaming

All our packages have been renamed and published to npm as version 3.0.0 under the `@storybook` namespace.

To update your app to use the new package names, you can use the cli:

```bash
npx -p @storybook/cli sb init
```

**Details**

If the above doesn't work, or you want to make the changes manually, the details are below:

> We have adopted the same versioning strategy that has been adopted by babel, jest and apollo.
> It's a strategy best suited for ecosystem type tools, which consist of many separately installable features / packages.
> We think this describes storybook pretty well.

The new package names are:

| old                                          | new                              |
| -------------------------------------------- | -------------------------------- |
| `getstorybook`                               | `@storybook/cli`                 |
| `@kadira/getstorybook`                       | `@storybook/cli`                 |
|                                              |                                  |
| `@kadira/storybook`                          | `@storybook/react`               |
| `@kadira/react-storybook`                    | `@storybook/react`               |
| `@kadira/react-native-storybook`             | `@storybook/react-native`        |
|                                              |                                  |
| `storyshots`                                 | `@storybook/addon-storyshots`    |
| `@kadira/storyshots`                         | `@storybook/addon-storyshots`    |
|                                              |                                  |
| `@kadira/storybook-ui`                       | `@storybook/ui`                  |
| `@kadira/storybook-addons`                   | `@storybook/addons`              |
| `@kadira/storybook-channels`                 | `@storybook/channels`            |
| `@kadira/storybook-channel-postmsg`          | `@storybook/channel-postmessage` |
| `@kadira/storybook-channel-websocket`        | `@storybook/channel-websocket`   |
|                                              |                                  |
| `@kadira/storybook-addon-actions`            | `@storybook/addon-actions`       |
| `@kadira/storybook-addon-links`              | `@storybook/addon-links`         |
| `@kadira/storybook-addon-info`               | `@storybook/addon-info`          |
| `@kadira/storybook-addon-knobs`              | `@storybook/addon-knobs`         |
| `@kadira/storybook-addon-notes`              | `@storybook/addon-notes`         |
| `@kadira/storybook-addon-options`            | `@storybook/addon-options`       |
| `@kadira/storybook-addon-graphql`            | `@storybook/addon-graphql`       |
| `@kadira/react-storybook-decorator-centered` | `@storybook/addon-centered`      |

If your codebase is small, it's probably doable to replace them by hand (in your codebase and in `package.json`).

But if you have a lot of occurrences in your codebase, you can use a [codemod we created](./lib/codemod) for you.

> A codemod makes automatic changed to your app's code.

You have to change your `package.json`, prune old and install new dependencies by hand.

`npm prune` will remove all dependencies from `node_modules` which are no longer referenced in `package.json`.

### Deprecated embedded addons

We used to ship 2 addons with every single installation of storybook: `actions` and `links`. But in practice not everyone is using them, so we decided to deprecate this and in the future, they will be completely removed. If you use `@storybook/react/addons` you will get a deprecation warning.

If you **are** using these addons, it takes two steps to migrate:

- add the addons you use to your `package.json`.
- update your code:
  change `addons.js` like so:
  ```js
  import '@storybook/addon-actions/register';
  import '@storybook/addon-links/register';
  ```
  change `x.story.js` like so:
  ```js
  import React from 'react';
  import { storiesOf } from '@storybook/react';
  import { action } from '@storybook/addon-actions';
  import { linkTo } from '@storybook/addon-links';
  ```<|MERGE_RESOLUTION|>--- conflicted
+++ resolved
@@ -117,26 +117,6 @@
 
 ## From version 5.3.x to 6.0.x
 
-<<<<<<< HEAD
-### Correct globs in main.js
-
-In 5.3 we introduced the `main.js` file with an `stories` property. This property was documented as a "glob" pattern. This was our intention, however the implementation allowed for non valid globs to be specified and work. In fact we promoted invalid globs in our documentation and CLI templates.
-
-We've corrected this, the CLI templates have been changed to valid globs.
-
-We've also changed the code that resolves these globs, so that invalid globs will log a warning. They will break in the future, so if you see this warning, please ensure you're specifying a valid glob.
-
-Example of an **invalid** glob:
-```
-stories: ['./**/*.stories.(ts|js)']
-```
-
-Example of an **valid** glob:
-```
-stories: ['./**/*.stories.@(ts|js)']
-```
-
-=======
 ### Hoisted CSF annotations
 
 Storybook 6 introduces hoisted CSF annotations and deprecates the `StoryFn.story` object-style annotation.
@@ -173,12 +153,29 @@
 
 For more information, [see the documentation](https://github.com/storybookjs/storybook/blob/next/lib/codemod/README.md#csf-hoist-story-annotations).
 
->>>>>>> b73452af
 ### Zero config typescript
 
 Storybook has built-in Typescript support in 6.0. That means you should remove your complex Typescript configurations from your `.storybook` config. We've tried to pick sensible defaults that work out of the box, especially for nice prop table generation in `@storybook/addon-docs`.
 
 To migrate from an old setup, we recommend deleting any typescript-specific webpack/babel configurations in your project. If you want to override the defaults, see the [typescript configuration docs](https://github.com/storybookjs/storybook/blob/next/docs/src/pages/configurations/typescript-config/index.md).
+
+### Correct globs in main.js
+
+In 5.3 we introduced the `main.js` file with an `stories` property. This property was documented as a "glob" pattern. This was our intention, however the implementation allowed for non valid globs to be specified and work. In fact we promoted invalid globs in our documentation and CLI templates.
+
+We've corrected this, the CLI templates have been changed to valid globs.
+
+We've also changed the code that resolves these globs, so that invalid globs will log a warning. They will break in the future, so if you see this warning, please ensure you're specifying a valid glob.
+
+Example of an **invalid** glob:
+```
+stories: ['./**/*.stories.(ts|js)']
+```
+
+Example of an **valid** glob:
+```
+stories: ['./**/*.stories.@(ts|js)']
+```
 
 ### Backgrounds addon has a new api
 
