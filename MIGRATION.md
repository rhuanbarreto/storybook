<h1>Migration</h1>

- [From version 7.x to 8.0.0](#from-version-7x-to-800)
  - [Manager addons are now rendered with React 18](#manager-addons-are-now-rendered-with-react-18)
  - [Removal of `storiesOf`-API](#removal-of-storiesof-api)
  - [Removed deprecated shim packages](#removed-deprecated-shim-packages)
  - [Framework-specific Vite plugins have to be explicitly added](#framework-specific-vite-plugins-have-to-be-explicitly-added)
  - [Implicit actions can not be used during rendering (for example in the play function)](#implicit-actions-can-not-be-used-during-rendering-for-example-in-the-play-function)
  - [MDX related changes](#mdx-related-changes)
    - [MDX is upgraded to v3](#mdx-is-upgraded-to-v3)
    - [Dropping support for \*.stories.mdx (CSF in MDX) format and MDX1 support](#dropping-support-for-storiesmdx-csf-in-mdx-format-and-mdx1-support)
    - [Dropping support for id, name and story in Story block](#dropping-support-for-id-name-and-story-in-story-block)
  - [Core changes](#core-changes)
    - [`framework.options.builder.useSWC` for Webpack5-based projects removed](#frameworkoptionsbuilderuseswc-for-webpack5-based-projects-removed)
    - [Removed `@babel/core` and `babel-loader` from `@storybook/builder-webpack5`](#removed-babelcore-and-babel-loader-from-storybookbuilder-webpack5)
    - [`framework.options.fastRefresh` for Webpack5-based projects removed](#frameworkoptionsfastrefresh-for-webpack5-based-projects-removed)
    - [`typescript.skipBabel` removed](#typescriptskipbabel-removed)
    - [Dropping support for Yarn 1](#dropping-support-for-yarn-1)
    - [Dropping support for Node.js 16](#dropping-support-for-nodejs-16)
    - [Autotitle breaking fixes](#autotitle-breaking-fixes)
    - [React v18 in the manager UI (including addons)](#react-v18-in-the-manager-ui-including-addons)
    - [Storyshots has been removed](#storyshots-has-been-removed)
    - [UI layout state has changed shape](#ui-layout-state-has-changed-shape)
    - [New UI and props for Button and IconButton components](#new-ui-and-props-for-button-and-iconbutton-components)
    - [Icons is deprecated](#icons-is-deprecated)
    - [Removed postinstall](#removed-postinstall)
    - [Removed stories.json](#removed-storiesjson)
    - [Removed `sb babelrc` command](#removed-sb-babelrc-command)
  - [Framework-specific changes](#framework-specific-changes)
    - [React](#react)
      - [`react-docgen` component analysis by default](#react-docgen-component-analysis-by-default)
    - [Next.js](#nextjs)
      - [Require Next.js 13.5 and up](#require-nextjs-135-and-up)
      - [Automatic SWC mode detection](#automatic-swc-mode-detection)
    - [Angular](#angular)
      - [Require Angular 15 and up](#require-angular-15-and-up)
    - [Svelte](#svelte)
      - [Require Svelte 4 and up](#require-svelte-4-and-up)
    - [Preact](#preact)
      - [Require Preact 10 and up](#require-preact-10-and-up)
      - [No longer adds default Babel plugins](#no-longer-adds-default-babel-plugins)
    - [Web Components](#web-components)
      - [Dropping default babel plugins in Webpack5-based projects](#dropping-default-babel-plugins-in-webpack5-based-projects)
  - [Deprecations which are now removed](#deprecations-which-are-now-removed)
    - [Methods and properties from AddonStore](#methods-and-properties-from-addonstore)
    - [Methods and properties from PreviewAPI](#methods-and-properties-from-previewapi)
    - [Removals in @storybook/types](#removals-in-storybooktypes)
    - [--use-npm flag in storybook CLI](#--use-npm-flag-in-storybook-cli)
    - [`setGlobalConfig` from `@storybook/react`](#setglobalconfig-from-storybookreact)
    - [StorybookViteConfig type from @storybook/builder-vite](#storybookviteconfig-type-from-storybookbuilder-vite)
    - [props from WithTooltipComponent from @storybook/components](#props-from-withtooltipcomponent-from-storybookcomponents)
    - [LinkTo direct import from addon-links](#linkto-direct-import-from-addon-links)
    - [DecoratorFn, Story, ComponentStory, ComponentStoryObj, ComponentStoryFn and ComponentMeta TypeScript types](#decoratorfn-story-componentstory-componentstoryobj-componentstoryfn-and-componentmeta-typescript-types)
    - ["Framework" TypeScript types](#framework-typescript-types)
    - [`navigateToSettingsPage` method from Storybook's manager-api](#navigatetosettingspage-method-from-storybooks-manager-api)
    - [storyIndexers](#storyindexers)
    - [Deprecated docs parameters](#deprecated-docs-parameters)
    - [Description Doc block properties](#description-doc-block-properties)
    - [Manager API expandAll and collapseAll methods](#manager-api-expandall-and-collapseall-methods)
    - [`Primary` Doc block properties](#primary-doc-block-properties)
<<<<<<< HEAD
=======
    - [`createChannel` from `@storybook/postmessage` and  `@storybook/channel-websocket`](#createchannel-from-storybookpostmessage-and--storybookchannel-websocket)
>>>>>>> b29d2a74
- [From version 7.5.0 to 7.6.0](#from-version-750-to-760)
    - [CommonJS with Vite is deprecated](#commonjs-with-vite-is-deprecated)
    - [Using implicit actions during rendering is deprecated](#using-implicit-actions-during-rendering-is-deprecated)
    - [typescript.skipBabel deprecated](#typescriptskipbabel-deprecated)
    - [Primary doc block accepts of prop](#primary-doc-block-accepts-of-prop)
    - [Addons no longer need a peer dependency on React](#addons-no-longer-need-a-peer-dependency-on-react)
- [From version 7.4.0 to 7.5.0](#from-version-740-to-750)
    - [`storyStoreV6` and `storiesOf` is deprecated](#storystorev6-and-storiesof-is-deprecated)
    - [`storyIndexers` is replaced with `experimental_indexers`](#storyindexers-is-replaced-with-experimental_indexers)
- [From version 7.0.0 to 7.2.0](#from-version-700-to-720)
    - [Addon API is more type-strict](#addon-api-is-more-type-strict)
- [From version 6.5.x to 7.0.0](#from-version-65x-to-700)
  - [7.0 breaking changes](#70-breaking-changes)
    - [Dropped support for Node 15 and below](#dropped-support-for-node-15-and-below)
    - [Default export in Preview.js](#default-export-in-previewjs)
    - [ESM format in Main.js](#esm-format-in-mainjs)
    - [Modern browser support](#modern-browser-support)
    - [React peer dependencies required](#react-peer-dependencies-required)
    - [start-storybook / build-storybook binaries removed](#start-storybook--build-storybook-binaries-removed)
    - [New Framework API](#new-framework-api)
      - [Available framework packages](#available-framework-packages)
      - [Framework field mandatory](#framework-field-mandatory)
      - [frameworkOptions renamed](#frameworkoptions-renamed)
      - [builderOptions renamed](#builderoptions-renamed)
    - [TypeScript: StorybookConfig type moved](#typescript-storybookconfig-type-moved)
    - [Titles are statically computed](#titles-are-statically-computed)
    - [Framework standalone build moved](#framework-standalone-build-moved)
    - [Change of root html IDs](#change-of-root-html-ids)
    - [Stories glob matches MDX files](#stories-glob-matches-mdx-files)
    - [Add strict mode](#add-strict-mode)
    - [Importing plain markdown files with `transcludeMarkdown` has changed](#importing-plain-markdown-files-with-transcludemarkdown-has-changed)
    - [Stories field in .storybook/main.js is mandatory](#stories-field-in-storybookmainjs-is-mandatory)
    - [Stricter global types](#stricter-global-types)
    - [Deploying build artifacts](#deploying-build-artifacts)
      - [Dropped support for file URLs](#dropped-support-for-file-urls)
      - [Serving with nginx](#serving-with-nginx)
      - [Ignore story files from node\_modules](#ignore-story-files-from-node_modules)
  - [7.0 Core changes](#70-core-changes)
    - [7.0 feature flags removed](#70-feature-flags-removed)
    - [Story context is prepared before for supporting fine grained updates](#story-context-is-prepared-before-for-supporting-fine-grained-updates)
    - [Changed decorator order between preview.js and addons/frameworks](#changed-decorator-order-between-previewjs-and-addonsframeworks)
    - [Dark mode detection](#dark-mode-detection)
  - [7.0 core addons changes](#70-core-addons-changes)
    - [Removed auto injection of @storybook/addon-actions decorator](#removed-auto-injection-of-storybookaddon-actions-decorator)
    - [Addon-backgrounds: Removed deprecated grid parameter](#addon-backgrounds-removed-deprecated-grid-parameter)
    - [Addon-a11y: Removed deprecated withA11y decorator](#addon-a11y-removed-deprecated-witha11y-decorator)
    - [Addon-interactions: Interactions debugger is now default](#addon-interactions-interactions-debugger-is-now-default)
  - [7.0 Vite changes](#70-vite-changes)
    - [Vite builder uses Vite config automatically](#vite-builder-uses-vite-config-automatically)
    - [Vite cache moved to node\_modules/.cache/.vite-storybook](#vite-cache-moved-to-node_modulescachevite-storybook)
  - [7.0 Webpack changes](#70-webpack-changes)
    - [Webpack4 support discontinued](#webpack4-support-discontinued)
    - [Babel mode v7 exclusively](#babel-mode-v7-exclusively)
    - [Postcss removed](#postcss-removed)
    - [Removed DLL flags](#removed-dll-flags)
  - [7.0 Framework-specific changes](#70-framework-specific-changes)
    - [Angular: Removed deprecated `component` and `propsMeta` field](#angular-removed-deprecated-component-and-propsmeta-field)
    - [Angular: Drop support for Angular \< 14](#angular-drop-support-for-angular--14)
    - [Angular: Drop support for calling Storybook directly](#angular-drop-support-for-calling-storybook-directly)
    - [Angular: Application providers and ModuleWithProviders](#angular-application-providers-and-modulewithproviders)
    - [Angular: Removed legacy renderer](#angular-removed-legacy-renderer)
    - [Next.js: use the `@storybook/nextjs` framework](#nextjs-use-the-storybooknextjs-framework)
    - [SvelteKit: needs the `@storybook/sveltekit` framework](#sveltekit-needs-the-storybooksveltekit-framework)
    - [Vue3: replaced app export with setup](#vue3-replaced-app-export-with-setup)
    - [Web-components: dropped lit-html v1 support](#web-components-dropped-lit-html-v1-support)
    - [Create React App: dropped CRA4 support](#create-react-app-dropped-cra4-support)
    - [HTML: No longer auto-dedents source code](#html-no-longer-auto-dedents-source-code)
  - [7.0 Addon authors changes](#70-addon-authors-changes)
    - [New Addons API](#new-addons-api)
      - [Specific instructions for addon creators](#specific-instructions-for-addon-creators)
      - [Specific instructions for addon users](#specific-instructions-for-addon-users)
    - [register.js removed](#registerjs-removed)
    - [No more default export from `@storybook/addons`](#no-more-default-export-from-storybookaddons)
    - [No more configuration for manager](#no-more-configuration-for-manager)
    - [Icons API changed](#icons-api-changed)
    - [Removed global client APIs](#removed-global-client-apis)
    - [framework parameter renamed to renderer](#framework-parameter-renamed-to-renderer)
  - [7.0 Docs changes](#70-docs-changes)
    - [Autodocs changes](#autodocs-changes)
    - [MDX docs files](#mdx-docs-files)
    - [Unattached docs files](#unattached-docs-files)
    - [Doc Blocks](#doc-blocks)
      - [Meta block](#meta-block)
      - [Description block, `parameters.notes` and `parameters.info`](#description-block-parametersnotes-and-parametersinfo)
      - [Story block](#story-block)
      - [Source block](#source-block)
      - [Canvas block](#canvas-block)
      - [ArgsTable block](#argstable-block)
    - [Configuring Autodocs](#configuring-autodocs)
    - [MDX2 upgrade](#mdx2-upgrade)
    - [Legacy MDX1 support](#legacy-mdx1-support)
    - [Default docs styles will leak into non-story user components](#default-docs-styles-will-leak-into-non-story-user-components)
    - [Explicit `<code>` elements are no longer syntax highlighted](#explicit-code-elements-are-no-longer-syntax-highlighted)
    - [Dropped source loader / storiesOf static snippets](#dropped-source-loader--storiesof-static-snippets)
    - [Removed docs.getContainer and getPage parameters](#removed-docsgetcontainer-and-getpage-parameters)
    - [Addon-docs: Removed deprecated blocks.js entry](#addon-docs-removed-deprecated-blocksjs-entry)
    - [Dropped addon-docs manual babel configuration](#dropped-addon-docs-manual-babel-configuration)
    - [Dropped addon-docs manual configuration](#dropped-addon-docs-manual-configuration)
    - [Autoplay in docs](#autoplay-in-docs)
    - [Removed STORYBOOK\_REACT\_CLASSES global](#removed-storybook_react_classes-global)
  - [7.0 Deprecations and default changes](#70-deprecations-and-default-changes)
    - [storyStoreV7 enabled by default](#storystorev7-enabled-by-default)
    - [`Story` type deprecated](#story-type-deprecated)
    - [`ComponentStory`, `ComponentStoryObj`, `ComponentStoryFn` and `ComponentMeta` types are deprecated](#componentstory-componentstoryobj-componentstoryfn-and-componentmeta-types-are-deprecated)
    - [Renamed `renderToDOM` to `renderToCanvas`](#renamed-rendertodom-to-rendertocanvas)
    - [Renamed `XFramework` to `XRenderer`](#renamed-xframework-to-xrenderer)
    - [Renamed `DecoratorFn` to `Decorator`](#renamed-decoratorfn-to-decorator)
    - [CLI option `--use-npm` deprecated](#cli-option---use-npm-deprecated)
    - ['config' preset entry replaced with 'previewAnnotations'](#config-preset-entry-replaced-with-previewannotations)
- [From version 6.4.x to 6.5.0](#from-version-64x-to-650)
  - [Vue 3 upgrade](#vue-3-upgrade)
  - [React18 new root API](#react18-new-root-api)
  - [Renamed isToolshown to showToolbar](#renamed-istoolshown-to-showtoolbar)
  - [Dropped support for addon-actions addDecorators](#dropped-support-for-addon-actions-adddecorators)
  - [Vite builder renamed](#vite-builder-renamed)
  - [Docs framework refactor for React](#docs-framework-refactor-for-react)
  - [Opt-in MDX2 support](#opt-in-mdx2-support)
  - [CSF3 auto-title improvements](#csf3-auto-title-improvements)
    - [Auto-title filename case](#auto-title-filename-case)
    - [Auto-title redundant filename](#auto-title-redundant-filename)
    - [Auto-title always prefixes](#auto-title-always-prefixes)
  - [6.5 Deprecations](#65-deprecations)
    - [Deprecated register.js](#deprecated-registerjs)
- [From version 6.3.x to 6.4.0](#from-version-63x-to-640)
  - [Automigrate](#automigrate)
  - [CRA5 upgrade](#cra5-upgrade)
  - [CSF3 enabled](#csf3-enabled)
    - [Optional titles](#optional-titles)
    - [String literal titles](#string-literal-titles)
    - [StoryObj type](#storyobj-type)
  - [Story Store v7](#story-store-v7)
    - [Behavioral differences](#behavioral-differences)
    - [Main.js framework field](#mainjs-framework-field)
    - [Using the v7 store](#using-the-v7-store)
    - [v7-style story sort](#v7-style-story-sort)
    - [v7 default sort behavior](#v7-default-sort-behavior)
    - [v7 Store API changes for addon authors](#v7-store-api-changes-for-addon-authors)
    - [Storyshots compatibility in the v7 store](#storyshots-compatibility-in-the-v7-store)
  - [Emotion11 quasi-compatibility](#emotion11-quasi-compatibility)
  - [Babel mode v7](#babel-mode-v7)
  - [Loader behavior with args changes](#loader-behavior-with-args-changes)
  - [6.4 Angular changes](#64-angular-changes)
    - [SB Angular builder](#sb-angular-builder)
    - [Angular13](#angular13)
    - [Angular component parameter removed](#angular-component-parameter-removed)
  - [6.4 deprecations](#64-deprecations)
    - [Deprecated --static-dir CLI flag](#deprecated---static-dir-cli-flag)
- [From version 6.2.x to 6.3.0](#from-version-62x-to-630)
  - [Webpack 5](#webpack-5)
    - [Fixing hoisting issues](#fixing-hoisting-issues)
      - [Webpack 5 manager build](#webpack-5-manager-build)
      - [Wrong webpack version](#wrong-webpack-version)
  - [Angular 12 upgrade](#angular-12-upgrade)
  - [Lit support](#lit-support)
  - [No longer inferring default values of args](#no-longer-inferring-default-values-of-args)
  - [6.3 deprecations](#63-deprecations)
    - [Deprecated addon-knobs](#deprecated-addon-knobs)
    - [Deprecated scoped blocks imports](#deprecated-scoped-blocks-imports)
    - [Deprecated layout URL params](#deprecated-layout-url-params)
- [From version 6.1.x to 6.2.0](#from-version-61x-to-620)
  - [MDX pattern tweaked](#mdx-pattern-tweaked)
  - [6.2 Angular overhaul](#62-angular-overhaul)
    - [New Angular storyshots format](#new-angular-storyshots-format)
    - [Deprecated Angular story component](#deprecated-angular-story-component)
    - [New Angular renderer](#new-angular-renderer)
    - [Components without selectors](#components-without-selectors)
  - [Packages now available as ESModules](#packages-now-available-as-esmodules)
  - [6.2 Deprecations](#62-deprecations)
    - [Deprecated implicit PostCSS loader](#deprecated-implicit-postcss-loader)
    - [Deprecated default PostCSS plugins](#deprecated-default-postcss-plugins)
    - [Deprecated showRoots config option](#deprecated-showroots-config-option)
    - [Deprecated control.options](#deprecated-controloptions)
    - [Deprecated storybook components html entry point](#deprecated-storybook-components-html-entry-point)
- [From version 6.0.x to 6.1.0](#from-version-60x-to-610)
  - [Addon-backgrounds preset](#addon-backgrounds-preset)
  - [Single story hoisting](#single-story-hoisting)
  - [React peer dependencies](#react-peer-dependencies)
  - [6.1 deprecations](#61-deprecations)
    - [Deprecated DLL flags](#deprecated-dll-flags)
    - [Deprecated storyFn](#deprecated-storyfn)
    - [Deprecated onBeforeRender](#deprecated-onbeforerender)
    - [Deprecated grid parameter](#deprecated-grid-parameter)
    - [Deprecated package-composition disabled parameter](#deprecated-package-composition-disabled-parameter)
- [From version 5.3.x to 6.0.x](#from-version-53x-to-60x)
  - [Hoisted CSF annotations](#hoisted-csf-annotations)
  - [Zero config typescript](#zero-config-typescript)
  - [Correct globs in main.js](#correct-globs-in-mainjs)
  - [CRA preset removed](#cra-preset-removed)
  - [Core-JS dependency errors](#core-js-dependency-errors)
  - [Args passed as first argument to story](#args-passed-as-first-argument-to-story)
  - [6.0 Docs breaking changes](#60-docs-breaking-changes)
    - [Remove framework-specific docs presets](#remove-framework-specific-docs-presets)
    - [Preview/Props renamed](#previewprops-renamed)
    - [Docs theme separated](#docs-theme-separated)
    - [DocsPage slots removed](#docspage-slots-removed)
    - [React prop tables with Typescript](#react-prop-tables-with-typescript)
    - [ConfigureJSX true by default in React](#configurejsx-true-by-default-in-react)
    - [User babelrc disabled by default in MDX](#user-babelrc-disabled-by-default-in-mdx)
    - [Docs description parameter](#docs-description-parameter)
    - [6.0 Inline stories](#60-inline-stories)
  - [New addon presets](#new-addon-presets)
  - [Removed babel-preset-vue from Vue preset](#removed-babel-preset-vue-from-vue-preset)
  - [Removed Deprecated APIs](#removed-deprecated-apis)
  - [New setStories event](#new-setstories-event)
  - [Removed renderCurrentStory event](#removed-rendercurrentstory-event)
  - [Removed hierarchy separators](#removed-hierarchy-separators)
  - [No longer pass denormalized parameters to storySort](#no-longer-pass-denormalized-parameters-to-storysort)
  - [Client API changes](#client-api-changes)
    - [Removed Legacy Story APIs](#removed-legacy-story-apis)
    - [Can no longer add decorators/parameters after stories](#can-no-longer-add-decoratorsparameters-after-stories)
    - [Changed Parameter Handling](#changed-parameter-handling)
  - [Simplified Render Context](#simplified-render-context)
  - [Story Store immutable outside of configuration](#story-store-immutable-outside-of-configuration)
  - [Improved story source handling](#improved-story-source-handling)
  - [6.0 Addon API changes](#60-addon-api-changes)
    - [Consistent local addon paths in main.js](#consistent-local-addon-paths-in-mainjs)
    - [Deprecated setAddon](#deprecated-setaddon)
    - [Deprecated disabled parameter](#deprecated-disabled-parameter)
    - [Actions addon uses parameters](#actions-addon-uses-parameters)
    - [Removed action decorator APIs](#removed-action-decorator-apis)
    - [Removed withA11y decorator](#removed-witha11y-decorator)
    - [Essentials addon disables differently](#essentials-addon-disables-differently)
    - [Backgrounds addon has a new api](#backgrounds-addon-has-a-new-api)
  - [6.0 Deprecations](#60-deprecations)
    - [Deprecated addon-info, addon-notes](#deprecated-addon-info-addon-notes)
    - [Deprecated addon-contexts](#deprecated-addon-contexts)
    - [Removed addon-centered](#removed-addon-centered)
    - [Deprecated polymer](#deprecated-polymer)
    - [Deprecated immutable options parameters](#deprecated-immutable-options-parameters)
    - [Deprecated addParameters and addDecorator](#deprecated-addparameters-and-adddecorator)
    - [Deprecated clearDecorators](#deprecated-cleardecorators)
    - [Deprecated configure](#deprecated-configure)
    - [Deprecated support for duplicate kinds](#deprecated-support-for-duplicate-kinds)
- [From version 5.2.x to 5.3.x](#from-version-52x-to-53x)
  - [To main.js configuration](#to-mainjs-configuration)
    - [Using main.js](#using-mainjs)
    - [Using preview.js](#using-previewjs)
    - [Using manager.js](#using-managerjs)
  - [Create React App preset](#create-react-app-preset)
  - [Description doc block](#description-doc-block)
  - [React Native Async Storage](#react-native-async-storage)
  - [Deprecate displayName parameter](#deprecate-displayname-parameter)
  - [Unified docs preset](#unified-docs-preset)
  - [Simplified hierarchy separators](#simplified-hierarchy-separators)
  - [Addon StoryShots Puppeteer uses external puppeteer](#addon-storyshots-puppeteer-uses-external-puppeteer)
- [From version 5.1.x to 5.2.x](#from-version-51x-to-52x)
  - [Source-loader](#source-loader)
  - [Default viewports](#default-viewports)
  - [Grid toolbar-feature](#grid-toolbar-feature)
  - [Docs mode docgen](#docs-mode-docgen)
  - [storySort option](#storysort-option)
- [From version 5.1.x to 5.1.10](#from-version-51x-to-5110)
  - [babel.config.js support](#babelconfigjs-support)
- [From version 5.0.x to 5.1.x](#from-version-50x-to-51x)
  - [React native server](#react-native-server)
  - [Angular 7](#angular-7)
  - [CoreJS 3](#corejs-3)
- [From version 5.0.1 to 5.0.2](#from-version-501-to-502)
  - [Deprecate webpack extend mode](#deprecate-webpack-extend-mode)
- [From version 4.1.x to 5.0.x](#from-version-41x-to-50x)
  - [sortStoriesByKind](#sortstoriesbykind)
  - [Webpack config simplification](#webpack-config-simplification)
  - [Theming overhaul](#theming-overhaul)
  - [Story hierarchy defaults](#story-hierarchy-defaults)
  - [Options addon deprecated](#options-addon-deprecated)
  - [Individual story decorators](#individual-story-decorators)
  - [Addon backgrounds uses parameters](#addon-backgrounds-uses-parameters)
  - [Addon cssresources name attribute renamed](#addon-cssresources-name-attribute-renamed)
  - [Addon viewport uses parameters](#addon-viewport-uses-parameters)
  - [Addon a11y uses parameters, decorator renamed](#addon-a11y-uses-parameters-decorator-renamed)
  - [Addon centered decorator deprecated](#addon-centered-decorator-deprecated)
  - [New keyboard shortcuts defaults](#new-keyboard-shortcuts-defaults)
  - [New URL structure](#new-url-structure)
  - [Rename of the `--secure` cli parameter to `--https`](#rename-of-the---secure-cli-parameter-to---https)
  - [Vue integration](#vue-integration)
- [From version 4.0.x to 4.1.x](#from-version-40x-to-41x)
  - [Private addon config](#private-addon-config)
  - [React 15.x](#react-15x)
- [From version 3.4.x to 4.0.x](#from-version-34x-to-40x)
  - [React 16.3+](#react-163)
  - [Generic addons](#generic-addons)
  - [Knobs select ordering](#knobs-select-ordering)
  - [Knobs URL parameters](#knobs-url-parameters)
  - [Keyboard shortcuts moved](#keyboard-shortcuts-moved)
  - [Removed addWithInfo](#removed-addwithinfo)
  - [Removed RN packager](#removed-rn-packager)
  - [Removed RN addons](#removed-rn-addons)
  - [Storyshots Changes](#storyshots-changes)
  - [Webpack 4](#webpack-4)
  - [Babel 7](#babel-7)
  - [Create-react-app](#create-react-app)
    - [Upgrade CRA1 to babel 7](#upgrade-cra1-to-babel-7)
    - [Migrate CRA1 while keeping babel 6](#migrate-cra1-while-keeping-babel-6)
  - [start-storybook opens browser](#start-storybook-opens-browser)
  - [CLI Rename](#cli-rename)
  - [Addon story parameters](#addon-story-parameters)
- [From version 3.3.x to 3.4.x](#from-version-33x-to-34x)
- [From version 3.2.x to 3.3.x](#from-version-32x-to-33x)
  - [`babel-core` is now a peer dependency #2494](#babel-core-is-now-a-peer-dependency-2494)
  - [Base webpack config now contains vital plugins #1775](#base-webpack-config-now-contains-vital-plugins-1775)
  - [Refactored Knobs](#refactored-knobs)
- [From version 3.1.x to 3.2.x](#from-version-31x-to-32x)
  - [Moved TypeScript addons definitions](#moved-typescript-addons-definitions)
  - [Updated Addons API](#updated-addons-api)
- [From version 3.0.x to 3.1.x](#from-version-30x-to-31x)
  - [Moved TypeScript definitions](#moved-typescript-definitions)
  - [Deprecated head.html](#deprecated-headhtml)
- [From version 2.x.x to 3.x.x](#from-version-2xx-to-3xx)
  - [Webpack upgrade](#webpack-upgrade)
  - [Packages renaming](#packages-renaming)
  - [Deprecated embedded addons](#deprecated-embedded-addons)


## From version 7.x to 8.0.0

### Manager addons are now rendered with React 18

The UI added to the manager via addons is now rendered with React 18.

Example:
```tsx
import { addons, types } from '@storybook/manager-api';

addons.register('my-addon', () => {
  addons.add('my-addon/panel', {
    type: types.PANEL,
    title: 'My Addon',
    // This will be called as a JSX element by react 18
    render: ({ active }) => (active ? <div>Hello World</div> : null),
  });
});
```

Previously the `key` prop was passed to the render function, that is now no longer the case.

### Removal of `storiesOf`-API

The `storiesOf` API has been removed in Storybook 8.0.

If you need to dynamically create stories, you will need to implement this via the experimental `experimental_indexers` [API](#storyindexers-is-replaced-with-experimental_indexers).

For migrating to CSF, see: [`storyStoreV6` and `storiesOf` is deprecated](#storystorev6-and-storiesof-is-deprecated)

### Removed deprecated shim packages

In Storybook 7, these packages existed for backwards compatibility, but were marked as deprecated:

- `@storybook/addons` - this package has been split into 2 packages: `@storybook/preview-api` and `@storybook/manager-api`, see more here: [New Addons API](#new-addons-api).
- `@storybook/channel-postmessage` - this package has been merged into `@storybook/channel`.
- `@storybook/channel-websocket` - this package has been merged into `@storybook/channel`.
- `@storybook/client-api` - this package has been merged into `@storybook/preview-api`.
- `@storybook/core-client` - this package has been merged into `@storybook/preview-api`.
- `@storybook/preview-web` - this package has been merged into `@storybook/preview-api`.
- `@storybook/store` - this package has been merged into `@storybook/preview-api`.
- `@storybook/api` - this package has been replaced with `@storybook/manager-api`.

This section explains the rationale, and the required changed you might have to make: [New Addons API](#new-addons-api)

### Framework-specific Vite plugins have to be explicitly added

In Storybook 7, we would automatically add frameworks-specific Vite plugins, e.g. `@vitejs/plugin-react` if not installed.
In Storybook 8 those plugins have to be added explicitly in the user's `vite.config.ts`:

```ts
import { defineConfig } from 'vite';
import react from '@vitejs/plugin-react';

// https://vitejs.dev/config/
export default defineConfig({
  plugins: [react()],
});
```

### Implicit actions can not be used during rendering (for example in the play function)

In Storybook 7, we inferred if the component accepts any action props,
by checking if it starts with `onX` (for example `onClick`), or as configured by `actions.argTypesRegex`.
If that was the case, we would fill in jest spies for those args automatically.

```ts
export default {
  component: Button,
};

export const ButtonClick = {
  play: async ({ args, canvasElement }) => {
    await userEvent.click(within(canvasElement).getByRole('button'));
    // args.onClick is a jest spy in 7.0
    await expect(args.onClick).toHaveBeenCalled();
  },
};
```

In Storybook 8 this feature is removed, and spies have to added explicitly:

```ts
import { fn } from '@storybook/test';

export default {
  component: Button,
  args: {
    onClick: fn(),
  },
};

export const ButtonClick = {
  play: async ({ args, canvasElement }) => {
    await userEvent.click(within(canvasElement).getByRole('button'));
    await expect(args.onClick).toHaveBeenCalled();
  },
};
```

For more context, see this RFC:
https://github.com/storybookjs/storybook/discussions/23649

To summarize:

- This makes CSF files less magical and more portable, so that CSF files will render the same in a test environment where docgen is not available.
- This allows users and (test) integrators to run or build storybook without docgen, boosting the user performance and allows tools to give quicker feedback.
- This will make sure that we can one day lazy load docgen, without changing how stories are rendered.

### MDX related changes

#### MDX is upgraded to v3

Storybook now uses MDX3 under the hood. This change contains many improvements and a few small breaking changes that probably won't affect you. However we recommend checking the [migration notes from MDX here](https://mdxjs.com/blog/v3/).

#### Dropping support for *.stories.mdx (CSF in MDX) format and MDX1 support

In Storybook 7, we deprecated the ability of using MDX both for documentation and for defining stories in the same .stories.mdx file. It is now removed, and Storybook won't support .stories.mdx files anymore. We provide migration scripts to help you onto the new format.

If you were using the [legacy MDX1 format](#legacy-mdx1-support), you will have to remove the `legacyMdx1` main.js feature flag and the `@storybook/mdx1-csf` package.

Alongside with this change, the `jsxOptions` configuration was removed as it is not used anymore.

[More info here](https://storybook.js.org/docs/migration-guide#storiesmdx-to-mdxcsf).

#### Dropping support for id, name and story in Story block

Referencing stories by `id`, `name` or `story` in the Story block is not possible anymore. [More info here](#story-block).

### Core changes

#### `framework.options.builder.useSWC` for Webpack5-based projects removed

In Storybook 8.0, we have removed the `framework.options.builder.useSWC` option. The `@storybook/builder-webpack5` package is now compiler-agnostic and does not depend on Babel or SWC.

If you want to use SWC, you can add the necessary addon:

```sh
npx storybook@latest add @storybook/addon-webpack-compiler-swc
```

The goal is to make @storybook/builder-webpack5 lighter and more flexible. We are not locked into a specific compiler or compiler version anymore. This allows us to support Babel 7/8, SWC, and other compilers simultaneously.

#### Removed `@babel/core` and `babel-loader` from `@storybook/builder-webpack5`

In Storybook 8.0, we have removed the `@storybook/builder-webpack5` package's dependency on Babel. This means that Babel is not preconfigured in `@storybook/builder-webpack5`. If you want to use Babel, you can add the necessary addon:

```sh
npx storybook@latest add @storybook/addon-webpack-compiler-swc
```

We are doing this to make Storybook more flexible and to allow users to use a variety of compilers like SWC, Babel or even pure TypeScript.

#### `framework.options.fastRefresh` for Webpack5-based projects removed

In Storybook 8.0, we have removed the `framework.options.fastRefresh` option.

The fast-refresh implementation currently relies on the `react-refresh/babel` package. While this has served us well, integrating this dependency could pose challenges. Specifically, it locks users into a specific Babel version. This could become a problem when Babel 8 is released. There is uncertainty about whether react-refresh/babel will seamlessly support Babel 8, potentially hindering users from updating smoothly.

Furthermore, the existing implementation does not account for cases where fast-refresh might already be configured in a user's Babel configuration. Rather than filtering out existing configurations, our current approach could lead to duplications, resulting in a sub-optimal development experience.

We believe in empowering our users, and setting up fast-refresh manually is a straightforward process. The following configuration will configure fast-refresh if Storybook does not automatically pick up your fast-refresh configuration: 

`package.json`:

```diff
{
  "devDependencies": {
+   "@pmmmwh/react-refresh-webpack-plugin": "^0.5.11",
+   "react-refresh": "^0.14.0",
  }
}
```

`babel.config.js` (optionally, add it to `.storybook/main.js`):

```diff
+const isProdBuild = process.env.NODE_ENV === 'production';

module.exports = (api) => {
  return {
    plugins: [
+     !isProdBuild && 'react-refresh/babel',
    ].filter(Boolean),
  };
};
```

`.storybook/main.js`:

```diff
+import ReactRefreshWebpackPlugin from "@pmmmwh/react-refresh-webpack-plugin";
+const isProdBuild = process.env.NODE_ENV === 'production';
const config = {
  webpackFinal: (config) => {
+   config.plugins = [
+     !isProdBuild && new ReactRefreshWebpackPlugin({
+       overlay: {
+         sockIntegration: 'whm',
+       },
+     }),
+     ...config.plugins,
+   ].filter(Boolean);
    return config;
  },
};

export default config;
```

This approach aligns with our philosophy of transparency and puts users in control of their Webpack and Babel configurations.

We want to minimize magic behind the scenes. By removing `framework.options.fastRefresh`, we are reducing unnecessary configuration. Instead, we encourage users to leverage their existing Webpack and Babel setups, fostering a more transparent and customizable development environment.

You don't have to add fast refresh to `@storybook/nextjs` since it is already configured there as a default to match the same experience as `next dev`.

#### `typescript.skipBabel` removed

We have removed the `typescript.skipBabel` option in Storybook 8.0. Please use `typescript.skipCompiler` instead.

#### Dropping support for Yarn 1

Storybook will stop providing fixes aimed at Yarn 1 projects. This does not necessarily mean that Storybook will stop working for Yarn 1 projects, just that the team won't provide more fixes aimed at it. For context, it's been 6 years since the release of Yarn 1, and Yarn is currently in version 4, which was [released in October 2023](https://yarnpkg.com/blog/release/4.0).

#### Dropping support for Node.js 16

In Storybook 8, we have dropped Node.js 16 support since it reached end-of-life on 2023-09-11. Storybook 8 supports Node.js 18 and above.

#### Autotitle breaking fixes

In Storybook 7, the file name `path/to/foo.bar.stories.js` would result in the [autotitle](https://storybook.js.org/docs/react/configure/overview#configure-story-loading) `path/to/foo`. In 8.0, this has been changed to generate `path/to/foo.bar`. We consider this a bugfix but it is also a breaking change if you depended on the old behavior. To get the old titles, you can manually specify the desired title in the default export of your story file. For example:

```js
export default {
  title: 'path/to/foo',
}
```

Alternatively, if you need to achieve a different behavior for a large number of files, you can provide a [custom indexer](https://storybook.js.org/docs/7.0/vue/configure/sidebar-and-urls#processing-custom-titles) to generate the titles dynamically.

#### React v18 in the manager UI (including addons)

Storybook 7 used React 16 in the manager. In Storybook 8 this is upgraded to react v18.
Addons that inject UI into panels, tools, etc. are possibly affected by this.

Addon authors are advised to upgrade to react v18.

#### Storyshots has been removed

Storyshots was an addon for Storybook which allowed users to turn their stories into automated snapshot tests.

Every story would automatically be taken into account and create a snapshot file.

Snapshot testing has since fallen out of favor and is no longer recommended.

In addition to its limited use, and high chance of false positives, Storyshots ran code developed to run in the browser in NodeJS via JSDOM.
JSDOM has limitations and is not a perfect emulation of the browser environment; therefore, Storyshots was always a pain to set up and maintain.

The Storybook team has built the test-runner as a direct replacement, which utilizes Playwright to connect to an actual browser where Storybook runs the code.

In addition, CSF has expanded to allow for play functions to be defined on stories, which allows for more complex testing scenarios, fully integrated within Storybook itself (and supported by the test-runner, and not Storyshots).

Finally, storyStoreV7: true (the default and only option in Storybook 8), was not supported by Storyshots.

By removing Storyshots, the Storybook team was unblocked from moving (eventually) to an ESM-only Storybook, which is a big step towards a more modern Storybook.

Please check the [migration guide](https://storybook.js.org/docs/writing-tests/storyshots-migration-guide) that we prepared.

#### UI layout state has changed shape

In Storybook 7 it was possible to use `addons.setConfig({...});` to configure Storybook UI features and behavior as documented [here (v7)](https://storybook.js.org/docs/7.3/react/configure/features-and-behavior), [(latest)](https://storybook.js.org/docs/react/configure/features-and-behavior). The state and API for the UI layout has changed:

- `showNav: boolean` is now `navSize: number`, where the number represents the size of the sidebar in pixels.
- `showPanel: boolean` is now split into `bottomPanelHeight: number` and `rightPanelWidth: number`, where the numbers represents the size of the panel in pixels.
- `isFullscreen: boolean` is no longer supported, but can be achieved by setting a combination of the above.

#### New UI and props for Button and IconButton components

We used to have a lot of different buttons in `@storybook/components` that were not used anywhere. In Storybook 8.0 we are deprecating `Form.Button` and added a new `Button` component that can be used in all places. The `IconButton` component has also been updated to use the new `Button` component under the hood. Going forward addon creators and Storybook maintainers should use the new `Button` component instead of `Form.Button`.

For the `Button` component, the following props are now deprecated:

- `isLink` - Please use the `asChild` prop instead like this: `<Button asChild><a href="">Link</a></Button>`
- `primary` - Please use the `variant` prop instead.
- `secondary` - Please use the `variant` prop instead.
- `tertiary` - Please use the `variant` prop instead.
- `gray` - Please use the `variant` prop instead.
- `inForm` - Please use the `variant` prop instead.
- `small` - Please use the `size` prop instead.
- `outline` - Please use the `variant` prop instead.
- `containsIcon`. Please add your icon as a child directly. No need for this prop anymore.

The `IconButton` doesn't have any deprecated props but it now uses the new `Button` component under the hood so all props for `IconButton` will be the same as `Button`.

#### Icons is deprecated

In Storybook 8.0 we are introducing a new icon library available with `@storybook/icons`. We are deprecating the `Icons` component in `@storybook/components` and recommend that addon creators and Storybook maintainers use the new `@storybook/icons` component instead.

#### Removed postinstall

We removed the `@storybook/postinstall` package, which provided some utilities for addons to programmatically modify user configuration files on install. This package was years out of date, so this should be a non-disruptive change. If your addon used the package, you can view the old source code [here](https://github.com/storybookjs/storybook/tree/release-7-5/code/lib/postinstall) and adapt it into your addon.

#### Removed stories.json

In addition to the built storybook, `storybook build` generates two files, `index.json` and `stories.json`, that list out the contents of the Storybook. `stories.json` is a legacy format and we included it for backwards compatibility. As of 8.0 we no longer build `stories.json` by default, and we will remove it completely in 9.0.

In the meantime if you have code that relies on `stories.json`, you can find code that transforms the "v4" `index.json` to the "v3" `stories.json` format (and their respective TS types): https://github.com/storybookjs/storybook/blob/release-7-5/code/lib/core-server/src/utils/stories-json.ts#L71-L91

#### Removed `sb babelrc` command

The `sb babelrc` command was used to generate a `.babelrc` file for Storybook. This command is now removed.

From version 8.0 onwards, Storybook is compiler-agnostic and does not depend on Babel or SWC if you use Webpack 5. This move was made to make Storybook more flexible and allow users to configure their own Babel setup according to their project needs and setup. If you need a custom Babel configuration, you can create a `.babelrc` file yourself and configure it according to your project setup.

The reasoning behind is to condense and provide some clarity to what's happened to both the command and what's shifted with the upcoming release.

### Framework-specific changes

#### React

##### `react-docgen` component analysis by default

In Storybook 7, we used `react-docgen-typescript` to analyze React component props and auto-generate controls. In Storybook 8, we have moved to `react-docgen` as the new default. `react-docgen` is dramatically more efficient, shaving seconds off of dev startup times. However, it only analyzes basic TypeScript constructs.

We feel `react-docgen` is the right tradeoff for most React projects. However, if you need the full fidelity of `react-docgen-typescript`, you can opt-in using the following setting in `.storybook/main.js`:

```js
export default {
  typescript: {
    reactDocgen: 'react-docgen-typescript',
  }
}
```

For more information see: https://storybook.js.org/docs/react/api/main-config-typescript#reactdocgen

#### Next.js

##### Require Next.js 13.5 and up

Starting in 8.0, Storybook requires Next.js 13.5 and up.

##### Automatic SWC mode detection

Similar to how Next.js detects if SWC should be used, Storybook will follow more or less the same rules:

- If you use Next.js 14 or higher and you don't have a .babelrc file, Storybook will use SWC to transpile your code. 
- Even if you have a .babelrc file, Storybook will still use SWC to transpile your code if you set the experimental `experimental.forceSwcTransforms` flag to `true` in your `next.config.js`.

#### Angular

##### Require Angular 15 and up

Starting in 8.0, Storybook requires Angular 15 and up.

#### Svelte

##### Require Svelte 4 and up

Starting in 8.0, Storybook requires Svelte 4 and up.

#### Preact

##### Require Preact 10 and up

Starting in 8.0, Storybook requires Preact 10 and up.

##### No longer adds default Babel plugins

Until now, Storybook provided a set of default Babel plugins that were applied to Preact projects using Webpack, including the runtime automatic import plugin to allow Preact's `h` pragma to render JSX. However, this is no longer the case in Storybook 8.0. If you want to use this plugin, or if you're going to use TypeScript with Preact, you will need to add it to your Babel config.

```js
.babelrc

{
  "plugins": [
    [
      // Add this to automatically import `h` from `preact` when needed
      "@babel/plugin-transform-react-jsx", {
        "importSource": "preact",
        "runtime": "automatic" 
      }
    ],
    // Add this if you want to use TypeScript with Preact
    "@babel/preset-typescript"
  ],
}
```

If you want to configure the plugins only for Storybook, you can add the same setting to your `.storybook/main.js` file.

```js
const config = {
  ...
  babel: async (options) => {
    options.plugins.push(
      [
        "@babel/plugin-transform-react-jsx", {
          "importSource": "preact",
          "runtime": "automatic" 
        }
      ], 
      "@babel/preset-typescript"
    )
    return options;
  },
}

export default config
```

We are doing this to apply the same configuration you defined in your project. This streamlines the experience of using Storybook with Preact. Additionally, we are not vendor-locked to a specific Babel version anymore, which means that you can upgrade Babel without breaking your Storybook.

#### Web Components

##### Dropping default babel plugins in Webpack5-based projects

Until the 8.0 release, Storybook provided the `@babel/preset-env` preset for Web Component projects by default. This is no longer the case, as any Web Components project will use the configuration you've included. Additionally, if you're using either the `@babel/plugin-syntax-dynamic-import` or `@babel/plugin-syntax-import-meta` plugins, you no longer have to include them as they are now part of `@babel/preset-env`.

### Deprecations which are now removed

#### Methods and properties from AddonStore

The following methods and properties from the class `AddonStore` in  `@storybook/manager-api` are now removed:

- `serverChannel` -> Use `channel` instead
- `getServerChannel` -> Use `getChannel` instead
- `setServerChannel` -> Use `setChannel` instead
- `hasServerChannel` -> Use `hasChannel` instead
- `addPanel`

The following methods and properties from the class `AddonStore` in  `@storybook/preview-api` are now removed:

- `serverChannel` -> Use `channel` instead
- `getServerChannel` -> Use `getChannel` instead
- `setServerChannel` -> Use `setChannel` instead
- `hasServerChannel` -> Use `hasChannel` instead

#### Methods and properties from PreviewAPI

The following exports from `@storybook/preview-api` are now removed:

- `useSharedState`
- `useAddonState`

Please file an issue if you need these APIs.

#### Removals in @storybook/types

The following exports from `@storybook/types` are now removed:

- `API_ADDON` -> Use `Addon_Type` instead
- `API_COLLECTION` -> Use `Addon_Collection` instead
- `API_Panels`

#### --use-npm flag in storybook CLI

The `--use-npm` is now removed. Use `--package-manager=npm` instead. [More info here](#cli-option---use-npm-deprecated).

#### `setGlobalConfig` from `@storybook/react`

The `setGlobalConfig` (used for reusing stories in your tests) is now removed in favor of `setProjectAnnotations`.

```ts
import { setProjectAnnotations } from `@storybook/testing-react`.
```

#### StorybookViteConfig type from @storybook/builder-vite

The `StorybookViteConfig` type is now removed in favor of `StorybookConfig`:

```ts
import type { StorybookConfig } from '@storybook/react-vite';
```

#### props from WithTooltipComponent from @storybook/components

The deprecated properties `tooltipShown`, `closeOnClick`, and `onVisibilityChange` of `WithTooltipComponent` from `@storybook/components` are now removed. Please replace them:

```tsx
<WithTooltip
  closeOnClick       // becomes closeOnOutsideClick
  tooltipShown       // becomes defaultVisible
  onVisibilityChange // becomes onVisibleChange
>
  ...
</WithTooltip>
```

#### LinkTo direct import from addon-links

The `LinkTo` (React component) direct import from `@storybook/addon-links` is now removed. You have to import it from `@storybook/addon-links/react` instead.

```ts
// before
import LinkTo from '@storybook/addon-links';

// after
import LinkTo from '@storybook/addon-links/react';
```

#### DecoratorFn, Story, ComponentStory, ComponentStoryObj, ComponentStoryFn and ComponentMeta TypeScript types

The `Story` type is now removed in favor of `StoryFn` and `StoryObj`. More info [here](#story-type-deprecated).

The `DecoratorFn` type is now removed in favor of `Decorator`. [More info](#renamed-decoratorfn-to-decorator).

For React, the `ComponentStory`, `ComponentStoryObj`, `ComponentStoryFn` and `ComponentMeta` types are now removed in favor of `StoryFn`, `StoryObj` and `Meta`. [More info](#componentstory-componentstoryobj-componentstoryfn-and-componentmeta-types-are-deprecated).

#### "Framework" TypeScript types

The Framework types such as `ReactFramework` are now removed in favor of Renderer types such as `ReactRenderer`. This affects all frameworks. [More info](#renamed-xframework-to-xrenderer).

#### `navigateToSettingsPage` method from Storybook's manager-api

The `navigateToSettingsPage` method from manager-api is now removed in favor of `changeSettingsTab`.

```ts
export const Component = () => {
  const api = useStorybookApi();

  const someHandler = () => {
    // Old method: api.navigateToSettingsPage('/settings/about');
    api.changeSettingsTab('about'); // the /settings path is not necessary anymore
  };

  // ...
}
```

#### storyIndexers

The Storybook's main.js configuration property `storyIndexers` is now removed in favor of `experimental_indexers`. [More info](#storyindexers-is-replaced-with-experimental_indexers).

#### Deprecated docs parameters

The following story and meta parameters are now removed:

```ts
parameters.docs.iframeHeight           // becomes docs.story.iframeHeight
parameters.docs.inlineStories          // becomes docs.story.inline
parameters.jsx.transformSource         // becomes parameters.docs.source.transform
parameters.docs.transformSource        // becomes parameters.docs.source.transform
parameters.docs.source.transformSource // becomes parameters.docs.source.transform
```

More info [here](#autodocs-changes) and [here](#source-block).

#### Description Doc block properties

`children`, `markdown` and `type` are now removed in favor of the `of` property. [More info](#doc-blocks).

#### Manager API expandAll and collapseAll methods

The `collapseAll` and `expandAll` APIs (possibly used by addons) are now removed. Please emit events for these actions instead:

```ts
import { STORIES_COLLAPSE_ALL, STORIES_EXPAND_ALL } from '@storybook/core-events';
import { useStorybookApi } from '@storybook/manager-api';

const api = useStorybookApi()
api.collapseAll() // becomes api.emit(STORIES_COLLAPSE_ALL)
api.expandAll() // becomes api.emit(STORIES_EXPAND_ALL)
```

#### `Primary` Doc block properties

The `name` prop is now removed in favor of the `of` property. [More info](#doc-blocks).

<<<<<<< HEAD
=======
#### `createChannel` from `@storybook/postmessage` and  `@storybook/channel-websocket`

The `createChannel` APIs from both `@storybook/channel-websocket` and `@storybook/postmessage` are now removed. Please use `createBrowserChannel` instead, from the `@storybook/channels` package.

Additionally, the `PostmsgTransport` type is now removed in favor of `PostMessageTransport`.

>>>>>>> b29d2a74
## From version 7.5.0 to 7.6.0

#### CommonJS with Vite is deprecated

Using CommonJS in the `main` configuration with `main.cjs` or `main.cts` is deprecated, and will be removed in Storybook 8.0. This is a necessary change because [Vite will remove support for CommonJS in an upcoming release](https://github.com/vitejs/vite/discussions/13928).

You can address this by converting your `main` configuration file to ESM syntax and renaming it to `main.mjs` or `main.mts` if your project does not have `"type": "module"` in its `package.json`. To convert the config file to ESM you will need to replace any CommonJS syntax like `require()`, `module.exports`, or `__dirname`. If you haven't already, you may also consider adding `"type": "module"` to your package.json and converting your project to ESM.

#### Using implicit actions during rendering is deprecated

In Storybook 7, we inferred if the component accepts any action props,
by checking if it starts with `onX` (for example `onClick`), or as configured by `actions.argTypesRegex`.
If that was the case, we would fill in jest spies for those args automatically.

```ts
export default {
  component: Button,
};

export const ButtonClick = {
  play: async ({ args, canvasElement }) => {
    await userEvent.click(within(canvasElement).getByRole('button'));
    // args.onClick is a jest spy in 7.0
    await expect(args.onClick).toHaveBeenCalled();
  },
};
```

In Storybook 8 this feature will be removed, and spies have to added explicitly:

```ts
import { fn } from '@storybook/test';

export default {
  component: Button,
  args: {
    onClick: fn(),
  },
};

export const ButtonClick = {
  play: async ({ args, canvasElement }) => {
    await userEvent.click(within(canvasElement).getByRole('button'));
    await expect(args.onClick).toHaveBeenCalled();
  },
};
```

For more context, see this RFC:
https://github.com/storybookjs/storybook/discussions/23649

To summarize:

- This makes CSF files less magical and more portable, so that CSF files will render the same in a test environment where docgen is not available.
- This allows users and (test) integrators to run or build storybook without docgen, boosting the user performance and allows tools to give quicker feedback.
- This will make sure that we can one day lazy load docgen, without changing how stories are rendered.

#### typescript.skipBabel deprecated

We will remove the `typescript.skipBabel` option in Storybook 8.0. Please use `typescript.skipCompiler` instead.

#### Primary doc block accepts of prop

The `Primary` doc block now also accepts an `of` prop as described in the [Doc Blocks](#doc-blocks) section. It still accepts being passed `name` or no props at all.

#### Addons no longer need a peer dependency on React

Historically the majority of addons have had a peer dependency on React and a handful of Storybook core packages. In most cases this has not been necessary since 7.0 because the Storybook manager makes those available on the global scope. It has created an unnecessary burden for users in non-React projects.

We've migrated all the core addons (except for `addon-docs`) to not depend on these packages by:

1. Moving `react`, `react-dom` and the globalized Storybook packages from `peerDependencies` to `devDependencies`
2. Added the list of globalized packages to the `externals` property in the `tsup` configuration, to ensure they are not part of the bundle.

As of Storybook 7.6.0 the list of globalized packages can be imported like this:

```ts
// tsup.config.ts

import { globalPackages as globalManagerPackages } from '@storybook/manager/globals';
import { globalPackages as globalPreviewPackages } from '@storybook/preview/globals';

const allGlobalPackages = [...globalManagerPackages, ...globalPreviewPackages];
```

We recommend checking out [the updates we've made to the addon-kit](https://github.com/storybookjs/addon-kit/pull/60/files#diff-8fed899bdbc24789a7bb4973574e624ed6207c6ce572338bc3c3e117672b2a20), that can serve as a base for the changes you can do in your own addon. These changes are not necessary for your addon to keep working, but they will remove the need for your users to unnecessary install `react` and `react-dom` to their projects, and they'll significantly reduce the install size of your addon.
These changes should not be breaking for your users, unless you support Storybook pre-v7.

## From version 7.4.0 to 7.5.0

#### `storyStoreV6` and `storiesOf` is deprecated

`storyStoreV6` and `storiesOf` is deprecated and will be completely removed in Storybook 8.0.

If you're using `storiesOf` we recommend you migrate your stories to CSF3 for a better story writing experience.
In many cases you can get started with the migration by using two migration scripts:

```bash

# 1. convert storiesOf to CSF
npx storybook@latest migrate storiesof-to-csf --glob="**/*.stories.tsx" --parser=tsx

# 2. Convert CSF 2 to CSF 3
npx storybook@latest migrate csf-2-to-3 --glob="**/*.stories.tsx" --parser=tsx
```

They won't do a perfect migration so we recommend that you manually go through each file afterwards.

Alternatively you can build your own `storiesOf` implementation by leveraging the new (experimental) indexer API ([documentation](https://storybook.js.org/docs/react/api/main-config-indexers), [migration](#storyindexers-is-replaced-with-experimental_indexers)). A proof of concept of such an implementation can be seen in [this StackBlitz demo](https://stackblitz.com/edit/github-h2rgfk?file=README.md). See the demo's `README.md` for a deeper explanation of the implementation.

#### `storyIndexers` is replaced with `experimental_indexers`

Defining custom indexers for stories has become a more official - yet still experimental - API which is now configured at `experimental_indexers` instead of `storyIndexers` in `main.ts`. `storyIndexers` has been deprecated and will be fully removed in version 8.0.

The new experimental indexers are documented [here](https://storybook.js.org/docs/react/api/main-config-indexers). The most notable change from `storyIndexers` is that the indexer must now return a list of [`IndexInput`](https://github.com/storybookjs/storybook/blob/next/code/lib/types/src/modules/indexer.ts#L104-L148) instead of `CsfFile`. It's possible to construct an `IndexInput` from a `CsfFile` using the `CsfFile.indexInputs` getter.

That means you can convert an existing story indexer like this:

```diff
// .storybook/main.ts

import { readFileSync } from 'fs';
import { loadCsf } from '@storybook/csf-tools';

export default {
-  storyIndexers = (indexers) => {
-    const indexer = async (fileName, opts) => {
+  experimental_indexers = (indexers) => {
+    const createIndex = async (fileName, opts) => {
      const code = readFileSync(fileName, { encoding: 'utf-8' });
      const makeTitle = (userTitle) => {
        // Do something with the auto title retrieved by Storybook
        return userTitle;
      };

      // Parse the CSF file with makeTitle as a custom context
-      return loadCsf(code, { ...compilationOptions, makeTitle, fileName }).parse();
+      return loadCsf(code, { ...compilationOptions, makeTitle, fileName }).parse().indexInputs;
    };

    return [
      {
        test: /(stories|story)\.[tj]sx?$/,
-        indexer,
+        createIndex,
      },
      ...(indexers || []),
    ];
  },
};
```

As an addon author you can support previous versions of Storybook by setting both `storyIndexers` and `indexers_experimental`, without triggering the deprecation warning.

## From version 7.0.0 to 7.2.0

#### Addon API is more type-strict

When registering an addon using `@storybook/manager-api`, the addon API is now more type-strict. This means if you use TypeScript to compile your addon before publishing, it might start giving you errors.

The `type` property is now a required field, and the `id` property should not be set anymore.

Here's a correct example:

```tsx
import { addons, types } from '@storybook/manager-api';

addons.register('my-addon', () => {
  addons.add('my-addon/panel', {
    type: types.PANEL,
    title: 'My Addon',
    render: ({ active }) => (active ? <div>Hello World</div> : null),
  });
});
```

The API: `addons.addPanel()` is now deprecated, and will be removed in 8.0. Please use `addons.add()` instead.

The `render` method can now be a `React.FunctionComponent` (without the `children` prop). Storybook will now render it, rather than calling it as a function.

## From version 6.5.x to 7.0.0

A number of these changes can be made automatically by the Storybook CLI. To take advantage of these "automigrations", run `npx storybook@latest upgrade --prerelease` or `pnpx dlx storybook@latest upgrade --prerelease`.

### 7.0 breaking changes

#### Dropped support for Node 15 and below

Storybook 7.0 requires **Node 16** or above. If you are using an older version of Node, you will need to upgrade or keep using Storybook 6 in the meantime.

#### Default export in Preview.js

Storybook 7.0 supports a default export in `.storybook/preview.js` that should contain all of its annotations. The previous format is still compatible, but **the default export will be the recommended way going forward**.

If your `preview.js` file looks like this:

```js
export const parameters = {
  actions: { argTypesRegex: '^on[A-Z].*' },
};
```

Please migrate it to use a default export instead:

```js
const preview = {
  parameters: {
    actions: { argTypesRegex: '^on[A-Z].*' },
  },
};
export default preview;
```

Additionally, we introduced typings for that default export (Preview), so you can import it in your config file. If you're using Typescript, make sure to rename your file to be `preview.ts`.

The `Preview` type will come from the Storybook package for the **renderer** you are using. For example, if you are using Angular, you will import it from `@storybook/angular`, or if you're using Vue3, you will import it from `@storybook/vue3`:

```ts
import { Preview } from '@storybook/react';

const preview: Preview = {
  parameters: {
    actions: { argTypesRegex: '^on[A-Z].*' },
  },
};
export default preview;
```

In JavaScript projects using `preview.js`, it's also possible to use the `Preview` type (for autocompletion, not type safety), via the JSDoc @type tag:

```js
/** @type { import('@storybook/react').Preview } */
const preview = {
  parameters: {
    actions: { argTypesRegex: '^on[A-Z].*' },
  },
};
export default preview;
```

#### ESM format in Main.js

It's now possible to use ESM in `.storybook/main.js` out of the box. Storybook 7.0 supports a default export in `.storybook/main.js` that should contain all of its configurations. The previous format is still compatible, but **the default export will be the recommended way going forward**.

If your main.js file looks like this:

```js
module.exports = {
  stories: ['../stories/**/*.stories.mdx', '../stories/**/*.stories.@(js|jsx|ts|tsx)'],
  framework: { name: '@storybook/react-vite' },
};
```

Or like this:

```js
export const stories = ['../stories/**/*.stories.mdx', '../stories/**/*.stories.@(js|jsx|ts|tsx)'];
export const framework = { name: '@storybook/react-vite' };
```

Please migrate it to use a default export instead:

```js
const config = {
  stories: ['../stories/**/*.stories.mdx', '../stories/**/*.stories.@(js|jsx|ts|tsx)'],
  framework: { name: '@storybook/react-vite' },
};
export default config;
```

Additionally, we introduced typings for that default export (StorybookConfig), so you can import it in your config file. If you're using Typescript, make sure to rename your file to be `main.ts`.

The `StorybookConfig` type will come from the Storybook package for the **framework** you are using, which relates to the package in the "framework" field you have in your main.ts file. For example, if you are using React Vite, you will import it from `@storybook/react-vite`:

```ts
import { StorybookConfig } from '@storybook/react-vite';

const config: StorybookConfig = {
  stories: ['../stories/**/*.stories.mdx', '../stories/**/*.stories.@(js|jsx|ts|tsx)'],
  framework: { name: '@storybook/react-vite' },
};
export default config;
```

In JavaScript projects using `main.js`, it's also possible to use the `StorybookConfig` type (for autocompletion, not type safety), via the JSDoc @type tag:

```ts
/** @type { import('@storybook/react-vite').StorybookConfig } */
const config = {
  stories: ['../stories/**/*.stories.mdx', '../stories/**/*.stories.@(js|jsx|ts|tsx)'],
  framework: { name: '@storybook/react-vite' },
};
export default config;
```

#### Modern browser support

Starting in Storybook 7.0, Storybook will no longer support IE11, amongst other legacy browser versions.
We now transpile our code with a target of `chrome >= 100` and node code is transpiled with a target of `node >= 16`.

This means code-features such as (but not limited to) `async/await`, arrow-functions, `const`,`let`, etc will exist in the code at runtime, and thus the runtime environment must support it.
Not just the runtime needs to support it, but some legacy loaders for Webpack or other transpilation tools might need to be updated as well. For example, certain versions of Webpack 4 had parsers that could not parse the new syntax (e.g. optional chaining).

Some addons or libraries might depended on this legacy browser support, and thus might break. You might get an error like:

```
regeneratorRuntime is not defined
```

To fix these errors, the addon will have to be re-released with a newer browser-target for transpilation. This often looks something like this (but it's dependent on the build system the addon uses):

```js
// babel.config.js
module.exports = {
  presets: [
    [
      '@babel/preset-env',
      {
        shippedProposals: true,
        useBuiltIns: 'usage',
        corejs: '3',
        modules: false,
        targets: { chrome: '100' },
      },
    ],
  ],
};
```

Here's an example PR to one of the Storybook addons: https://github.com/storybookjs/addon-coverage/pull/3 doing just that.

#### React peer dependencies required

_Has automigration_

Starting in 7.0, `react` and `react-dom` are now required peer dependencies of Storybook when using addon-docs (or docs via addon-essentials).

Storybook uses `react` in a variety of docs-related packages. In the past, we've done various trickery hide this from non-React users. However, with stricter peer dependency handling by `npm8`, `npm`, and `yarn pnp` those tricks have started to cause problems for those users. Rather than resorting to even more complicated tricks, we are making `react` and `react-dom` required peer dependencies.

To upgrade manually, add any version of `react` and `react-dom` as devDependencies using your package manager of choice, e.g.

```
npm add react react-dom --dev
```

#### start-storybook / build-storybook binaries removed

_Has automigration_

SB6.x framework packages shipped binaries called `start-storybook` and `build-storybook`.

In SB7.0, we've removed these binaries and replaced them with new commands in Storybook's CLI: `storybook dev` and `storybook build`. These commands will look for the `framework` field in your `.storybook/main.js` config--[which is now required](#framework-field-mandatory)--and use that to determine how to start/build your Storybook. The benefit of this change is that it is now possible to install multiple frameworks in a project without having to worry about hoisting issues.

A typical Storybook project includes two scripts in your projects `package.json`:

```json
{
  "scripts": {
    "storybook": "start-storybook <some flags>",
    "build-storybook": "build-storybook <some flags>"
  }
}
```

To convert this project to 7.0:

```json
{
  "scripts": {
    "storybook": "storybook dev <some flags>",
    "build-storybook": "storybook build <some flags>"
  },
  "devDependencies": {
    "storybook": "next"
  }
}
```

The new CLI commands remove the following flags:

| flag     | migration                                                                                     |
| -------- | --------------------------------------------------------------------------------------------- |
| --modern | No migration needed. [All ESM code is modern in SB7](#modern-esm--ie11-support-discontinued). |

#### New Framework API

_Has automigration_

Storybook 7 introduces the concept of `frameworks`, which abstracts configuration for `renderers` (e.g. React, Vue), `builders` (e.g. Webpack, Vite) and defaults to make integrations easier. This requires quite a few changes, depending on what your project is using. **We recommend you to use the automigrations**, but in case the command fails or you'd like to do the changes manually, here's a guide:

> Note:
> All of the following changes can be done automatically either via `npx storybook@latest upgrade --prerelease` or via the `npx storybook@latest automigrate` command. It's highly recommended to use these commands, which will tell you exactly what to do.

##### Available framework packages

In 7.0, `frameworks` combine a `renderer` and a `builder`, with the exception of a few packages that do not contain multiple builders, such as `@storybook/angular`, which only has Webpack 5 support.

You have to pick which framework you want to use from the list below, which will depend on your project configuration. If you're using a framework that has multiple builders, you'll have to pick one. For example, if you're using `@storybook/react`, you'll have to pick between `@storybook/react-vite` and `@storybook/react-webpack5`. If you're using a framework that only has one builder (and therefore hasn't changed), you can just use that.

Additionally, there are framework packages which are specific to meta-frameworks, like Next.js and SvelteKit. If you pick them, make sure to also see [this section]().

The current list of frameworks include:

- `@storybook/angular` (did not change)
- `@storybook/ember` (did not change)
- `@storybook/html-vite`
- `@storybook/html-webpack5`
- `@storybook/preact-vite`
- `@storybook/preact-webpack5`
- `@storybook/react-vite`
- `@storybook/react-webpack5`
- `@storybook/nextjs`
- `@storybook/server-webpack5`
- `@storybook/svelte-vite`
- `@storybook/svelte-webpack5`
- `@storybook/sveltekit`
- `@storybook/vue-vite`
- `@storybook/vue-webpack5`
- `@storybook/vue3-vite`
- `@storybook/vue3-webpack5`
- `@storybook/web-components-vite`
- `@storybook/web-components-webpack5`

You can find more info on the rationale here: [Frameworks RFC](https://chromatic-ui.notion.site/Frameworks-RFC-89f8aafe3f0941ceb4c24683859ed65c).

**After picking your framework, you'll need to install it as a dev dependency.**

Because the new framework package will include the builder as well, you can remove any of the builder packages you were using before:

```js
'@storybook/builder-webpack5',
'@storybook/manager-webpack5',
'@storybook/builder-webpack4',
'@storybook/manager-webpack4',
'@storybook/builder-vite',
'storybook-builder-vite',
```

> Note:
> if your project is still using Webpack 4, you'll have to upgrade to Webpack 5 as [Webpack 4 support was discontinued](#webpack4-support-discontinued)

##### Framework field mandatory

In 6.4 we introduced a new `main.js` field called [`framework`](#mainjs-framework-field). Starting in 7.0, the `main.js` file has to include a `framework` field and it should be of the package you picked in earlier steps.

Here's an example, in case you picked `@storybook/react-vite`:

```js
// .storybook/main.js
export default {
  // ... your configuration
  framework: {
    name: '@storybook/react-vite',
    options: {},
  },
};
```

##### frameworkOptions renamed

In 7.0, the `main.js` fields `reactOptions` and `angularOptions` have been renamed. They are now options on the `framework` field.

For React, what used to be:

```js
export default {
  reactOptions: { fastRefresh: true },
  framework: {
    name: '@storybook/react-webpack5',
    options: {},
  },
};
```

Becomes:

```js
export default {
  framework: {
    name: '@storybook/react-webpack5',
    options: { fastRefresh: true },
  },
};
```

For Angular, what used to be:

```js
export default {
  angularOptions: { enableIvy: true },
  framework: {
    name: '@storybook/angular',
    options: {},
  },
};
```

Becomes:

```js
export default {
  framework: {
    name: '@storybook/angular',
    options: { enableIvy: true },
  },
};
```

##### builderOptions renamed

In 7.0, the `main.js` fields `core.builder` are now removed, in favor of the new frameworks api. The builder is defined as part of the framework package you pick, e.g. `@storybook/vue3-vite`. If you had options for your builder, they are now options on the `framework.builder` field.

What used to be:

```js
export default {
  core: {
    builder: {
      name: 'webpack5',
      options: { lazyCompilation: true }
    },
  }
  framework: {
    name: '@storybook/react-webpack5',
    options: {},
  },
};
```

Becomes:

```js
export default {
  framework: {
    name: '@storybook/react-webpack5',
    options: {
      builder: { lazyCompilation: true },
    },
  },
};
```

> Note:
> If after making this change, your `main.js` `core` field is empty, just delete it.

#### TypeScript: StorybookConfig type moved

If you are using TypeScript you should import the `StorybookConfig` type from your framework package.

For example:

```ts
import type { StorybookConfig } from '@storybook/react-vite';
const config: StorybookConfig = {
  framework: {
    name: '@storybook/react-vite',
    options: {},
  },
  // ... your configuration
};
export default config;
```

#### Titles are statically computed

Up until version 7.0, it was possible to generate the default export of a CSF story by calling a function, or mixing in variables defined in other ES Modules. For instance:

```js
// Dynamically computed local title
const categories = {
  atoms: 'Atoms',
  molecules: 'Molecules',
  // etc.
}

export default {
  title: `${categories.atoms}/MyComponent`
}

// Title returned by a function
import { genDefault } from '../utils/storybook'

export default genDefault({
  category: 'Atoms',
  title: 'MyComponent',
})
```

This is no longer possible in Storybook 7.0, as story titles are parsed at build time. In earlier versions, titles were mostly produced manually. Now that [CSF3 auto-title](#csf3-auto-title-improvements) is available, optimisations were made that constrain how `id` and `title` can be defined manually.

As a result, titles cannot depend on variables or functions, and cannot be dynamically computed (even with local variables). Stories must have a static `title` property, or a static `component` property used by the [CSF3 auto-title](#csf3-auto-title-improvements) feature to compute a title.

Likewise, the `id` property must be statically defined. The URL defined for a story in the sidebar will be statically computed, so if you dynamically add an `id` through a function call like above, the story URL will not match the one in the sidebar and the story will be unreachable.

To opt-out of the old behavior you can set the `storyStoreV7` feature flag to `false` in `main.js`. However, a variety of performance optimizations depend on the new behavior, and the old behavior is deprecated and will be removed from Storybook in 8.0.

```js
module.exports = {
  features: {
    storyStoreV7: false,
  },
};
```

#### Framework standalone build moved

In 7.0 the location of the standalone node API has moved to `@storybook/core-server`.

If you used the React standalone API, for example, you might have written:

```js
const buildStandalone = require('@storybook/react/standalone');
const options = {};
buildStandalone(options).then(() => console.log('done'));
```

In 7.0, you would now use:

```js
const { build } = require('@storybook/core-server');
const options = {};
build(options).then(() => console.log('done'));
```

#### Change of root html IDs

The root ID unto which Storybook renders stories is renamed from `root` to `#storybook-root` to avoid conflicts with user's code.

#### Stories glob matches MDX files

If you used a directory based stories glob, in 6.x it would match `.stories.js` (and other JS extensions) and `.stories.mdx` files. For instance:

```js
// in main.js
export default {
  stories: ['../path/to/directory']
};

// or
export default {
  stories: [{ directory: '../path/to/directory' }]
};
```

In 7.0, this pattern will also match `.mdx` files (the new extension for docs files - see docs changes below). If you have `.mdx` files you don't want to appear in your storybook, either move them out of the directory, or add a `files` specifier with the old pattern (`"**/*.stories.@(mdx|tsx|ts|jsx|js)"`):

```js
export default {
  stories: [{ directory: '../path/to/directory', files: '**/*.stories.@(mdx|tsx|ts|jsx|js)' }],
};
```

#### Add strict mode

Starting in 7.0, Storybook's build tools add [`"use strict"`](https://developer.mozilla.org/en-US/docs/Web/JavaScript/Reference/Strict_mode) to the compiled JS output.

If user code in `.storybook/preview.js` or stories relies on "sloppy" mode behavior, it will need to be updated. As a workaround, it is sometimes possible to move the sloppy mode code inside a script tag in `.storybook/preview-head.html`.

#### Importing plain markdown files with `transcludeMarkdown` has changed

The `transcludeMarkdown` option in `addon-docs` have been removed, and the automatic handling of `.md` files in Vite projects have also been disabled.

Instead `.md` files can be imported as plain strings by adding the `?raw` suffix to the import, and then passed to the new `Markdown` block. In an MDX file that would look like this:

```
import { Markdown } from '@storybook/blocks';
import ReadMe from './README.md?raw';

...

<Markdown>{ReadMe}</Markdown>

```

#### Stories field in .storybook/main.js is mandatory

In 6.x, the `stories` key field in `.storybook/main.js` was optional. In 7.0, it is mandatory.
Please follow up the [Configure your Storybook project](https://storybook.js.org/docs/react/configure/#configure-your-storybook-project) section to configure your Storybook project.

#### Stricter global types

In 6.x, you could declare and use [`globals`](https://storybook.js.org/docs/react/essentials/toolbars-and-globals) without declaring their corresponding `globalTypes`. We've made this more strict in 7.0, so that the `globalTypes` declaration is required, and undeclared globals will be ignored.

#### Deploying build artifacts

Starting with 7.x, we are using modern [ECMAScript Modules (ESM)](https://nodejs.org/api/esm.html).

Those end up as `.mjs` files in your static Storybook artifact and need to be served as `application/javascript`, indicated by the `Content-Type` HTTP header.

For a simple HTTP server to view a Storybook build, you can run `npx http-server storybook-static`.

Note that [using the serve package](https://storybook.js.org/docs/react/faq#i-see-a-no-preview-error-with-a-storybook-production-build) will not work.

##### Dropped support for file URLs

In 6.x it was possible to open a Storybook build from the file system.

ESM requires loading over HTTP(S), which is incompatible with the browser's CORS settings for `file://` URLs.

So you now need to use a web server as described above.

##### Serving with nginx

With [nginx](https://www.nginx.com/), you need to extend [the MIME type handling](https://github.com/nginx/nginx/blob/master/conf/mime.types) in your configuration:

```
    include mime.types;
    types {
        application/javascript mjs;
    }
```

It would otherwise default to serving the `.mjs` files as `application/octet-stream`.

##### Ignore story files from node_modules

In 6.x Storybook literally followed the glob patterns specified in your `.storybook/main.js` `stories` field. Storybook 7.0 ignores files from `node_modules` unless your glob pattern includes the string `"node_modules"`.

Given the following `main.js`:

```js
export default {
  stories: ['../**/*.stories.*'],
};
```

If you want to restore the previous behavior to include `node_modules`, you can update it to:

```js
export default {
  stories: ['../**/*.stories.*', '../**/node_modules/**/*.stories.*'],
};
```

The first glob would have node_modules automatically excluded by Storybook, and the second glob would include all stories that are under a nested `node_modules` directory.

### 7.0 Core changes

#### 7.0 feature flags removed

Storybook uses temporary feature flags to opt-in to future breaking changes or opt-in to legacy behaviors. For example:

```js
module.exports = {
  features: {
    emotionAlias: false,
  },
};
```

In 7.0 we've removed the following feature flags:

| flag                | migration instructions                                      |
| ------------------- | ----------------------------------------------------------- |
| `emotionAlias`      | This flag is no longer needed and should be deleted.        |
| `breakingChangesV7` | This flag is no longer needed and should be deleted.        |
| `previewCsfV3`      | This flag is no longer needed and should be deleted.        |
| `babelModeV7`       | See [Babel mode v7 exclusively](#babel-mode-v7-exclusively) |

#### Story context is prepared before for supporting fine grained updates

This change modifies the way Storybook prepares stories to avoid reactive args to get lost for fine-grained updates JS frameworks as `SolidJS` or `Vue`. That's because those frameworks handle args/props as proxies behind the scenes to make reactivity work. So when `argType` mapping was done in `prepareStory` the Proxies were destroyed and args becomes a plain object again, losing the reactivity.

For avoiding that, this change passes the mapped args instead of raw args at `renderToCanvas` so that the proxies stay intact. Also decorators will benefit from this as well by receiving mapped args instead of raw args.

#### Changed decorator order between preview.js and addons/frameworks

In Storybook 7.0 we have changed the order of decorators being applied to allow you to access context information added by decorators defined in addons/frameworks from decorators defined in `preview.js`. To revert the order to the previous behavior, you can set the `features.legacyDecoratorFileOrder` flag to `true` in your `main.js` file:

```js
// main.js
export default {
  features: {
    legacyDecoratorFileOrder: true,
  },
};
```

#### Dark mode detection

Storybook 7 uses `prefers-color-scheme` to detects your system's dark mode preference if a theme is not set.

Earlier versions used the light theme by default, so if you don't set a theme and your system's settings are in dark mode, this could surprise you.

To learn more about theming, read our [documentation](https://storybook.js.org/docs/react/configure/theming).

### 7.0 core addons changes

#### Removed auto injection of @storybook/addon-actions decorator

The `withActions` decorator is no longer automatically added to stories. This is because it is really only used in the html renderer, for all other renderers it's redundant.
If you are using the html renderer and use the `handles` parameter, you'll need to manually add the `withActions` decorator:

```diff
import globalThis from 'global';
+import { withActions } from '@storybook/addon-actions/decorator';

export default {
  component: globalThis.Components.Button,
  args: {
    label: 'Click Me!',
  },
  parameters: {
    chromatic: { disable: true },
  },
};
export const Basic = {
  parameters: {
    handles: [{ click: 'clicked', contextmenu: 'right clicked' }],
  },
+  decorators: [withActions],
};
```

#### Addon-backgrounds: Removed deprecated grid parameter

Starting in 7.0 the `grid.cellSize` parameter should now be `backgrounds.grid.cellSize`. This was [deprecated in SB 6.1](#deprecated-grid-parameter).

#### Addon-a11y: Removed deprecated withA11y decorator

We removed the deprecated `withA11y` decorator. This was [deprecated in 6.0](#removed-witha11y-decorator)

#### Addon-interactions: Interactions debugger is now default

The interactions debugger in the panel is now displayed by default. The feature flag is now removed.

```js
// .storybook/main.js

const config = {
  features: {
    interactionsDebugger: true, // This should be removed!
  },
};
export default config;
```

### 7.0 Vite changes

#### Vite builder uses Vite config automatically

When using a [Vite-based framework](#framework-field-mandatory), Storybook will automatically use your `vite.config.(ctm)js` config file starting in 7.0.  
Some settings will be overridden by Storybook so that it can function properly, and the merged settings can be modified using `viteFinal` in `.storybook/main.js` (see the [Storybook Vite configuration docs](https://storybook.js.org/docs/react/builders/vite#configuration)).  
If you were using `viteFinal` in 6.5 to simply merge in your project's standard Vite config, you can now remove it.

For Svelte projects this means that the `svelteOptions` property in the `main.js` config should be omitted, as it will be loaded automatically via the project's `vite.config.js`.

#### Vite cache moved to node_modules/.cache/.vite-storybook

Previously, Storybook's Vite builder placed cache files in node_modules/.vite-storybook. However, it's more common for tools to place cached files into `node_modules/.cache`, and putting them there makes it quick and easy to clear the cache for multiple tools at once. We don't expect this change will cause any problems, but it's something that users of Storybook Vite projects should know about. It can be configured by setting `cacheDir` in `viteFinal` within `.storybook/main.js` [Storybook Vite configuration docs](https://storybook.js.org/docs/react/builders/vite#configuration)).

### 7.0 Webpack changes

#### Webpack4 support discontinued

SB7.0 no longer supports Webpack4.

Depending on your project specifics, it might be possible to run your Storybook using the webpack5 builder without error.

If you are running into errors, you can upgrade your project to Webpack5 or you can try debugging those errors.

To upgrade:

- If you're configuring Webpack directly, see the Webpack5 [release announcement](https://webpack.js.org/blog/2020-10-10-webpack-5-release/) and [migration guide](https://webpack.js.org/migrate/5).
- If you're using Create React App, see the [migration notes](https://github.com/facebook/create-react-app/blob/main/CHANGELOG.md#migrating-from-40x-to-500) to upgrade from V4 (Webpack4) to 5

During the 7.0 dev cycle we will be updating this section with useful resources as we run across them.

#### Babel mode v7 exclusively

_Has automigration_

Storybook now uses [Babel mode v7](#babel-mode-v7) exclusively. In 6.x, Storybook provided its own babel settings out of the box. Now, Storybook's uses your project's babel settings (`.babelrc`, `babel.config.js`, etc.) instead.

> Note:
> If you are using @storybook/react-webpack5 with the @storybook/preset-create-react-app package, you don't need to do anything. The preset already provides the babel configuration you need.

In the new mode, Storybook expects you to provide a configuration file. Depending on the complexity your project, Storybook will fail to run without a babel configuration. If you want a configuration file that's equivalent to the 6.x default, you can run the following command in your project directory:

```sh
npx storybook@latest babelrc
```

This command will create a `.babelrc.json` file in your project, containing a few babel plugins which will be installed as dev dependencies.

#### Postcss removed

Storybook 6.x installed postcss by default. In 7.0 built-in support has been removed for Webpack-based frameworks. If you need it, you can add it back using [`@storybook/addon-postcss`](https://github.com/storybookjs/addon-postcss).

#### Removed DLL flags

Earlier versions of Storybook used Webpack DLLs as a performance crutch. In 6.1, we've removed Storybook's built-in DLLs and have deprecated the command-line parameters `--no-dll` and `--ui-dll`. In 7.0 those options are removed.

### 7.0 Framework-specific changes

#### Angular: Removed deprecated `component` and `propsMeta` field

The deprecated fields `component` and `propsMeta` on the NgStory type have been removed.

#### Angular: Drop support for Angular < 14

Starting in 7.0, we drop support for Angular < 14

#### Angular: Drop support for calling Storybook directly

_Has automigration_

In Storybook 6.4 we deprecated calling Storybook directly (e.g. `npm run storybook`) for Angular. In Storybook 7.0, we've removed it entirely. Instead, you have to set up the Storybook builder in your `angular.json` and execute `ng run <your-project>:storybook` to start Storybook.

You can run `npx storybook@next automigrate` to automatically fix your configuration, or visit https://github.com/storybookjs/storybook/tree/next/code/frameworks/angular/README.md#how-do-i-migrate-to-an-angular-storybook-builder for instructions on how to set up Storybook for Angular manually.

#### Angular: Application providers and ModuleWithProviders

In Storybook 7.0 we use the new bootstrapApplication API to bootstrap a standalone component to the DOM. The component is configured in a way to respect your configured imports, declarations and schemas, which you can define via the `moduleMetadata` decorator imported from `@storybook/angular`.

This means also, that there is no root ngModule anymore. Previously you were able to add ModuleWithProviders, likely the result of a 'Module.forRoot()'-style call, to your 'imports' array of the moduleMetadata definition. This is now discouraged. Instead, you should use the `applicationConfig` decorator to add your application-wide providers. These providers will be passed to the bootstrapApplication function.

For example, if you want to configure BrowserAnimationModule in your stories, please extract the necessary providers the following way and provide them via the `applicationConfig` decorator:

```js
import { BrowserAnimationsModule } from '@angular/platform-browser/animations';
import { importProvidersFrom } from '@angular/core';
import { applicationConfig, Meta, StoryObj } from '@storybook/angular';
import {ExampleComponent} from './example.component';

const meta: Meta = {
  title: 'Example',
  component: ExampleComponent,
  decorators: [
    // Define application-wide providers with the applicationConfig decorator
    applicationConfig({
      providers: [
        importProvidersFrom(BrowserAnimationsModule),
        // Extract all providers (and nested ones) from a ModuleWithProviders
        importProvidersFrom(SomeOtherModule.forRoot()),
      ],
    }
  ],
};

export default meta;

type Story = StoryObj<typeof ExampleComponent>

export const Default: Story = {
  render: () => ({
    // Define application-wide providers directly in the render function
    applicationConfig: {
      providers: [importProvidersFrom(BrowserAnimationsModule)],
    }
  }),
};
```

You can also use the `provide-style` decorator to provide an application-wide service:

```js
import { provideAnimations } from '@angular/platform-browser/animations';
import { moduleMetadata } from '@storybook/angular';

export default {
  title: 'Example',
  decorators: [
    applicationConfig({
      providers: [provideAnimations()],
    }),
  ],
};
```

Please visit https://angular.io/guide/standalone-components#configuring-dependency-injection for more information.

#### Angular: Removed legacy renderer

The `parameters.angularLegacyRendering` option is removed. You cannot use the old legacy renderer anymore.

#### Next.js: use the `@storybook/nextjs` framework

In Storybook 7.0 we introduced a convenient package that provides an out of the box experience for Next.js projects: `@storybook/nextjs`. Please see the [following resource](./code/frameworks/nextjs/README.md#getting-started) to get started with it.

#### SvelteKit: needs the `@storybook/sveltekit` framework

In Storybook 7.0 we introduced a convenient package that provides an out of the box experience for SvelteKit projects: `@storybook/sveltekit`. Please see the [following resource](./code/frameworks/sveltekit/README.md#getting-started) to get started with it.

For existing users, SvelteKit projects need to use the `@storybook/sveltekit` framework in the `main.js` file. Previously it was enough to just setup Storybook with Svelte+Vite, but that is no longer the case.

```js
// .storybook/main.js
export default {
  framework: '@storybook/sveltekit',
};
```

Also see the note in [Vite builder uses Vite config automatically](#vite-builder-uses-vite-config-automatically) about removing `svelteOptions`.

#### Vue3: replaced app export with setup

In 6.x `@storybook/vue3` exported a Vue application instance called `app`. In 7.0, this has been replaced by a `setup` function that can be used to initialize the application in your `.storybook/preview.js`:

Before:

```js
import { app } from '@storybook/vue3';
import Button from './Button.vue';

app.component('GlobalButton', Button);
```

After:

```js
import { setup } from '@storybook/vue3';
import Button from './Button.vue';

setup((app) => {
  app.component('GlobalButton', Button);
});
```

#### Web-components: dropped lit-html v1 support

In v6.x `@storybook/web-components` had a peer dependency on `lit-html` v1 or v2. In 7.0 we've dropped support for `lit-html` v1 and now uses `lit` v2 instead. Please upgrade your project's `lit-html` dependency if you're still on 1.x.

#### Create React App: dropped CRA4 support

Since v7 [drops webpack4 support](#webpack4-support-discontinued), it no longer supports Create React App < 5.0. If you're using an earlier version of CRA, please upgrade or stay on Storybook 6.x.

#### HTML: No longer auto-dedents source code

The `@storybook/html` renderer doesn't dedent the source code when displayed in the "Show Code" source viewer any more.

You can get the same result by setting [the parameter `parameters.docs.source.format = "dedent"`](https://storybook.js.org/docs/7.0/html/api/doc-block-source#format) either on a story level or globally in `preview.js`.

### 7.0 Addon authors changes

#### New Addons API

Storybook 7 adds 2 new packages for addon authors to use: `@storybook/preview-api` and `@storybook/manager-api`.
These 2 packages replace `@storybook/addons`.

When adding addons to storybook, you can (for example) add panels:

```js
import { addons } from '@storybook/manager-api';

addons.addPanel('my-panel', {
  title: 'My Panel',
  render: ({ active, key }) => <div>My Panel</div>,
});
```

Note that this before would import `addons` from `@storybook/addons`, but now it imports `{ addons }` from `@storybook/manager-api`.
The `addons` export is now a named export only, there's no default export anymore, so make sure to update this usage.

The package `@storybook/addons` is still available, but it's only for backwards compatibility. It's not recommended to use it anymore.

It's also been used by addon creators to gain access to a few APIs like `makeDecorator`.
These APIs are now available in `@storybook/preview-api`.

Storybook users have had access to a few storybook-lifecycle hooks such as `useChannel`, `useParameter`, `useStorybookState`;
when these hooks are used in panels, they should be imported from `@storybook/manager-api`.
When these hooks are used in decorators/stories, they should be imported from `@storybook/preview-api`.

Storybook 7 includes `@storybook/addons` shim package that provides the old API and calls the new API under the hood.
This backwards compatibility will be removed in a future release of storybook.

Here's an example of using the new API:
The `@storybook/preview-api` is used here, because the `useEffect` hook is used in a decorator.

```js
import { useEffect, makeDecorator } from '@storybook/preview-api';

export const withMyAddon = makeDecorator({
  name: 'withMyAddon',
  parameterName: 'myAddon',
  wrapper: (getStory) => {
    useEffect(() => {
      // do something with the options
    }, []);
    return getStory(context);
  },
});
```

##### Specific instructions for addon creators

If you're an addon creator, you'll have to update your addon to use the new APIs.

That means you'll have to release a breaking release of your addon to make it compatible with Storybook 7.
It should no longer depend on `@storybook/addons`, but instead on `@storybook/preview-api` and/or `@storybook/manager-api`.

You might also depend (and use) these packages in your addon's decorators: `@storybook/store`, `@storybook/preview-web`, `@storybook/core-client`, `@storybook/client-api`; these have all been consolidated into `@storybook/preview-api`.
So if you use any of these packages, please import what you need from `@storybook/preview-api` instead.

Storybook 7 will prepare manager-code for the browser using ESbuild (before it was using a combination of webpack + babel).
This is a very important change, though it will not affect most addons.
It means that when creating custom addons, particularly custom addons within the repo in which they are consumed,
you will need to be aware that this code is not passed though babel, and thus will not use your babel config.
This can result in errors if you are using experimental JS features in your addon code, not supported yet by ESbuild,
or using babel dependent features such as Component selectors in Emotion.

ESbuild also places some constraints on things you can import into your addon's manager code: only woff2 files are supported, and not all image file types are supported.
Here's the [list](https://github.com/storybookjs/storybook/blob/next/code/builders/builder-manager/src/index.ts#L53-L70) of supported file types.

This is not configurable.

If this is a problem for your addon, you need to pre-compile your addon's manager code to ensure it works.

If you addon also introduces preview code (such a decorators) it will be passed though whatever builder + config the user has configured for their project; this hasn't changed.

In both the preview and manager code it's good to remember [Storybook now targets modern browser only](#modern-browser-support).

The package `@storybook/components` contain a lot of components useful for building addons.
Some of these addons have been moved to a new package `@storybook/blocks`.
These components were moved: `ColorControl`, `ColorPalette`, `ArgsTable`, `ArgRow`, `TabbedArgsTable`, `SectionRow`, `Source`, `Code`.

##### Specific instructions for addon users

All of storybook's core addons have been updated and are ready to use with Storybook 7.

We're working with the community to update the most popular addons.
But if you're using an addon that hasn't been updated yet, it might not work.

It's possible for example for older addons to use APIs that are no longer available in Storybook 7.
Your addon might not show upside of the storybook (manager) UI, or storybook might fail to start entirely.

When this happens to you please open an issue on the addon's repo, and ask the addon author to update their addon to be compatible with Storybook 7.
It's also useful for the storybook team to know which addons are not yet compatible, so please open an issue on the storybook repo as well; particularly if the addon is popular and causes a critical failure.

Here's a list of popular addons that are known not to be compatible with Storybook 7 yet:

- [ ] [storybook-addon-jsx](https://github.com/storybookjs/addon-jsx)
- [ ] [storybook-addon-dark-mode](https://github.com/hipstersmoothie/storybook-dark-mode)

Though storybook should de-duplicate storybook packages, storybook CLI's `upgrade` command will warn you when you have multiple storybook-dependencies, because it is a possibility that this causes addons/storybook to not work, so when running into issues, please run this:

```
npx sb upgrade
```

#### register.js removed

In SB 6.x and earlier, addons exported a `register.js` entry point by convention, and users would import this in `.storybook/manager.js`. This was [deprecated in SB 6.5](#deprecated-registerjs)

In 7.0, most of Storybook's addons now export a `manager.js` entry point, which is automatically registered in Storybook's manager when the addon is listed in `.storybook/main.js`'s `addons` field.

If your `.manager.js` config references `register.js` of any of the following addons, you can remove it: `a11y`, `actions`, `backgrounds`, `controls`, `interactions`, `jest`, `links`, `measure`, `outline`, `toolbars`, `viewport`.

#### No more default export from `@storybook/addons`

The default export from `@storybook/addons` has been removed. Please use the named exports instead:

```js
import { addons } from '@storybook/addons';
```

The named export has been available since 6.0 or earlier, so your updated code will be backwards-compatible with older versions of Storybook.

#### No more configuration for manager

The Storybook manager is no longer built with Webpack. Now it's built with esbuild.
Therefore, it's no longer possible to configure the manager. Esbuild comes preconfigured to handle importing CSS, and images.

If you're currently loading files other than CSS or images into the manager, you'll need to make changes so the files get converted to JS before publishing your addon.

This means the preset value `managerWebpack` is no longer respected, and should be removed from presets and `main.js` files.

Addons that run in the manager can depend on `react` and `@storybook/*` packages directly. They do not need to be peerDependencies.
But very importantly, the build system ensures there will only be 1 version of these packages at runtime. The version will come from the `@storybook/ui` package, and not from the addon.
For this reason it's recommended to have these dependencies as `devDependencies` in your addon's `package.json`.

The full list of packages that Storybook's manager bundler makes available for addons is here: https://github.com/storybookjs/storybook/blob/next/code/lib/ui/src/globals/types.ts

Addons in the manager will no longer be bundled together anymore, which means that if 1 fails, it doesn't break the whole manager.
Each addon is imported into the manager as an ESM module that's bundled separately.

#### Icons API changed

For addon authors who use the `Icons` component, its API has been updated in Storybook 7.

```diff
export interface IconsProps extends ComponentProps<typeof Svg> {
-  icon?: IconKey;
-  symbol?: IconKey;
+  icon: IconType;
+  useSymbol?: boolean;
}
```

Full change here: https://github.com/storybookjs/storybook/pull/18809

#### Removed global client APIs

The `addParameters` and `addDecorator` APIs to add global decorators and parameters, exported by the various frameworks (e.g. `@storybook/react`) and `@storybook/client` were deprecated in 6.0 and have been removed in 7.0.

Instead, use `export const parameters = {};` and `export const decorators = [];` in your `.storybook/preview.js`. Addon authors similarly should use such an export in a preview entry file (see [Preview entries](https://github.com/storybookjs/storybook/blob/next/docs/addons/writing-presets.md#preview-entries)).

#### framework parameter renamed to renderer

All SB6.x frameworks injected a parameter called `framework` indicating to addons which framework is running.
For example, the framework value of `@storybook/react` would be `react`, `@storybook/vue` would be `vue`, etc.
Now those packages are called renderers in SB7, so the renderer information is now available in the `renderer`
parameter.

### 7.0 Docs changes

The information hierarchy of docs in Storybook has changed in 7.0. The main difference is that each docs is listed in the sidebar as a separate entry underneath the component, rather than attached to individual stories. You can also opt-in to a Autodocs entry rather than having one for every component (previously stories).

We've also modernized the API for all the doc blocks (the MDX components you use to write custom docs pages), which we'll describe below.

#### Autodocs changes

In 7.0, rather than rendering each story in "docs view mode", Autodocs (formerly known as "Docs Page") operates by adding additional sidebar entries for each component. By default it uses the same template as was used in 6.x, and the entries are entitled `Docs`.

You can configure Autodocs in `main.js`:

```js
module.exports = {
  docs: {
    autodocs: true, // see below for alternatives
    defaultName: 'Docs', // set to change the name of generated docs entries
  },
};
```

If you are migrating from 6.x your `docs.autodocs` option will have been set to `true`, which has the effect of enabling docs page for _every_ CSF file. However, as of 7.0, the new default is `'tag'`, which requires opting into Autodocs per-CSF file, with the `autodocs` **tag** on your component export:

```ts
export default {
  component: MyComponent
  // Tags are a new feature coming in 7.1, that we are using to drive this behaviour.
  tags: ['autodocs']
}
```

You can also set `autodocs: false` to opt-out of Autodocs entirely. Further configuration of Autodocs is described below.

**Parameter changes**

We've renamed many of the parameters that control docs rendering for consistency with the blocks (see below). The old parameters are now deprecated and will be removed in 8.0. Here is a full list of changes:

- `docs.inlineStories` has been renamed `docs.story.inline`
- `docs.iframeHeight` has been renamed `docs.story.iframeHeight`
- `notes` and `info` are no longer supported, instead use `docs.description.story | component`

#### MDX docs files

Previously `.stories.mdx` files were used to both define and document stories. In 7.0, we have deprecated defining stories in MDX files, and consequently have changed the suffix to simply `.mdx`. Our default `stories` glob in `main.js` will now match such files -- if you want to write MDX files that do not appear in Storybook, you may need to adjust the glob accordingly.

If you were using `.stories.mdx` files to write stories, we encourage you to move the stories to a CSF file, and _attach_ an `.mdx` file to that CSF file to document them. You can use the `Meta` block to attach a MDX file to a CSF file, and the `Story` block to render the stories:

```mdx
import { Meta, Story } from '@storybook/blocks';
import * as ComponentStories from './some-component.stories';

<Meta of={ComponentStories} />

<Story of={ComponentStories.Primary} />
```

(Note the `of` prop is only supported if you change your MDX files to plain `.mdx`, it's not supported in `.stories.mdx` files)

You can create as many docs entries as you like for a given component. By default the docs entry will be named the same as the `.mdx` file (e.g. `Introduction.mdx` becomes `Introduction`). If the docs file is named the same as the component (e.g. `Button.mdx`, it will use the default autodocs name (`"Docs"`) and override autodocs).

By default docs entries are listed first for the component. You can sort them using story sorting.

#### Unattached docs files

In Storybook 6.x, to create a unattached docs MDX file (that is, one not attached to story or a CSF file), you'd have to create a `.stories.mdx` file, and describe its location with the `Meta` doc block:

```mdx
import { Meta } from '@storybook/addon-docs';

<Meta title="Introduction" />
```

In 7.0, things are a little simpler -- you should call the file `.mdx` (drop the `.stories`). This will mean behind the scenes there is no story attached to this entry. You may also drop the `title` and use autotitle (and leave the `Meta` component out entirely, potentially).

#### Doc Blocks

Additionally to changing the docs information architecture, we've updated the API of the doc blocks themselves to be more consistent and future proof.

**General changes**

- Each block now uses `of={}` as a primary API -- where the argument to the `of` prop is a CSF or story _export_. The `of` prop is only supported in plain `.mdx` files and not `.stories.mdx` files.

- When you've attached to a CSF file (with the `Meta` block, or in Autodocs), you can drop the `of` and the block will reference the first story or the CSF file as a whole.

- Most other props controlling rendering of blocks now correspond precisely to the parameters for that block [defined for autodocs above](#autodocs-changes).

##### Meta block

The primary change of the `Meta` block is the ability to attach to CSF files with `<Meta of={}>` as described above.

##### Description block, `parameters.notes` and `parameters.info`

In 6.5 the Description doc block accepted a range of different props, `markdown`, `type` and `children` as a way to customize the content.
The props have been simplified and the block now only accepts an `of` prop, which can be a reference to either a CSF file, a default export (meta) or a story export, depending on which description you want to be shown. See TDB DOCS LINK for a deeper explanation of the new prop.

`parameters.notes` and `parameters.info` have been deprecated as a way to specify descriptions. Instead use JSDoc comments above the default export or story export, or use `parameters.docs.description.story | component` directly. See TDB DOCS LINK for a deeper explanation on how to write descriptions.

If you were previously using the `Description` block to render plain markdown in your docs, that behavior can now be achieved with the new `Markdown` block instead like this:

```
import { Markdown } from '@storybook/blocks';
import ReadMe from './README.md?raw';

...

<Markdown>{ReadMe}</Markdown>

```

Notice the `?raw` suffix in the markdown import is needed for this to work.

##### Story block

To reference a story in a MDX file, you should reference it with `of`:

```mdx
import { Meta, Story } from '@storybook/blocks';
import * as ComponentStories from './some-component.stories';

<Meta of={ComponentStories} />

<Story of={ComponentStories.standard} />
```

You can also reference a story from a different component:

```mdx
import { Meta, Story } from '@storybook/blocks';
import * as ComponentStories from './some-component.stories';
import * as SecondComponentStories from './second-component.stories';

<Meta of={ComponentStories} />

<Story of={SecondComponentStories.standard} meta={SecondComponentStories} />
```

Referencing stories by `id="xyz--abc"` is deprecated and should be replaced with `of={}` as above.

##### Source block

The source block now references a single story, the component, or a CSF file itself via the `of={}` parameter.

Referencing stories by `id="xyz--abc"` is deprecated and should be replaced with `of={}` as above. Referencing multiple stories via `ids={["xyz--abc"]}` is now deprecated and should be avoided (instead use two source blocks).

The parameter to transform the source has been consolidated from the multiple parameters of `parameters.docs.transformSource`, `parameters.docs.source.transformSource`, and `parameters.jsx.transformSource` to the single `parameters.docs.source.transform`. The behavior is otherwise unchanged.

##### Canvas block

The Canvas block follows the same changes as [the Story block described above](#story-block).

Previously the Canvas block accepted children (Story blocks) as a way to reference stories. That has now been replaced with the `of={}` prop that accepts a reference to _a story_.
That also means the Canvas block no longer supports containing multiple stories or elements, and thus the props related to that - `isColumn` and `columns` - have also been deprecated.

- To pass props to the inner Story block use the `story={{ }}` prop
- Similarly, to pass props to the inner Source block use the `source={{ }}` prop.
- The `mdxSource` prop has been deprecated in favor of using `source={{ code: '...' }}`
- The `withSource` prop has been renamed to `sourceState`

Here's a full example of the new API:

```mdx
import { Meta, Canvas } from '@storybook/blocks';
import * as ComponentStories from './some-component.stories';

<Meta of={ComponentStories} />

<Canvas
  of={ComponentStories.standard}
  story={{
    inline: false,
    height: '200px'
  }}
  source={{
    language: 'html',
    code: 'custom code...'
  }}
  withToolbar={true}
  additionalActions={[...]}
  layout="fullscreen"
  className="custom-class"
/>
```

##### ArgsTable block

The `ArgsTable` block is now deprecated, and two new blocks: `ArgTypes` and `Controls` should be preferred.

- `<ArgTypes of={storyExports OR metaExports OR component} />` will render a readonly table of args/props descriptions for a story, CSF file or component. If `of` omitted and the MDX file is attached it will render the arg types defined at the CSF file level.

- `<Controls of={storyExports} />` will render the controls for a story (or the primary story if `of` is omitted and the MDX file is attached).

The following props are not supported in the new blocks:

- `components` - to render more than one component in a single table
- `showComponent` to show the component's props as well as the story's args
- the `subcomponents` annotation to show more components on the table.
- `of="^"` to reference the meta (just omit `of` in that case, for `ArgTypes`).
- `story="^"` to reference the primary story (just omit `of` in that case, for `Controls`).
- `story="."` to reference the current story (this no longer makes sense in Docs 2).
- `story="name"` to reference a story (use `of={}`).

#### Configuring Autodocs

As in 6.x, you can override the docs container to configure docs further. This is the container that each docs entry is rendered inside:

```js
// in preview.js

export const parameters = {
  docs: {
    container: // your container
  }
}
```

Note that the container must be implemented as a _React component_.

You likely want to use the `DocsContainer` component exported by `@storybook/blocks` and consider the following examples:

**Overriding theme**:

To override the theme, you can continue to use the `docs.theme` parameter.

**Overriding MDX components**

If you want to override the MDX components supplied to your docs page, use the `MDXProvider` from `@mdx-js/react`:

```js
import { MDXProvider } from '@mdx-js/react';
import { DocsContainer } from '@storybook/blocks';
import * as DesignSystem from 'your-design-system';

export const MyDocsContainer = (props) => (
  <MDXProvider
    components={{
      h1: DesignSystem.H1,
      h2: DesignSystem.H2,
    }}
  >
    <DocsContainer {...props} />
  </MDXProvider>
);
```

**_NOTE_**: due to breaking changes in MDX2, such override will _only_ apply to elements you create via the MDX syntax, not pure HTML -- ie. `## content` not `<h2>content</h2>`.

#### MDX2 upgrade

Storybook 7 Docs uses MDXv2 instead of MDXv1. This means an improved syntax, support for inline JS expression, and improved performance among [other benefits](https://mdxjs.com/blog/v2/).

If you use `.stories.mdx` files in your project, you'll probably need to edit them since MDX2 contains [breaking changes](https://mdxjs.com/migrating/v2/#update-mdx-files). In general, MDX2 is stricter and more structured than MDX1.

We've provided an automigration, `mdx1to2` that makes a few of these changes automatically. For example, `mdx1to2` automatically converts MDX1-style HTML comments into MDX2-style JSX comments to save you time.

Unfortunately, the set of changes from MDX1 to MDX2 is vast, and many changes are subtle, so the bulk of the migration will be manual. You can use the [MDX Playground](https://mdxjs.com/playground/) to try out snippets interactively.

#### Legacy MDX1 support

If you get stuck with the [MDX2 upgrade](#mdx2-upgrade), we also provide opt-in legacy MDX1 support. This is intended as a temporary solution while you upgrade your Storybook; MDX1 will be discontinued in Storybook 8.0. The MDX1 library is no longer maintained and installing it results in `npm audit` security warnings.

To process your `.stories.mdx` files with MDX1, first install the `@storybook/mdx1-csf` package in your project:

```
yarn add -D @storybook/mdx1-csf@latest
```

Then enable the `legacyMdx1` feature flag in your `.storybook/main.js` file:

```js
export default {
  features: {
    legacyMdx1: true,
  },
};
```

NOTE: This only affects `.(stories|story).mdx` files. Notably, if you want to use Storybook 7's "pure" `.mdx` format, you'll need to use MDX2 for that.

#### Default docs styles will leak into non-story user components

Storybook's default styles in docs are now globally applied to any element instead of using classes. This means that any component that you add directly in a docs file will also get the default styles.

To mitigate this you need to wrap any content you don't want styled with the `Unstyled` block like this:

```mdx
import { Unstyled } from '@storybook/blocks';
import { MyComponent } from './MyComponent';

# This is a header

<Unstyled>
  <MyComponent />
</Unstyled>
```

Components that are part of your stories or in a canvas will not need this mitigation, as the `Story` and `Canvas` blocks already have this built-in.

#### Explicit `<code>` elements are no longer syntax highlighted

Due to how MDX2 works differently from MDX1, manually defined `<code>` elements are no longer transformed to the `Code` component, so it will not be syntax highlighted. This is not the case for markdown \`\`\` code-fences, that will still end up as `Code` with syntax highlighting.

Luckily [MDX2 supports markdown (like code-fences) inside elements better now](https://mdxjs.com/blog/v2/#improvements-to-the-mdx-format), so most cases where you needed a `<code>` element before, you can use code-fences instead:

<!-- prettier-ignore-start -->
````md
<code>This will now be an unstyled line of code</code>

```js
const a = 'This is still a styled code block.';
```

<div style={{ background: 'red', padding: '10px' }}>
  ```js
  const a = 'MDX2 supports markdown in elements better now, so this is possible.';
  ```
</div>
````
<!-- prettier-ignore-end -->

#### Dropped source loader / storiesOf static snippets

In SB 6.x, Storybook Docs used a Webpack loader called `source-loader` to help display static code snippets. This was configurable using the `options.sourceLoaderOptions` field.

In SB 7.0, we've moved to a faster, simpler alternative called `csf-plugin` that **only supports CSF**. It is configurable using the `options.csfPluginOptions` field.

If you're using `storiesOf` and want to restore the previous behavior, you can add `source-loader` by hand to your Webpack config using the following snippet in `main.js`:

```js
module.exports = {
  webpackFinal: (config) => {
    config.module.rules.push({
      test: /\.stories\.[tj]sx?$/,
      use: [
        {
          loader: require.resolve('@storybook/source-loader'),
          options: {} /* your sourceLoaderOptions here */,
        },
      ],
      enforce: 'pre',
    });
    return config;
  },
};
```

#### Removed docs.getContainer and getPage parameters

It is no longer possible to set `parameters.docs.getContainer()` and `getPage()`. Instead use `parameters.docs.container` or `parameters.docs.page` directly.

#### Addon-docs: Removed deprecated blocks.js entry

Removed `@storybook/addon-docs/blocks` entry. Import directly from `@storybook/blocks` instead. This was [deprecated in SB 6.3](#deprecated-scoped-blocks-imports).

#### Dropped addon-docs manual babel configuration

Addon-docs previously accepted `configureJsx` and `mdxBabelOptions` options, which allowed full customization of the babel options used to process markdown and mdx files. This has been simplified in 7.0, with a new option, `jsxOptions`, which can be used to customize the behavior of `@babel/preset-react`.

#### Dropped addon-docs manual configuration

Storybook Docs 5.x shipped with instructions for how to manually configure Webpack and Storybook without the use of Storybook's "presets" feature. Over time, these docs went out of sync. Now in Storybook 7 we have removed support for manual configuration entirely.

#### Autoplay in docs

Running play functions in docs is generally tricky, as they can steal focus and cause the window to scroll. Consequently, we've disabled play functions in docs by default.

If your story depends on a play function to render correctly, _and_ you are confident the function autoplaying won't mess up your docs, you can set `parameters.docs.autoplay = true` to have it auto play.

#### Removed STORYBOOK_REACT_CLASSES global

This was a legacy global variable from the early days of react docgen. If you were using this variable, you can instead use docgen information which is added directly to components using `.__docgenInfo`.

### 7.0 Deprecations and default changes

#### storyStoreV7 enabled by default

SB6.4 introduced [Story Store V7](#story-store-v7), an optimization which allows code splitting for faster build and load times. This was an experimental, opt-in change and you can read more about it in [the migration notes below](#story-store-v7). TLDR: you can't use the legacy `storiesOf` API or dynamic titles in CSF.

Now in 7.0, Story Store V7 is the default. You can opt-out of it by setting the feature flag in `.storybook/main.js`:

```js
module.exports = {
  features: {
    storyStoreV7: false,
  },
};
```

During the 7.0 dev cycle we will be preparing recommendations and utilities to make it easier for `storiesOf` users to upgrade.

#### `Story` type deprecated

_Has codemod_

In 6.x you were able to do this:

```ts
import type { Story } from '@storybook/react';

export const MyStory: Story = () => <div />;
```

However with the introduction of CSF3, the `Story` type has been deprecated in favor of two other types: `StoryFn` for CSF2 and `StoryObj` for CSF3.

```ts
import type { StoryFn, StoryObj } from '@storybook/react';

export const MyCsf2Story: StoryFn = () => <div />;
export const MyCsf3Story: StoryObj = {
  render: () => <div />
};
```

This change is part of our move to CSF3, which uses objects instead of functions to represent stories.
You can read more about the CSF3 format here: https://storybook.js.org/blog/component-story-format-3-0/

We have set up a codemod that attempts to automatically migrate your code for you (update the glob to suit your needs):

```
npx storybook@next migrate upgrade-deprecated-types --glob="**/*.stories.tsx"
```

#### `ComponentStory`, `ComponentStoryObj`, `ComponentStoryFn` and `ComponentMeta` types are deprecated

_Has codemod_

The type of `StoryObj` and `StoryFn` have been changed in 7.0 so that both the "component" as "the props of the component" will be accepted as the generic parameter. You can now replace the types:

```
ComponentStory -> StoryFn (CSF2) or StoryObj (CSF3)
ComponentStoryObj -> StoryObj
ComponentStoryFn -> StoryFn
ComponentMeta -> Meta
```

Here are a few examples:

```ts
import type { StoryFn, StoryObj } from '@storybook/react';
import { Button, ButtonProps } from './Button';

// This works in 7.0, making the ComponentX types redundant.
const meta: Meta<typeof Button> = { component: Button };

export const CSF3Story: StoryObj<typeof Button> = { args: { label: 'Label' } };

export const CSF2Story: StoryFn<typeof Button> = (args) => <Button {...args} />;
CSF2Story.args = { label: 'Label' };

// Passing props directly still works as well.
const meta: Meta<ButtonProps> = { component: Button };

export const CSF3Story: StoryObj<ButtonProps> = { args: { label: 'Label' } };

export const CSF2Story: StoryFn<ButtonProps> = (args) => <Button {...args} />;
CSF2Story.args = { label: 'Label' };
```

We have set up a codemod that attempts to automatically migrate your code for you (update the glob to suit your needs):

```
npx storybook@next migrate upgrade-deprecated-types --glob="**/*.stories.tsx"
```

#### Renamed `renderToDOM` to `renderToCanvas`

The "rendering" function that renderers (ex-frameworks) must export (`renderToDOM`) has been renamed to `renderToCanvas` to acknowledge that some consumers of frameworks/the preview do not work with DOM elements.

#### Renamed `XFramework` to `XRenderer`

In 6.x you could import XFramework types:

```ts
import type { ReactFramework } from '@storybook/react';
import type { VueFramework } from '@storybook/vue';
import type { SvelteFramework } from '@storybook/svelte';

// etc.
```

Those are deprecated in 7.0 as they are renamed to:

```ts
import type { ReactRenderer } from '@storybook/react';
import type { VueRenderer } from '@storybook/vue';
import type { SvelteRenderer } from '@storybook/svelte';

// etc.
```

#### Renamed `DecoratorFn` to `Decorator`

In 6.x you could import the type `DecoratorFn`:

```ts
import type { DecoratorFn } from '@storybook/react';
```

This type is deprecated in 7.0, instead you can use the type `Decorator`, which is now available for all renderers:

```ts
import type { Decorator } from '@storybook/react';
// or
import type { Decorator } from '@storybook/vue';
// or
import type { Decorator } from '@storybook/svelte';
// etc.
```

The type `Decorator` accepts a generic parameter `TArgs`. This can be used like this:

```tsx
import type { Decorator } from '@storybook/react';
import { LocaleProvider } from './locale';

const withLocale: Decorator<{ locale: 'en' | 'es' }> = (Story, { args }) => (
  <LocaleProvider lang={args.locale}>
    <Story />
  </LocaleProvider>
);
```

If you want to use `Decorator` in a backwards compatible way to `DecoratorFn`, you can use:

```tsx
import type { Args, Decorator } from '@storybook/react';

// Decorator<Args> behaves the same as DecoratorFn (without generic)
const withLocale: Decorator<Args> = (Story, { args }) => // args has type { [name: string]: any }
```

#### CLI option `--use-npm` deprecated

With increased support for more package managers (pnpm), we have introduced the `--package-manager` CLI option. Please use `--package-manager=npm` to force NPM to be used to install dependencies when running Storybook CLI commands. Other valid options are `pnpm`, `yarn1`, and `yarn2` (`yarn2` is for versions 2 and higher).

#### 'config' preset entry replaced with 'previewAnnotations'

The preset field `'config'` has been replaced with `'previewAnnotations'`. `'config'` is now deprecated and will be removed in Storybook 8.0.

Additionally, the internal field `'previewEntries'` has been removed. If you need a preview entry, just use a `'previewAnnotations'` file and don't export anything.

## From version 6.4.x to 6.5.0

### Vue 3 upgrade

Storybook 6.5 supports Vue 3 out of the box when you install it fresh. However, if you're upgrading your project from a previous version, you'll need to [follow the steps for opting-in to webpack 5](#webpack-5).

### React18 new root API

React 18 introduces a [new root API](https://reactjs.org/blog/2022/03/08/react-18-upgrade-guide.html#updates-to-client-rendering-apis). Starting in 6.5, Storybook for React will auto-detect your react version and use the new root API automatically if you're on React18.

If you wish to opt out of the new root API, set the `reactOptions.legacyRootApi` flag in your `.storybook/main.js` config:

```js
module.exports = {
  reactOptions: { legacyRootApi: true },
};
```

### Renamed isToolshown to showToolbar

Storybook's [manager API](docs/addons/addons-api.md) has deprecated the `isToolshown` option (to show/hide the toolbar) and renamed it to `showToolbar` for consistency with other similar UI options.

Example:

```js
// .storybook/manager.js
import { addons } from '@storybook/addons';

addons.setConfig({
  showToolbar: false,
});
```

### Dropped support for addon-actions addDecorators

Prior to SB6.5, `addon-actions` provided an option called `addDecorators`. In SB6.5, decorators are applied always. This is technically a breaking change, so if this affects you please file an issue in Github and we can consider reverting this in a patch release.

### Vite builder renamed

SB6.5 renames Storybook's [Vite builder](https://github.com/storybookjs/builder-vite) from `storybook-builder-vite` to `@storybook/builder-vite`. This move is part of a larger effort to improve Vite support in Storybook.

Storybook's `automigrate` command can migrate for you. To manually migrate:

1. Remove `storybook-builder-vite` from your `package.json` dependencies
2. Install `@storybook/builder-vite`
3. Update your `core.builder` setting in `.storybook/main.js` to `@storybook/builder-vite`.

### Docs framework refactor for React

SB6.5 moves framework specializations (e.g. ArgType inference, dynamic snippet rendering) out of `@storybook/addon-docs` and into the specific framework packages to which they apply (e.g. `@storybook/react`).

This change should not require any specific migrations on your part if you are using the docs addon as described in the documentation. However, if you are using `react-docgen` or `react-docgen-typescript` information in some custom way outside of `addon-docs`, you should be aware of this change.

In SB6.4, `@storybook/react` added `react-docgen` to its babel settings and `react-docgen-typescript` to its Webpack settings. In SB6.5, this only happens if you are using `addon-docs` or `addon-controls`, either directly or indirectly through `addon-essentials`. If you're not using either of those addons, but require that information for some other addon, please configure that manually in your `.storybook/main.js` configuration. You can see the docs configuration here: https://github.com/storybookjs/storybook/blob/next/code/presets/react-webpack/src/framework-preset-react-docs.ts

### Opt-in MDX2 support

SB6.5 adds experimental opt-in support for MDXv2. To install:

```sh
yarn add @storybook/mdx2-csf -D
```

Then add the `previewMdx2` feature flag to your `.storybook/main.js` config:

```js
module.exports = {
  features: {
    previewMdx2: true,
  },
};
```

### CSF3 auto-title improvements

SB 6.4 introduced experimental "auto-title", in which a story's location in the sidebar (aka `title`) can be automatically inferred from its location on disk. For example, the file `atoms/Button.stories.js` might result in the title `Atoms/Button`.

We've made two improvements to Auto-title based on user feedback:

- Auto-title preserves filename case
- Auto-title removes redundant filenames from the path

#### Auto-title filename case

SB 6.4's implementation of auto-title ran `startCase` on each path component. For example, the file `atoms/MyButton` would be transformed to `Atoms/My Button`.

We've changed this in SB 6.5 to preserve the filename case, so that instead it the same file would result in the title `atoms/MyButton`. The rationale is that this gives more control to users about what their auto-title will be.

This might be considered a breaking change. However, we feel justified to release this in 6.5 because:

1. We consider it a bug in the initial auto-title implementation
2. CSF3 and the auto-title feature are experimental, and we reserve the right to make breaking changes outside of semver (tho we try to avoid it)

If you want to restore the old titles in the UI, you can customize your sidebar with the following code snippet in `.storybook/manager.js`:

```js
import { addons } from '@storybook/addons';
import startCase from 'lodash/startCase';

addons.setConfig({
  sidebar: {
    renderLabel: ({ name, type }) => (type === 'story' ? name : startCase(name)),
  },
});
```

#### Auto-title redundant filename

The heuristic failed in the common scenario in which each component gets its own directory, e.g. `atoms/Button/Button.stories.js`, which would result in the redundant title `Atoms/Button/Button`. Alternatively, `atoms/Button/index.stories.js` would result in `Atoms/Button/Index`.

To address this problem, 6.5 introduces a new heuristic to removes the filename if it matches the directory name or `index`. So `atoms/Button/Button.stories.js` and `atoms/Button/index.stories.js` would both result in the title `Atoms/Button` (or `atoms/Button` if `autoTitleFilenameCase` is set, see above).

Since CSF3 is experimental, we are introducing this technically breaking change in a minor release. If you desire the old structure, you can manually specify the title in file. For example:

```js
// atoms/Button/Button.stories.js
export default { title: 'Atoms/Button/Button' };
```

#### Auto-title always prefixes

When the user provides a `prefix` in their `main.js` `stories` field, it now prefixes all titles to matching stories, whereas in 6.4 and earlier it only prefixed auto-titles.

Consider the following example:

```js
// main.js
module.exports = {
  stories: [{ directory: '../src', titlePrefix: 'Custom' }]
}

// ../src/NoTitle.stories.js
export default { component: Foo };

// ../src/Title.stories.js
export default { component: Bar, title: 'Bar' }
```

In 6.4, the final titles would be:

- `NoTitle.stories.js` => `Custom/NoTitle`
- `Title.stories.js` => `Bar`

In 6.5, the final titles would be:

- `NoTitle.stories.js` => `Custom/NoTitle`
- `Title.stories.js` => `Custom/Bar`

<!-- markdown-link-check-disable -->

### 6.5 Deprecations

#### Deprecated register.js

In ancient versions of Storybook, addons were registered by referring to `addon-name/register.js`. This is going away in SB7.0. Instead you should just add `addon-name` to the `addons` array in `.storybook/main.js`.

Before:

```js
module.exports = { addons: ['my-addon/register.js'] };
```

After:

```js
module.exports = { addons: ['my-addon'] };
```

## From version 6.3.x to 6.4.0

### Automigrate

Automigrate is a new 6.4 feature that provides zero-config upgrades to your dependencies, configurations, and story files.

Each automigration analyzes your project, and if it's is applicable, propose a change alongside relevant documentation. If you accept the changes, the automigration will update your files accordingly.

For example, if you're in a webpack5 project but still use Storybook's default webpack4 builder, the automigration can detect this and propose an upgrade. If you opt-in, it will install the webpack5 builder and update your `main.js` configuration automatically.

You can run the existing suite of automigrations to see which ones apply to your project. This won't update any files unless you accept the changes:

```

npx sb@latest automigrate

```

The automigration suite also runs when you create a new project (`sb init`) or when you update Storybook (`sb upgrade`).

### CRA5 upgrade

Storybook 6.3 supports CRA5 out of the box when you install it fresh. However, if you're upgrading your project from a previous version, you'll need to upgrade the configuration. You can do this automatically by running:

```

npx sb@latest automigrate

```

Or you can do the following steps manually to force Storybook to use Webpack 5 for building your project:

```shell
yarn add @storybook/builder-webpack5 @storybook/manager-webpack5 --dev
# Or
npm install @storybook/builder-webpack5 @storybook/manager-webpack5 --save-dev
```

Then edit your `.storybook/main.js` config:

```js
module.exports = {
  core: {
    builder: 'webpack5',
  },
};
```

### CSF3 enabled

SB6.3 introduced a feature flag, `features.previewCsfV3`, to opt-in to experimental [CSF3 syntax support](https://storybook.js.org/blog/component-story-format-3-0/). In SB6.4, CSF3 is supported regardless of `previewCsfV3`'s value. This should be a fully backwards-compatible change. The `previewCsfV3` flag has been deprecated and will be removed in SB7.0.

#### Optional titles

In SB6.3 and earlier, component titles were required in CSF default exports. Starting in 6.4, they are optional.
If you don't specify a component file, it will be inferred from the file's location on disk.

Consider a project configuration `/path/to/project/.storybook/main.js` containing:

```js
module.exports = { stories: ['../src/**/*.stories.*'] };
```

And the file `/path/to/project/src/components/Button.stories.tsx` containing the default export:

```js
import { Button } from './Button';
export default { component: Button };
// named exports...
```

The inferred title of this file will be `components/Button` based on the stories glob in the configuration file.
We will provide more documentation soon on how to configure this.

#### String literal titles

Starting in 6.4 CSF component [titles are optional](#optional-titles). However, if you do specify titles, title handing is becoming more strict in V7 and is limited to string literals.

Earlier versions of Storybook supported story titles that are dynamic Javascript expressions

```js
// ✅ string literals 6.3 OK / 7.0 OK
export default {
  title: 'Components/Atoms/Button',
};

// ✅ undefined 6.3 OK / 7.0 OK
export default {
  component: Button,
};

// ❌ expressions: 6.3 OK / 7.0 KO
export default {
  title: foo('bar'),
};

// ❌ template literals 6.3 OK / 7.0 KO
export default {
  title: `${bar}`,
};
```

#### StoryObj type

The TypeScript type for CSF3 story objects is `StoryObj`, and this will become the default in Storybook 7.0. In 6.x, the `StoryFn` type is the default, and `Story` is aliased to `StoryFn`.

If you are migrating to experimental CSF3, the following is compatible with 6.4 and requires the least amount of change to your code today:

```ts
// CSF2 function stories, current API, will break in 7.0
import type { Story } from '@storybook/<framework>';

// CSF3 object stories, will persist in 7.0
import type { StoryObj } from '@storybook/<framework>';
```

The following is compatible with 6.4 and also forward-compatible with anticipated 7.0 changes:

```ts
// CSF2 function stories, forward-compatible mode
import type { StoryFn } from '@storybook/<framework>';

// CSF3 object stories, using future 7.0 types
import type { Story } from '@storybook/<framework>/types-7-0';
```

### Story Store v7

SB6.4 introduces an opt-in feature flag, `features.storyStoreV7`, which loads stories in an "on demand" way (that is when rendered), rather than up front when the Storybook is booted. This way of operating will become the default in 7.0 and will likely be switched to opt-out in that version.

The key benefit of the on demand store is that stories are code-split automatically (in `builder-webpack4` and `builder-webpack5`), which allows for much smaller bundle sizes, faster rendering, and improved general performance via various opt-in Webpack features.

The on-demand store relies on the "story index" data structure which is generated in the server (node) via static code analysis. As such, it has the following limitations:

- Does not work with `storiesOf()`
- Does not work if you use dynamic story names or component titles.

However, the `autoTitle` feature is supported.

#### Behavioral differences

The key behavioral differences of the v7 store are:

- `SET_STORIES` is not emitted on boot up. Instead the manager loads the story index independently.
- A new event `STORY_PREPARED` is emitted when a story is rendered for the first time, which contains metadata about the story, such as `parameters`.
- All "entire" store APIs such as `extract()` need to be proceeded by an async call to `loadAllCSFFiles()` which fetches all CSF files and processes them.

#### Main.js framework field

In earlier versions of Storybook, each framework package (e.g. `@storybook/react`) provided its own `start-storybook` and `build-storybook` binaries, which automatically filled in various settings.

In 7.0, we're moving towards a model where the user specifies their framework in `main.js`.

```js
module.exports = {
  // ... your existing config
  framework: '@storybook/react', // OR whatever framework you're using
};
```

Each framework must export a `renderToDOM` function and `parameters.framework`. We'll be adding more documentation for framework authors in a future release.

#### Using the v7 store

To activate the v7 mode set the feature flag in your `.storybook/main.js` config:

```js
module.exports = {
  // ... your existing config
  framework: '@storybook/react', // OR whatever framework you're using
  features: {
    storyStoreV7: true,
  },
};
```

NOTE: `features.storyStoreV7` implies `features.buildStoriesJson` and has the same limitations.

#### v7-style story sort

If you've written a custom `storySort` function, you'll need to rewrite it for V7.

SB6.x supports a global story function specified in `.storybook/preview.js`. It accepts two arrays which each contain:

- The story ID
- A story object that contains the name, title, etc.
- The component's parameters
- The project-level parameters

SB 7.0 streamlines the story function. It now accepts a `StoryIndexEntry` which is
an object that contains only the story's `id`, `title`, `name`, and `importPath`.

Consider the following example, before and after:

```js
// v6-style sort
function storySort(a, b) {
  return a[1].kind === b[1].kind
    ? 0
    : a[1].id.localeCompare(b[1].id, undefined, { numeric: true });
},
```

And the after version using `title` instead of `kind` and not receiving the full parameters:

```js
// v7-style sort
function storySort(a, b) {
  return a.title === b.title
    ? 0
    : a.id.localeCompare(b.id, undefined, { numeric: true });
},
```

**NOTE:** v7-style sorting is statically analyzed by Storybook, which puts a variety of constraints versus v6:

- Sorting must be specified in the user's `.storybook/preview.js`. It cannot be specified by an addon or preset.
- The `preview.js` export should not be generated by a function.
- `storySort` must be a self-contained function that does not reference external variables.

#### v7 default sort behavior

The behavior of the default `storySort` function has also changed in v7 thanks to [#18423](https://github.com/storybookjs/storybook/pull/18243), which gives better control over hierarchical sorting.

In 6.x, the following configuration would sort any story/doc containing the title segment `Introduction` to the top of the sidebar, so this would match `Introduction`, `Example/Introduction`, `Very/Nested/Introduction`, etc.

```js
// preview.js
export default {
  parameters: {
    options: {
      storySort: {
        order: ['Introduction', '*'],
      },
    },
  },
};
```

In 7.0+, the targeting is more precise, so the preceding example would match `Introduction`, but not anything nested. If you wanted to sort `Example/Introduction` first, you'd need to specify that:

```js
storySort: {
  order: ['*', ['Introduction', '*']],
}
```

This would sort `*/Introduction` first, but not `Introduction` or `Very/Nested/Introduction`. If you want to target `Introduction` stories/docs anywhere in the hierarchy, you can do this with a [custom sort function](https://storybook.js.org/docs/react/writing-stories/naming-components-and-hierarchy#sorting-stories).

#### v7 Store API changes for addon authors

The Story Store in v7 mode is async, so synchronous story loading APIs no longer work. In particular:

- `store.fromId()` has been replaced by `store.loadStory()`, which is async (i.e. returns a `Promise` you will need to await).
- `store.raw()/store.extract()` and friends that list all stories require a prior call to `store.cacheAllCSFFiles()` (which is async). This will load all stories, and isn't generally a good idea in an addon, as it will force the whole store to load.

#### Storyshots compatibility in the v7 store

Storyshots is not currently compatible with the v7 store. However, you can use the following workaround to opt-out of the v7 store when running storyshots; in your `main.js`:

```js
module.exports = {
  features: {
    storyStoreV7: !global.navigator?.userAgent?.match?.('jsdom'),
  },
};
```

There are some caveats with the above approach:

- The code path in the v6 store is different to the v7 store and your mileage may vary in identical behavior. Buyer beware.
- The story sort API [changed between the stores](#v7-style-story-sort). If you are using a custom story sort function, you will need to ensure it works in both contexts (perhaps using the check `global.navigator.userAgent.match('jsdom')`).

### Emotion11 quasi-compatibility

Now that the web is moving to Emotion 11 for styling, popular libraries like MUI5 and ChakraUI are breaking with Storybook 6.3 which only supports emotion@10.

Unfortunately we're unable to upgrade Storybook to Emotion 11 without a semver major release, and we're not ready for that. So, as a workaround, we've created a feature flag which opts-out of the previous behavior of pinning the Emotion version to v10. To enable this workaround, add the following to your `.storybook/main.js` config:

```js
module.exports = {
  features: {
    emotionAlias: false,
  },
};
```

Setting this should unlock theming for emotion11-based libraries in Storybook 6.4.

### Babel mode v7

SB6.4 introduces an opt-in feature flag, `features.babelModeV7`, that reworks the way Babel is configured in Storybook to make it more consistent with the Babel is configured in your app. This breaking change will become the default in SB 7.0, but we encourage you to migrate today.

> NOTE: CRA apps using `@storybook/preset-create-react-app` use CRA's handling, so the new flag has no effect on CRA apps.

In SB6.x and earlier, Storybook provided its own default configuration and inconsistently handled configurations from the user's babelrc file. This resulted in a final configuration that differs from your application's configuration AND is difficult to debug.

In `babelModeV7`, Storybook no longer provides its own default configuration and is primarily configured via babelrc file, with small, incremental updates from Storybook addons.

In 6.x, Storybook supported a `.storybook/babelrc` configuration option. This is no longer supported and it's up to you to reconcile this with your project babelrc.

To activate the v7 mode set the feature flag in your `.storybook/main.js` config:

```js
module.exports = {
  // ... your existing config
  features: {
    babelModeV7: true,
  },
};
```

In the new mode, Storybook expects you to provide a configuration file. If you want a configuration file that's equivalent to the 6.x default, you can run the following command in your project directory:

```sh
npx sb@latest babelrc
```

This will create a `.babelrc.json` file. This file includes a bunch of babel plugins, so you may need to add new package devDependencies accordingly.

### Loader behavior with args changes

In 6.4 the behavior of loaders when arg changes occurred was tweaked so loaders do not re-run. Instead the previous value of the loader is passed to the story, irrespective of the new args.

### 6.4 Angular changes

#### SB Angular builder

Since SB6.3, Storybook for Angular supports a builder configuration in your project's `angular.json`. This provides an Angular-style configuration for running and building your Storybook. An example builder configuration is now part of the [get started documentation page](https://storybook.js.org/docs/angular/get-started/install).

If you want to know all the available options, please checks the builders' validation schemas :

- `start-storybook`: [schema](https://github.com/storybookjs/storybook/blob/next/code/frameworks/angular/src/builders/start-storybook/schema.json)
- `build-storybook`: [schema](https://github.com/storybookjs/storybook/blob/next/code/frameworks/angular/src/builders/build-storybook/schema.json)

#### Angular13

Angular 13 introduces breaking changes that require updating your Storybook configuration if you are migrating from a previous version of Angular.

Most notably, the documented way of including global styles is no longer supported by Angular13. Previously you could write the following in your `.storybook/preview.js` config:

```
import '!style-loader!css-loader!sass-loader!./styles.scss';
```

If you use Angular 13 and above, you should use the builder configuration instead:

```json
   "my-default-project": {
      "architect": {
        "build": {
          "builder": "@angular-devkit/build-angular:browser",
          "options": {
            "styles": ["src/styles.css", "src/styles.scss"],
          }
        }
      },
   },
```

If you need storybook-specific styles separate from your app, you can configure the styles in the [SB Angular builder](#sb-angular-builder), which completely overrides your project's styles:

```json
      "storybook": {
        "builder": "@storybook/angular:start-storybook",
        "options": {
          "browserTarget": "my-default-project:build",
          "styles": [".storybook/custom-styles.scss"],
        },
      }
```

Then, once you've set this up, you should run Storybook through the builder:

```sh
ng run my-default-project:storybook
ng run my-default-project:build-storybook
```

#### Angular component parameter removed

In SB6.3 and earlier, the `default.component` metadata was implemented as a parameter, meaning that stories could set `parameters.component` to override the default export. This was an internal implementation that was never documented, but it was mistakenly used in some Angular examples.

If you have Angular stories of the form:

```js
export const MyStory = () => ({ ... })
SomeStory.parameters = { component: MyComponent };
```

You should rewrite them as:

```js
export const MyStory = () => ({ component: MyComponent, ... })
```

[More discussion here.](https://github.com/storybookjs/storybook/pull/16010#issuecomment-917378595)

### 6.4 deprecations

#### Deprecated --static-dir CLI flag

In 6.4 we've replaced the `--static-dir` CLI flag with the `staticDirs` field in `.storybook/main.js`. Note that the CLI directories are relative to the current working directory, whereas the `staticDirs` are relative to the location of `main.js`.

Before:

```sh
start-storybook --static-dir ./public,./static,./foo/assets:/assets
```

After:

```js
// .storybook/main.js
module.exports = {
  staticDirs: ['../public', '../static', { from: '../foo/assets', to: '/assets' }],
};
```

The `--static-dir` flag has been deprecated and will be removed in Storybook 7.0.

## From version 6.2.x to 6.3.0

### Webpack 5

Storybook 6.3 brings opt-in support for building both your project and the manager UI with webpack 5. To do so, there are two ways:

1 - Upgrade command

If you're upgrading your Storybook version, run this command, which will both upgrade your dependencies but also detect whether you should migrate to webpack5 builders and apply the changes automatically:

```shell
npx sb upgrade
```

2 - Automigrate command

If you don't want to change your Storybook version but want Storybook to detect whether you should migrate to webpack5 builders and apply the changes automatically:

```shell
npx sb automigrate
```

3 - Manually

If either methods did not work or you just want to proceed manually, do the following steps:

Install the dependencies:

```shell
yarn add @storybook/builder-webpack5 @storybook/manager-webpack5 --dev
# Or
npm install @storybook/builder-webpack5 @storybook/manager-webpack5 --save-dev
```

Then edit your `.storybook/main.js` config:

```js
module.exports = {
  core: {
    builder: 'webpack5',
  },
};
```

> NOTE: If you're using `@storybook/preset-create-react-app` make sure to update it to version 4.0.0 as well.

#### Fixing hoisting issues

##### Webpack 5 manager build

Storybook 6.2 introduced **experimental** webpack5 support for building user components. Storybook 6.3 also supports building the manager UI in webpack 5 to avoid strange hoisting issues.

If you're upgrading from 6.2 and already using the experimental webpack5 feature, this might be a breaking change (hence the 'experimental' label) and you should try adding the manager builder:

```shell
yarn add @storybook/manager-webpack5 --dev
# Or
npm install @storybook/manager-webpack5 --save-dev
```

##### Wrong webpack version

Because Storybook uses `webpack@4` as the default, it's possible for the wrong version of webpack to get hoisted by your package manager. If you receive an error that looks like you might be using the wrong version of webpack, install `webpack@5` explicitly as a dev dependency to force it to be hoisted:

```shell
yarn add webpack@5 --dev
# Or
npm install webpack@5 --save-dev
```

Alternatively or additionally you might need to add a resolution to your package.json to ensure that a consistent webpack version is provided across all of storybook packages. Replacing the {app} with the app (react, vue, etc.) that you're using:

```js
// package.json
...
resolutions: {
  "@storybook/{app}/webpack": "^5"
}
...
```

### Angular 12 upgrade

Storybook 6.3 supports Angular 12 out of the box when you install it fresh. However, if you're upgrading your project from a previous version, you'll need to [follow the steps for opting-in to webpack 5](#webpack-5).

### Lit support

Storybook 6.3 introduces Lit 2 support in a non-breaking way to ease migration from `lit-html`/`lit-element` to `lit`.

To do so, it relies on helpers added in the latest minor versions of `lit-html`/`lit-element`. So when upgrading to Storybook 6.3, please ensure your project is using `lit-html` 1.4.x or `lit-element` 2.5.x.

According to the package manager you are using, it can be handled automatically when updating Storybook or can require to manually update the versions and regenerate the lockfile.

### No longer inferring default values of args

Previously, unset `args` were set to the `argType.defaultValue` if set or inferred from the component's prop types (etc.). In 6.3 we no longer infer default values and instead set arg values to `undefined` when unset, allowing the framework to supply the default value.

If you were using `argType.defaultValue` to fix issues with the above inference, it should no longer be necessary, you can remove that code.

If you were using `argType.defaultValue` or relying on inference to set a default value for an arg, you should now set a value for the arg at the component level:

```js
export default {
  component: MyComponent,
  args: {
    argName: 'default-value',
  },
};
```

To manually configure the value that is shown in the ArgsTable doc block, you can configure the `table.defaultValue` setting:

```js
export default {
  component: MyComponent,
  argTypes: {
    argName: {
      table: { defaultValue: { summary: 'SomeType<T>' } },
    },
  },
};
```

### 6.3 deprecations

#### Deprecated addon-knobs

We are replacing `@storybook/addon-knobs` with `@storybook/addon-controls`.

- [Rationale & discussion](https://github.com/storybookjs/storybook/discussions/15060)
- [Migration notes](https://github.com/storybookjs/storybook/blob/next/addons/controls/README.md#how-do-i-migrate-from-addon-knobs)

#### Deprecated scoped blocks imports

In 6.3, we changed doc block imports from `@storybook/addon-docs/blocks` to `@storybook/addon-docs`. This makes it possible for bundlers to automatically choose the ESM or CJS version of the library depending on the context.

To update your code, you should be able to global replace `@storybook/addon-docs/blocks` with `@storybook/addon-docs`. Example:

```js
// before
import { Meta, Story } from '@storybook/addon-docs/blocks';

// after
import { Meta, Story } from '@storybook/addon-docs';
```

#### Deprecated layout URL params

Several URL params to control the manager layout have been deprecated and will be removed in 7.0:

- `addons=0`: use `panel=false` instead
- `panelRight=1`: use `panel=right` instead
- `stories=0`: use `nav=false` instead

Additionally, support for legacy URLs using `selectedKind` and `selectedStory` will be removed in 7.0. Use `path` instead.

## From version 6.1.x to 6.2.0

### MDX pattern tweaked

In 6.2 files ending in `stories.mdx` or `story.mdx` are now processed with Storybook's MDX compiler. Previously it only applied to files ending in `.stories.mdx` or `.story.mdx`. See more here: [#13996](https://github.com/storybookjs/storybook/pull/13996).

### 6.2 Angular overhaul

#### New Angular storyshots format

We've updated the Angular storyshots format in 6.2, which is technically a breaking change. Apologies to semver purists: if you're using storyshots, you'll need to [update your snapshots](https://jestjs.io/docs/en/snapshot-testing#updating-snapshots).

The new format hides the implementation details of `@storybook/angular` so that we can evolve its renderer without breaking your snapshots in the future.

#### Deprecated Angular story component

Storybook 6.2 for Angular uses `parameters.component` as the preferred way to specify your stories' components. The previous method, in which the component was a return value of the story, has been deprecated.

Consider the existing story from 6.1 or earlier:

```ts
export default { title: 'Button' };
export const Basic = () => ({
  component: Button,
  props: { label: 'Label' },
});
```

From 6.2 this should be rewritten as:

```ts
export default { title: 'Button', component: Button };
export const Basic = () => ({
  props: { label: 'Label' },
});
```

The new convention is consistent with how other frameworks and addons work in Storybook. The old way will be supported until 7.0. For a full discussion see <https://github.com/storybookjs/storybook/issues/8673>.

#### New Angular renderer

We've rewritten the Angular renderer in Storybook 6.2. It's meant to be entirely backwards compatible, but if you need to use the legacy renderer it's still available via a [parameter](https://storybook.js.org/docs/angular/writing-stories/parameters). To opt out of the new renderer, add the following to `.storybook/preview.ts`:

```ts
export const parameters = {
  angularLegacyRendering: true,
};
```

Please also file an issue if you need to opt out. We plan to remove the legacy renderer in 7.0.

#### Components without selectors

When the new Angular renderer is used, all Angular Story components must either have a selector, or be added to the `entryComponents` array of the story's `moduleMetadata`. If the component has any `Input`s or `Output`s to be controlled with `args`, a selector should be added.

### Packages now available as ESModules

Many Storybook packages are now available as ESModules in addition to CommonJS. If your jest tests stop working, this is likely why. One common culprit is doc blocks, which [is fixed in 6.3](#deprecated-scoped-blocks-imports). In 6.2, you can configure jest to transform the packages like so ([more info](https://jestjs.io/docs/configuration#transformignorepatterns-arraystring)):

```json
// In your jest config
transformIgnorePatterns: ['/node_modules/(?!@storybook)']
```

### 6.2 Deprecations

#### Deprecated implicit PostCSS loader

Previously, `@storybook/core` would automatically add the `postcss-loader` to your preview. This caused issues for consumers when PostCSS upgraded to v8 and tools, like Autoprefixer and Tailwind, starting requiring the new version. Implicitly adding `postcss-loader` will be removed in Storybook 7.0.

Instead of continuing to include PostCSS inside the core library, it has been moved to [`@storybook/addon-postcss`](https://github.com/storybookjs/addon-postcss). This addon provides more fine-grained customization and will be upgraded more flexibly to track PostCSS upgrades.

If you require PostCSS support, please install `@storybook/addon-postcss` in your project, add it to your list of addons inside `.storybook/main.js`, and configure a `postcss.config.js` file.

Further information is available at <https://github.com/storybookjs/storybook/issues/12668> and <https://github.com/storybookjs/storybook/pull/13669>.

If you're not using Postcss and you don't want to see the warning, you can disable it by adding the following to your `.storybook/main.js`:

```js
module.exports = {
  features: {
    postcss: false,
  },
};
```

#### Deprecated default PostCSS plugins

When relying on the [implicit PostCSS loader](#deprecated-implicit-postcss-loader), it would also add [autoprefixer v9](https://www.npmjs.com/package/autoprefixer/v/9.8.6) and [postcss-flexbugs-fixes v4](https://www.npmjs.com/package/postcss-flexbugs-fixes/v/4.2.1) plugins to the `postcss-loader` configuration when you didn't have a PostCSS config file (such as `postcss.config.js`) within your project.

They will no longer be applied when switching to `@storybook/addon-postcss` and the implicit PostCSS features will be removed in Storybook 7.0.

If you depend upon these plugins being applied, install them and create a `postcss.config.js` file within your project that contains:

```js
module.exports = {
  plugins: [
    require('postcss-flexbugs-fixes'),
    require('autoprefixer')({
      flexbox: 'no-2009',
    }),
  ],
};
```

#### Deprecated showRoots config option

Config options for the sidebar are now under the `sidebar` namespace. The `showRoots` option should be set as follows:

```js
addons.setConfig({
  sidebar: {
    showRoots: false,
  },
  // showRoots: false   <- this is deprecated
});
```

The top-level `showRoots` option will be removed in Storybook 7.0.

#### Deprecated control.options

Possible `options` for a radio/check/select controls has been moved up to the argType level, and no longer accepts an object. Instead, you should specify `options` as an array. You can use `control.labels` to customize labels. Additionally, you can use a `mapping` to deal with complex values.

```js
argTypes: {
  answer:
    options: ['yes', 'no'],
    mapping: {
      yes: <Check />,
      no: <Cross />,
    },
    control: {
      type: 'radio',
      labels: {
        yes: 'да',
        no: 'нет',
      }
    }
  }
}
```

Keys in `control.labels` as well as in `mapping` should match the values in `options`. Neither object has to be exhaustive, in case of a missing property, the option value will be used directly.

If you are currently using an object as value for `control.options`, be aware that the key and value are reversed in `control.labels`.

#### Deprecated storybook components html entry point

Storybook HTML components are now exported directly from '@storybook/components' for better ESM and Typescript compatibility. The old entry point will be removed in SB 7.0.

```js
// before
import { components } from '@storybook/components/html';

// after
import { components } from '@storybook/components';
```

## From version 6.0.x to 6.1.0

### Addon-backgrounds preset

In 6.1 we introduced an unintentional breaking change to `addon-backgrounds`.

The addon uses decorators which are set up automatically by a preset. The required preset is ignored if you register the addon in `main.js` with the `/register` entry point. This used to be valid in `v6.0.x` and earlier:

```js
module.exports = {
  stories: ['../**/*.stories.js'],
  addons: ['@storybook/addon-backgrounds/register'],
};
```

To fix it, just replace `@storybook/addon-backgrounds/register` with `@storybook/addon-backgrounds`:

```js
module.exports = {
  stories: ['../**/*.stories.js'],
  addons: ['@storybook/addon-backgrounds'],
};
```

### Single story hoisting

Stories which have **no siblings** (i.e. the component has only one story) and which name **exactly matches** the component name will now be hoisted up to replace their parent component in the sidebar. This means you can have a hierarchy like this:

```
DESIGN SYSTEM   [root]
- Atoms         [group]
  - Button      [component]
    - Button    [story]
  - Checkbox    [component]
    - Checkbox  [story]
```

This will then be visually presented in the sidebar like this:

```
DESIGN SYSTEM   [root]
- Atoms         [group]
  - Button      [story]
  - Checkbox    [story]
```

See [Naming components and hierarchy](https://storybook.js.org/docs/react/writing-stories/naming-components-and-hierarchy#single-story-hoisting) for details.

### React peer dependencies

Starting in 6.1, `react` and `react-dom` are required peer dependencies of `@storybook/react`, meaning that if your React project does not have dependencies on them, you need to add them as `devDependencies`. If you don't you'll see errors like this:

```
Error: Cannot find module 'react-dom/package.json'
```

They were also peer dependencies in earlier versions, but due to the package structure they would be installed by Storybook if they were not required by the user's project. For more discussion: <https://github.com/storybookjs/storybook/issues/13269>

### 6.1 deprecations

#### Deprecated DLL flags

Earlier versions of Storybook used Webpack DLLs as a performance crutch. In 6.1, we've removed Storybook's built-in DLLs and have deprecated the command-line parameters `--no-dll` and `--ui-dll`. They will be removed in 7.0.

#### Deprecated storyFn

Each item in the story store contains a field called `storyFn`, which is a fully decorated story that's applied to the denormalized story parameters. Starting in 6.0 we've stopped using this API internally, and have replaced it with a new field called `unboundStoryFn` which, unlike `storyFn`, must passed a story context, typically produced by `applyLoaders`;

Before:

```js
const { storyFn } = store.fromId('some--id');
console.log(storyFn());
```

After:

```js
const { unboundStoryFn, applyLoaders } = store.fromId('some--id');
const context = await applyLoaders();
console.log(unboundStoryFn(context));
```

If you're not using loaders, `storyFn` will work as before. If you are, you'll need to use the new approach.

> NOTE: If you're using `@storybook/addon-docs`, this deprecation warning is triggered by the Docs tab in 6.1. It's safe to ignore and we will be providing a proper fix in a future release. You can track the issue at <https://github.com/storybookjs/storybook/issues/13074>.

#### Deprecated onBeforeRender

The `@storybook/addon-docs` previously accepted a `jsx` option called `onBeforeRender`, which was unfortunately named as it was called after the render.

We've renamed it `transformSource` and also allowed it to receive the `StoryContext` in case source rendering requires additional information.

#### Deprecated grid parameter

Previously when using `@storybook/addon-backgrounds` if you wanted to customize the grid, you would define a parameter like this:

```js
export const Basic = () => <Button />
Basic.parameters: {
  grid: {
    cellSize: 10
  }
},
```

As grid is not an addon, but rather backgrounds is, the grid configuration was moved to be inside `backgrounds` parameter instead. Also, there are new properties that can be used to further customize the grid. Here's an example with the default values:

```js
export const Basic = () => <Button />
Basic.parameters: {
  backgrounds: {
    grid: {
      disable: false,
      cellSize: 20,
      opacity: 0.5,
      cellAmount: 5,
      offsetX: 16, // default is 0 if story has 'fullscreen' layout, 16 if layout is 'padded'
      offsetY: 16, // default is 0 if story has 'fullscreen' layout, 16 if layout is 'padded'
    }
  }
},
```

#### Deprecated package-composition disabled parameter

Like [Deprecated disabled parameter](#deprecated-disabled-parameter). The `disabled` parameter has been deprecated, please use `disable` instead.

For more information, see the [the related documentation](https://storybook.js.org/docs/react/workflows/package-composition#configuring).

## From version 5.3.x to 6.0.x

### Hoisted CSF annotations

Storybook 6 introduces hoisted CSF annotations and deprecates the `StoryFn.story` object-style annotation.

In 5.x CSF, you would annotate a story like this:

```js
export const Basic = () => <Button />
Basic.story = {
  name: 'foo',
  parameters: { ... },
  decorators: [ ... ],
};
```

In 6.0 CSF this becomes:

```js
export const Basic = () => <Button />
Basic.storyName = 'foo';
Basic.parameters = { ... };
Basic.decorators = [ ... ];
```

1. The new syntax is slightly more compact/ergonomic compared the old one
2. Similar to React's `displayName`, `propTypes`, `defaultProps` annotations
3. We're introducing a new feature, [Storybook Args](https://docs.google.com/document/d/1Mhp1UFRCKCsN8pjlfPdz8ZdisgjNXeMXpXvGoALjxYM/edit?usp=sharing), where the new syntax will be significantly more ergonomic

To help you upgrade your stories, we've created a codemod:

```
npx @storybook/cli@latest migrate csf-hoist-story-annotations --glob="**/*.stories.js"
```

For more information, [see the documentation](https://github.com/storybookjs/storybook/blob/next/code/lib/codemod/README.md#csf-hoist-story-annotations).

### Zero config typescript

Storybook has built-in Typescript support in 6.0. That means you should remove your complex Typescript configurations from your `.storybook` config. We've tried to pick sensible defaults that work out of the box, especially for nice prop table generation in `@storybook/addon-docs`.

To migrate from an old setup, we recommend deleting any typescript-specific webpack/babel configurations in your project. You should also remove `@storybook/preset-typescript`, which is superceded by the built-in configuration.

If you want to override the defaults, see the [typescript configuration docs](https://storybook.js.org/docs/react/configure/typescript).

### Correct globs in main.js

In 5.3 we introduced the `main.js` file with a `stories` property. This property was documented as a "glob" pattern. This was our intention, however the implementation allowed for non valid globs to be specified and work. In fact, we promoted invalid globs in our documentation and CLI templates.

We've corrected this, the CLI templates have been changed to use valid globs.

We've also changed the code that resolves these globs, so that invalid globs will log a warning. They will break in the future, so if you see this warning, please ensure you're specifying a valid glob.

Example of an **invalid** glob:

```
stories: ['./**/*.stories.(ts|js)']
```

Example of a **valid** glob:

```
stories: ['./**/*.stories.@(ts|js)']
```

### CRA preset removed

The built-in create-react-app preset, which was [previously deprecated](#create-react-app-preset), has been fully removed.

If you're using CRA and migrating from an earlier Storybook version, please install [`@storybook/preset-create-react-app`](https://github.com/storybookjs/presets/tree/master/packages/preset-create-react-app) if you haven't already.

### Core-JS dependency errors

Some users have experienced `core-js` dependency errors when upgrading to 6.0, such as:

```
Module not found: Error: Can't resolve 'core-js/modules/web.dom-collections.iterator'
```

We think this comes from having multiple versions of `core-js` installed, but haven't isolated a good solution (see [#11255](https://github.com/storybookjs/storybook/issues/11255) for discussion).

For now, the workaround is to install `core-js` directly in your project as a dev dependency:

```sh
npm install core-js@^3.0.1 --save-dev
```

### Args passed as first argument to story

Starting in 6.0, the first argument to a story function is an [Args object](https://storybook.js.org/docs/react/api/csf#args-story-inputs). In 5.3 and earlier, the first argument was a [StoryContext](https://github.com/storybookjs/storybook/blob/release/5.3/lib/addons/src/types.ts#L24-L31), and that context is now passed as the second argument by default.

This breaking change only affects you if your stories actually use the context, which is not common. If you have any stories that use the context, you can either (1) update your stories, or (2) set a flag to opt-out of new behavior.

Consider the following story that uses the context:

```js
export const Dummy = ({ parameters }) => <div>{JSON.stringify(parameters)}</div>;
```

Here's an updated story for 6.0 that ignores the args object:

```js
export const Dummy = (_args, { parameters }) => <div>{JSON.stringify(parameters)}</div>;
```

Alternatively, if you want to opt out of the new behavior, you can add the following to your `.storybook/preview.js` config:

```js
export const parameters = {
  passArgsFirst: false,
};
```

### 6.0 Docs breaking changes

#### Remove framework-specific docs presets

In SB 5.2, each framework had its own preset, e.g. `@storybook/addon-docs/react/preset`. In 5.3 we [unified this into a single preset](#unified-docs-preset): `@storybook/addon-docs/preset`. In 6.0 we've removed the deprecated preset.

#### Preview/Props renamed

In 6.0 we renamed `Preview` to `Canvas`, `Props` to `ArgsTable`. The change should be otherwise backwards-compatible.

#### Docs theme separated

In 6.0, you should theme Storybook Docs with the `docs.theme` parameter.

In 5.x, the Storybook UI and Storybook Docs were themed using the same theme object. However, in 5.3 we introduced a new API, `addons.setConfig`, which improved UI theming but broke Docs theming. Rather than trying to keep the two unified, we introduced a separate theming mechanism for docs, `docs.theme`. [Read about Docs theming here](https://github.com/storybookjs/storybook/blob/next/addons/docs/docs/theming.md#storybook-theming).

#### DocsPage slots removed

In SB5.2, we introduced the concept of [DocsPage slots](https://github.com/storybookjs/storybook/blob/0de8575eab73bfd5c5c7ba5fe33e53a49b92db3a/addons/docs/docs/docspage.md#docspage-slots) for customizing the DocsPage.

In 5.3, we introduced `docs.x` story parameters like `docs.prepareForInline` which get filled in by frameworks and can also be overwritten by users, which is a more natural/convenient way to make global customizations.

We also introduced [Custom DocsPage](https://github.com/storybookjs/storybook/blob/next/addons/docs/docs/docspage.md#replacing-docspage), which makes it possible to add/remove/update DocBlocks on the page.

These mechanisms are superior to slots, so we've removed slots in 6.0. For each slot, we provide a migration path here:

| Slot        | Slot function     | Replacement                                  |
| ----------- | ----------------- | -------------------------------------------- |
| Title       | `titleSlot`       | Custom DocsPage                              |
| Subtitle    | `subtitleSlot`    | Custom DocsPage                              |
| Description | `descriptionSlot` | `docs.extractComponentDescription` parameter |
| Primary     | `primarySlot`     | Custom DocsPage                              |
| Props       | `propsSlot`       | `docs.extractProps` parameter                |
| Stories     | `storiesSlot`     | Custom DocsPage                              |

#### React prop tables with Typescript

Props handling in React has changed in 6.0 and should be much less error-prone. This is not a breaking change per se, but documenting the change here since this is an area that has a lot of issues and we've gone back and forth on it.

Starting in 6.0, we have [zero-config typescript support](#zero-config-typescript). The out-of-box experience should be much better now, since the default configuration is designed to work well with `addon-docs`.

There are also two typescript handling options that can be set in `.storybook/main.js`. `react-docgen-typescript` (default) and `react-docgen`. This is [discussed in detail in the docs](https://github.com/storybookjs/storybook/blob/next/addons/docs/react/README.md#typescript-props-with-react-docgen).

#### ConfigureJSX true by default in React

In SB 6.0, the Storybook Docs preset option `configureJSX` is now set to `true` for all React projects. It was previously `false` by default for React only in 5.x). This `configureJSX` option adds `@babel/plugin-transform-react-jsx`, to process the output of the MDX compiler, which should be a safe change for all projects.

If you need to restore the old JSX handling behavior, you can configure `.storybook/main.js`:

```js
module.exports = {
  addons: [
    {
      name: '@storybook/addon-docs',
      options: { configureJSX: false },
    },
  ],
};
```

#### User babelrc disabled by default in MDX

In SB 6.0, the Storybook Docs no longer applies the user's babelrc by default when processing MDX files. It caused lots of hard-to-diagnose bugs.

To restore the old behavior, or pass any MDX-specific babel options, you can configure `.storybook/main.js`:

```js
module.exports = {
  addons: [
    {
      name: '@storybook/addon-docs',
      options: { mdxBabelOptions: { babelrc: true, configFile: true } },
    },
  ],
};
```

#### Docs description parameter

In 6.0, you can customize a component description using the `docs.description.component` parameter, and a story description using `docs.description.story` parameter.

Example:

```js
import { Button } from './Button';

export default {
  title: 'Button'
  parameters: { docs: { description: { component: 'some component **markdown**' }}}
}

export const Basic = () => <Button />
Basic.parameters = { docs: { description: { story: 'some story **markdown**' }}}
```

In 5.3 you customized a story description with the `docs.storyDescription` parameter. This has been deprecated, and support will be removed in 7.0.

#### 6.0 Inline stories

The following frameworks now render stories inline on the Docs tab by default, rather than in an iframe: `react`, `vue`, `web-components`, `html`.

To disable inline rendering, set the `docs.stories.inline` parameter to `false`.

### New addon presets

In Storybook 5.3 we introduced a declarative [main.js configuration](#to-mainjs-configuration), which is now the recommended way to configure Storybook. Part of the change is a simplified syntax for registering addons, which in 6.0 automatically registers many addons _using a preset_, which is a slightly different behavior than in earlier versions.

This breaking change currently applies to: `addon-a11y`, `addon-actions`, `addon-knobs`, `addon-links`, `addon-queryparams`.

Consider the following `main.js` config for `addon-knobs`:

```js
module.exports = {
  stories: ['../**/*.stories.js'],
  addons: ['@storybook/addon-knobs'],
};
```

In earlier versions of Storybook, this would automatically call `@storybook/addon-knobs/register`, which adds the knobs panel to the Storybook UI. As a user you would also add a decorator:

```js
import { withKnobs } from '../index';

addDecorator(withKnobs);
```

Now in 6.0, `addon-knobs` comes with a preset, `@storybook/addon-knobs/preset`, that does this automatically for you. This change simplifies configuration, since now you don't need to add that decorator.

If you wish to disable this new behavior, you can modify your `main.js` to force it to use the `register` logic rather than the `preset`:

```js
module.exports = {
  stories: ['../**/*.stories.js'],
  addons: ['@storybook/addon-knobs/register'],
};
```

If you wish to selectively disable `knobs` checks for a subset of stories, you can control this with story parameters:

```js
export const MyNonCheckedStory = () => <SomeComponent />;
MyNonCheckedStory.story = {
  parameters: {
    knobs: { disable: true },
  },
};
```

### Removed babel-preset-vue from Vue preset

`babel-preset-vue` is not included by default anymore when using Storybook with Vue.
This preset is outdated and [caused problems](https://github.com/storybookjs/storybook/issues/4475) with more modern setups.

If you have an older Vue setup that relied on this preset, make sure it is included in your babel config
(install `babel-preset-vue` and add it to the presets).

```json
{
  "presets": ["babel-preset-vue"]
}
```

However, please take a moment to review why this preset is necessary in your setup.
One usecase used to be to enable JSX in your stories. For this case, we recommend to use `@vue/babel-preset-jsx` instead.

### Removed Deprecated APIs

In 6.0 we removed a number of APIs that were previously deprecated.

See the migration guides for further details:

- [Addon a11y uses parameters, decorator renamed](#addon-a11y-uses-parameters-decorator-renamed)
- [Addon backgrounds uses parameters](#addon-backgrounds-uses-parameters)
- [Source-loader](#source-loader)
- [Unified docs preset](#unified-docs-preset)
- [Addon centered decorator deprecated](#addon-centered-decorator-deprecated)

### New setStories event

The `setStories`/`SET_STORIES` event has changed and now denormalizes global and kind-level parameters. The new format of the event data is:

```js
{
  globalParameters: { p: 'q' },
  kindParameters: { kind: { p: 'q' } },
  stories: /* as before but with only story-level parameters */
}
```

If you want the full denormalized parameters for a story, you can do something like:

```js
import { combineParameters } from '@storybook/api';

const story = data.stories[storyId];
const parameters = combineParameters(
  data.globalParameters,
  data.kindParameters[story.kind],
  story.parameters
);
```

### Removed renderCurrentStory event

The story store no longer emits `renderCurrentStory`/`RENDER_CURRENT_STORY` to tell the renderer to render the story. Instead it emits a new declarative `CURRENT_STORY_WAS_SET` (in response to the existing `SET_CURRENT_STORY`) which is used to decide to render.

### Removed hierarchy separators

We've removed the ability to specify the hierarchy separators (how you control the grouping of story kinds in the sidebar). From Storybook 6.0 we have a single separator `/`, which cannot be configured.

If you are currently using custom separators, we encourage you to migrate to using `/` as the sole separator. If you are using `|` or `.` as a separator currently, we provide a codemod, [`upgrade-hierarchy-separators`](https://github.com/storybookjs/storybook/blob/next/code/lib/codemod/README.md#upgrade-hierarchy-separators), that can be used to rename your components. **Note: the codemod will not work for `.mdx` components, you will need to make the changes by hand.**

```
npx sb@latest migrate upgrade-hierarchy-separators --glob="*/**/*.stories.@(tsx|jsx|ts|js)"
```

We also now default to showing "roots", which are non-expandable groupings in the sidebar for the top-level groups. If you'd like to disable this, set the `showRoots` option in `.storybook/manager.js`:

```js
import { addons } from '@storybook/addons';

addons.setConfig({
  showRoots: false,
});
```

### No longer pass denormalized parameters to storySort

The `storySort` function (set via the `parameters.options.storySort` parameter) previously compared two entries `[storyId, storeItem]`, where `storeItem` included the full "denormalized" set of parameters of the story (i.e. the global, kind and story parameters that applied to that story).

For performance reasons, we now store the parameters uncombined, and so pass the format: `[storyId, storeItem, kindParameters, globalParameters]`.

### Client API changes

#### Removed Legacy Story APIs

In 6.0 we removed a set of APIs from the underlying `StoryStore` (which wasn't publicly accessible):

- `getStories`, `getStoryFileName`, `getStoryAndParameters`, `getStory`, `getStoryWithContext`, `hasStoryKind`, `hasStory`, `dumpStoryBook`, `size`, `clean`

Although these were private APIs, if you were using them, you could probably use the newer APIs (which are still private): `getStoriesForKind`, `getRawStory`, `removeStoryKind`, `remove`.

#### Can no longer add decorators/parameters after stories

You can no longer add decorators and parameters globally after you added your first story, and you can no longer add decorators and parameters to a kind after you've added your first story to it.

It's unclear and confusing what would happened if you did. If you want to disable a decorator for certain stories, use a parameter to do so:

```js
export StoryOne = ...;
StoryOne.story = { parameters: { addon: { disable: true } } };
```

If you want to use a parameter for a subset of stories in a kind, simply use a variable to do so:

```js
const commonParameters = { x: { y: 'z' } };
export StoryOne = ...;
StoryOne.story = { parameters: { ...commonParameters, other: 'things' } };
```

> NOTE: also the use of `addParameters` and `addDecorator` at arbitrary points is also deprecated, see [the deprecation warning](#deprecated-addparameters-and-adddecorator).

#### Changed Parameter Handling

There have been a few rationalizations of parameter handling in 6.0 to make things more predictable and fit better with the intention of parameters:

_All parameters are now merged recursively to arbitrary depth._

In 5.3 we sometimes merged parameters all the way down and sometimes did not depending on where you added them. It was confusing. If you were relying on this behaviour, let us know.

_Array parameters are no longer "merged"._

If you override an array parameter, the override will be the end product. If you want the old behaviour (appending a new value to an array parameter), export the original and use array spread. This will give you maximum flexibility:

```js
import { allBackgrounds } from './util/allBackgrounds';

export StoryOne = ...;
StoryOne.story = { parameters: { backgrounds: [...allBackgrounds, '#zyx' ] } };
```

_You cannot set parameters from decorators_

Parameters are intended to be statically set at story load time. So setting them via a decorator doesn't quite make sense. If you were using this to control the rendering of a story, chances are using the new `args` feature is a more idiomatic way to do this.

_You can only set storySort globally_

If you want to change the ordering of stories, use `export const parameters = { options: { storySort: ... } }` in `preview.js`.

### Simplified Render Context

The `RenderContext` that is passed to framework rendering layers in order to render a story has been simplified, dropping a few members that were not used by frameworks to render stories. In particular, the following have been removed:

- `selectedKind`/`selectedStory` -- replaced by `kind`/`name`
- `configApi`
- `storyStore`
- `channel`
- `clientApi`

### Story Store immutable outside of configuration

You can no longer change the contents of the StoryStore outside of a `configure()` call. This is to ensure that any changes are properly published to the manager. If you want to add stories "out of band" you can call `store.startConfiguring()` and `store.finishConfiguring()` to ensure that your changes are published.

### Improved story source handling

The story source code handling has been improved in both `addon-storysource` and `addon-docs`.

In 5.x some users used an undocumented _internal_ API, `mdxSource` to customize source snippetization in `addon-docs`. This has been removed in 6.0.

The preferred way to customize source snippets for stories is now:

```js
export const Example = () => <Button />;
Example.story = {
  parameters: {
    storySource: {
      source: 'custom source',
    },
  },
};
```

The MDX analog:

```jsx
<Story name="Example" parameters={{ storySource: { source: 'custom source' } }}>
  <Button />
</Story>
```

### 6.0 Addon API changes

#### Consistent local addon paths in main.js

If you use `.storybook/main.js` config and have locally-defined addons in your project, you need to update your file paths.

In 5.3, `addons` paths were relative to the project root, which was inconsistent with `stories` paths, which were relative to the `.storybook` folder. In 6.0, addon paths are now relative to the config folder.

So, for example, if you had:

```js
module.exports = { addons: ['./.storybook/my-local-addon/register'] };
```

You'd need to update this to:

```js
module.exports = { addons: ['./my-local-addon/register'] };
```

#### Deprecated setAddon

We've deprecated the `setAddon` method of the `storiesOf` API and plan to remove it in 7.0.

Since early versions, Storybook shipped with a `setAddon` API, which allows you to extend `storiesOf` with arbitrary code. We've removed this from all core addons long ago and recommend writing stories in [Component Story Format](https://medium.com/storybookjs/component-story-format-66f4c32366df) rather than using the internal Storybook API.

#### Deprecated disabled parameter

Starting in 6.0.17, we've renamed the `disabled` parameter to `disable` to resolve an inconsistency where `disabled` had been used to hide the addon panel, whereas `disable` had been used to disable an addon's execution. Since `disable` was much more widespread in the code, we standardized on that.

So, for example:

```
Story.parameters = { actions: { disabled: true } }
```

Should be rewritten as:

```
Story.parameters = { actions: { disable: true } }
```

#### Actions addon uses parameters

Leveraging the new preset `@storybook/addon-actions` uses parameters to pass action options. If you previously had:

```js
import { withActions } from `@storybook/addon-actions`;

export StoryOne = ...;
StoryOne.story = {
  decorators: [withActions('mouseover', 'click .btn')],
}

```

You should replace it with:

```js
export StoryOne = ...;
StoryOne.story = {
  parameters: { actions: ['mouseover', 'click .btn'] },
}
```

#### Removed action decorator APIs

In 6.0 we removed the actions addon decorate API. Actions handles can be configured globally, for a collection of stories or per story via parameters. The ability to manipulate the data arguments of an event is only relevant in a few frameworks and is not a common enough usecase to be worth the complexity of supporting.

#### Removed withA11y decorator

In 6.0 we removed the `withA11y` decorator. The code that runs accessibility checks is now directly injected in the preview.

To configure a11y now, you have to specify configuration using story parameters, e.g. in `.storybook/preview.js`:

```js
export const parameters = {
  a11y: {
    element: '#storybook-root',
    config: {},
    options: {},
    manual: true,
  },
};
```

#### Essentials addon disables differently

In 6.0, `addon-essentials` doesn't configure addons if the user has already configured them in `main.js`. In 5.3 it previously checked to see whether the package had been installed in `package.json` to disable configuration. The new setup is preferably because now users' can install essential packages and import from them without disabling their configuration.

#### Backgrounds addon has a new api

Starting in 6.0, the backgrounds addon now receives an object instead of an array as parameter, with a property to define the default background.

Consider the following example of its usage in `Button.stories.js`:

```jsx
// Button.stories.js
export default {
  title: 'Button',
  parameters: {
    backgrounds: [
      { name: 'twitter', value: '#00aced', default: true },
      { name: 'facebook', value: '#3b5998' },
    ],
  },
};
```

Here's an updated version of the example, using the new api:

```jsx
// Button.stories.js
export default {
  title: 'Button',
  parameters: {
    backgrounds: {
      default: 'twitter',
      values: [
        { name: 'twitter', value: '#00aced' },
        { name: 'facebook', value: '#3b5998' },
      ],
    },
  },
};
```

In addition, backgrounds now ships with the following defaults:

- no selected background (transparent)
- light/dark options

### 6.0 Deprecations

We've deprecated the following in 6.0: `addon-info`, `addon-notes`, `addon-contexts`, `addon-centered`, `polymer`.

#### Deprecated addon-info, addon-notes

The info/notes addons have been replaced by [addon-docs](https://github.com/storybookjs/storybook/tree/next/addons/docs). We've documented a migration in the [docs recipes](https://github.com/storybookjs/storybook/blob/next/addons/docs/docs/recipes.md#migrating-from-notesinfo-addons).

Both addons are still widely used, and their source code is still available in the [deprecated-addons repo](https://github.com/storybookjs/deprecated-addons). We're looking for maintainers for both addons. If you're interested, please get in touch on [our Discord](https://discord.gg/storybook).

#### Deprecated addon-contexts

The contexts addon has been replaced by [addon-toolbars](https://github.com/storybookjs/storybook/blob/next/addons/toolbars), which is simpler, more ergonomic, and compatible with all Storybook frameworks.

The addon's source code is still available in the [deprecated-addons repo](https://github.com/storybookjs/deprecated-addons). If you're interested in maintaining it, please get in touch on [our Discord](https://discord.gg/storybook).

#### Removed addon-centered

In 6.0 we removed the centered addon. Centering is now core feature of storybook, so we no longer need an addon.

Remove the addon-centered decorator and instead add a `layout` parameter:

```js
export const MyStory = () => <div>my story</div>;
MyStory.story = {
  parameters: { layout: 'centered' },
};
```

Other possible values are: `padded` (default) and `fullscreen`.

#### Deprecated polymer

We've deprecated `@storybook/polymer` and are focusing on `@storybook/web-components`. If you use Polymer and are interested in maintaining it, please get in touch on [our Discord](https://discord.gg/storybook).

#### Deprecated immutable options parameters

The UI options `sidebarAnimations`, `enableShortcuts`, `theme`, `showRoots` should not be changed on a per-story basis, and as such there is no reason to set them via parameters.

You should use `addon.setConfig` to set them:

```js
// in .storybook/manager.js
import { addons } from '@storybook/addons';

addons.setConfig({
  showRoots: false,
});
```

#### Deprecated addParameters and addDecorator

The `addParameters` and `addDecorator` APIs to add global decorators and parameters, exported by the various frameworks (e.g. `@storybook/react`) and `@storybook/client` are now deprecated.

Instead, use `export const parameters = {};` and `export const decorators = [];` in your `.storybook/preview.js`. Addon authors similarly should use such an export in a preview entry file (see [Preview entries](https://github.com/storybookjs/storybook/blob/next/docs/addons/writing-presets.md#preview-entries)).

#### Deprecated clearDecorators

Similarly, `clearDecorators`, exported by the various frameworks (e.g. `@storybook/react`) is deprecated.

#### Deprecated configure

The `configure` API to load stories from `preview.js`, exported by the various frameworks (e.g. `@storybook/react`) is now deprecated.

To load stories, use the `stories` field in `main.js`. You can pass a glob or array of globs to load stories like so:

```js
// in .storybook/main.js
module.exports = {
  stories: ['../src/**/*.stories.js'],
};
```

You can also pass an array of single file names if you want to be careful about loading files:

```js
// in .storybook/main.js
module.exports = {
  stories: [
    '../src/components/Button.stories.js',
    '../src/components/Table.stories.js',
    '../src/components/Page.stories.js',
  ],
};
```

#### Deprecated support for duplicate kinds

In 6.0 we deprecated the ability to split a kind's (component's) stories into multiple files because it was causing issues in hot module reloading (HMR). It will likely be removed completely in 7.0.

If you had N stories that contained `export default { title: 'foo/bar' }` (or the MDX equivalent `<Meta title="foo/bar">`), Storybook will now raise the warning `Duplicate title '${kindName}' used in multiple files`.

To split a component's stories into multiple files, e.g. for the `foo/bar` example above:

- Create a single file with the `export default { title: 'foo/bar' }` export, which is the primary file
- Comment out or delete the default export from the other files
- Re-export the stories from the other files in the primary file

So the primary example might look like:

```js
export default { title: 'foo/bar' };
export * from './Bar1.stories'
export * from './Bar2.stories'
export * from './Bar3.stories'

export const SomeStory = () => ...;
```

## From version 5.2.x to 5.3.x

### To main.js configuration

In storybook 5.3 3 new files for configuration were introduced, that replaced some previous files.

These files are now soft-deprecated, (_they still work, but over time we will promote users to migrate_):

- `presets.js` has been renamed to `main.js`. `main.js` is the main point of configuration for storybook.
- `config.js` has been renamed to `preview.js`. `preview.js` configures the "preview" iframe that renders your components.
- `addons.js` has been renamed to `manager.js`. `manager.js` configures Storybook's "manager" UI that wraps the preview, and also configures addons panel.

#### Using main.js

`main.js` is now the main point of configuration for Storybook. This is what a basic `main.js` looks like:

```js
module.exports = {
  stories: ['../**/*.stories.js'],
  addons: ['@storybook/addon-knobs'],
};
```

You remove all "register" import from `addons.js` and place them inside the array. You can also safely remove the `/register` suffix from these entries, for a cleaner, more readable configuration. If this means `addons.js` is now empty for you, it's safe to remove.

Next you remove the code that imports/requires all your stories from `config.js`, and change it to a glob-pattern and place that glob in the `stories` array. If this means `config.js` is empty, it's safe to remove.

If you had a `presets.js` file before you can add the array of presets to the main.js file and remove `presets.js` like so:

```js
module.exports = {
  stories: ['../**/*.stories.js'],
  addons: [
    '@storybook/preset-create-react-app',
    {
      name: '@storybook/addon-docs',
      options: { configureJSX: true },
    },
  ],
};
```

By default, adding a package to the `addons` array will first try to load its `preset` entry, then its `register` entry, and finally, it will just assume the package itself is a preset.

If you want to load a specific package entry, for example you want to use `@storybook/addon-docs/register`, you can also include that in the addons array and Storybook will do the right thing.

#### Using preview.js

If after migrating the imports/requires of your stories to `main.js` you're left with some code in `config.js` it's likely the usage of `addParameters` & `addDecorator`.

This is fine, rename `config.js` to `preview.js`.

This file can also be used to inject global stylesheets, fonts etc, into the preview bundle.

#### Using manager.js

If you are setting storybook options in `config.js`, especially `theme`, you should migrate it to `manager.js`:

```js
import { addons } from '@storybook/addons';
import { create } from '@storybook/theming/create';

const theme = create({
  base: 'light',
  brandTitle: 'My custom title',
});

addons.setConfig({
  panelPosition: 'bottom',
  theme,
});
```

This makes storybook load and use the theme in the manager directly.
This allows for richer theming in the future, and has a much better performance!

> If you're using addon-docs, you should probably not do this. Docs uses the theme as well, but this change makes the theme inaccessible to addon-docs. We'll address this in 6.0.0.

### Create React App preset

You can now move to the new preset for [Create React App](https://create-react-app.dev/). The in-built preset for Create React App will be disabled in Storybook 6.0.

Simply install [`@storybook/preset-create-react-app`](https://github.com/storybookjs/presets/tree/master/packages/preset-create-react-app) and it will be used automatically.

### Description doc block

In 5.3 we've changed `addon-docs`'s `Description` doc block's default behavior. Technically this is a breaking change, but MDX was not officially released in 5.2 and we reserved the right to make small breaking changes. The behavior of `DocsPage`, which was officially released, remains unchanged.

The old behavior of `<Description of={Component} />` was to concatenate the info parameter or notes parameter, if available, with the docgen information loaded from source comments. If you depend on the old behavior, it's still available with `<Description of={Component} type='legacy-5.2' />`. This description type will be removed in Storybook 6.0.

The new default behavior is to use the framework-specific description extractor, which for React/Vue is still docgen, but may come from other places (e.g. a JSON file) for other frameworks.

The description doc block on DocsPage has also been updated. To see how to configure it in 5.3, please see [the updated recipe](https://github.com/storybookjs/storybook/blob/next/addons/docs/docs/recipes.md#migrating-from-notesinfo-addons)

### React Native Async Storage

Starting from version React Native 0.59, Async Storage is deprecated in React Native itself. The new @react-native-async-storage/async-storage module requires native installation, and we don't want to have it as a dependency for React Native Storybook.

To avoid that now you have to manually pass asyncStorage to React Native Storybook with asyncStorage prop. To notify users we are displaying a warning about it.

Solution:

- Use `require('@react-native-async-storage/async-storage').default` for React Native v0.59 and above.
- Use `require('react-native').AsyncStorage` for React Native v0.58 or below.
- Use `null` to disable Async Storage completely.

```javascript
getStorybookUI({
  ...
  asyncStorage: require('@react-native-async-storage/async-storage').default || require('react-native').AsyncStorage || null
});
```

The benefit of using Async Storage is so that when users refresh the app, Storybook can open their last visited story.

### Deprecate displayName parameter

In 5.2, the story parameter `displayName` was introduced as a publicly visible (but internal) API. Storybook's Component Story Format (CSF) loader used it to modify a story's display name independent of the story's `name`/`id` (which were coupled).

In 5.3, the CSF loader decouples the story's `name`/`id`, which means that `displayName` is no longer necessary. Unfortunately, this is a breaking change for any code that uses the story `name` field. Storyshots relies on story `name`, and the appropriate migration is to simply update your snapshots. Apologies for the inconvenience!

### Unified docs preset

Addon-docs configuration gets simpler in 5.3. In 5.2, each framework had its own preset, e.g. `@storybook/addon-docs/react/preset`. Starting in 5.3, everybody should use `@storybook/addon-docs/preset`.

### Simplified hierarchy separators

We've deprecated the ability to specify the hierarchy separators (how you control the grouping of story kinds in the sidebar). From Storybook 6.0 we will have a single separator `/`, which cannot be configured.

If you are currently using custom separators, we encourage you to migrate to using `/` as the sole separator. If you are using `|` or `.` as a separator currently, we provide a codemod, [`upgrade-hierarchy-separators`](https://github.com/storybookjs/storybook/blob/next/code/lib/codemod/README.md#upgrade-hierarchy-separators), that can be used to rename all your components.

```
yarn sb migrate upgrade-hierarchy-separators --glob="*.stories.js"
```

If you were using `|` and wish to keep the "root" behavior, use the `showRoots: true` option to re-enable roots:

```js
addParameters({
  options: {
    showRoots: true,
  },
});
```

NOTE: it is no longer possible to have some stories with roots and others without. If you want to keep the old behavior, simply add a root called "Others" to all your previously unrooted stories.

### Addon StoryShots Puppeteer uses external puppeteer

To give you more control on the Chrome version used when running StoryShots Puppeteer, `puppeteer` is no more included in the addon dependencies. So you can now pick the version of `puppeteer` you want and set it in your project.

If you want the latest version available just run:

```sh
yarn add puppeteer --dev
OR
npm install puppeteer --save-dev
```

## From version 5.1.x to 5.2.x

### Source-loader

Addon-storysource contains a loader, `@storybook/addon-storysource/loader`, which has been deprecated in 5.2. If you use it, you'll see the warning:

```
@storybook/addon-storysource/loader is deprecated, please use @storybook/source-loader instead.
```

To upgrade to `@storybook/source-loader`, run `npm install -D @storybook/source-loader` (or use `yarn`), and replace every instance of `@storybook/addon-storysource/loader` with `@storybook/source-loader`.

### Default viewports

The default viewports have been reduced to a smaller set, we think is enough for most use cases.
You can get the old default back by adding the following to your `config.js`:

```js
import { INITIAL_VIEWPORTS } from '@storybook/addon-viewport';

addParameters({
  viewport: {
    viewports: INITIAL_VIEWPORTS,
  },
});
```

### Grid toolbar-feature

The grid feature in the toolbar has been relocated to [addon-background](https://github.com/storybookjs/storybook/tree/next/addons/backgrounds), follow the setup instructions on that addon to get the feature again.

### Docs mode docgen

This isn't a breaking change per se, because `addon-docs` is a new feature. However it's intended to replace `addon-info`, so if you're migrating from `addon-info` there are a few things you should know:

1. Support for only one prop table
2. Prop table docgen info should be stored on the component and not in the global variable `STORYBOOK_REACT_CLASSES` as before.

### storySort option

In 5.0.x the global option `sortStoriesByKind` option was [inadvertently removed](#sortstoriesbykind). In 5.2 we've introduced a new option, `storySort`, to replace it. `storySort` takes a comparator function, so it is strictly more powerful than `sortStoriesByKind`.

For example, here's how to sort by story ID using `storySort`:

```js
addParameters({
  options: {
    storySort: (a, b) =>
      a[1].kind === b[1].kind ? 0 : a[1].id.localeCompare(b[1].id, undefined, { numeric: true }),
  },
});
```

## From version 5.1.x to 5.1.10

### babel.config.js support

SB 5.1.0 added [support for project root `babel.config.js` files](https://github.com/storybookjs/storybook/pull/6634), which was an [unintentional breaking change](https://github.com/storybookjs/storybook/issues/7058#issuecomment-515398228). 5.1.10 fixes this, but if you relied on project root `babel.config.js` support, this bugfix is a breaking change. The workaround is to copy the file into your `.storybook` config directory. We may add back project-level support in 6.0.

## From version 5.0.x to 5.1.x

### React native server

Storybook 5.1 contains a major overhaul of `@storybook/react-native` as compared to 4.1 (we didn't ship a version of RN in 5.0 due to timing constraints). Storybook for RN consists of an an UI for browsing stories on-device or in a simulator, and an optional webserver which can also be used to browse stories and web addons.

5.1 refactors both pieces:

- `@storybook/react-native` no longer depends on the Storybook UI and only contains on-device functionality
- `@storybook/react-native-server` is a new package for those who wish to run a web server alongside their device UI

In addition, both packages share more code with the rest of Storybook, which will reduce bugs and increase compatibility (e.g. with the latest versions of babel, etc.).

As a user with an existing 4.1.x RN setup, no migration should be necessary to your RN app. Upgrading the library should be enough.

If you wish to run the optional web server, you will need to do the following migration:

- Add `babel-loader` as a dev dependency
- Add `@storybook/react-native-server` as a dev dependency
- Change your "storybook" `package.json` script from `storybook start [-p ...]` to `start-storybook [-p ...]`

And with that you should be good to go!

### Angular 7

Storybook 5.1 relies on `core-js@^3.0.0` and therefore causes a conflict with Angular 7 that relies on `core-js@^2.0.0`. In order to get Storybook running on Angular 7 you can either update to Angular 8 (which dropped `core-js` as a dependency) or follow these steps:

- Remove `node_modules/@storybook`
- `npm i core-js@^3.0.0` / `yarn add core-js@^3.0.0`
- Add the following paths to your `tsconfig.json`

```json
{
  "compilerOptions": {
    "paths": {
      "core-js/es7/reflect": ["node_modules/core-js/proposals/reflect-metadata"],
      "core-js/es6/*": ["node_modules/core-js/es"]
    }
  }
}
```

You should now be able to run Storybook and Angular 7 without any errors.

Reference issue: [https://github.com/angular/angular-cli/issues/13954](https://github.com/angular/angular-cli/issues/13954)

### CoreJS 3

Following the rest of the JS ecosystem, Storybook 5.1 upgrades [CoreJS](https://github.com/zloirock/core-js) 2 to 3, which is a breaking change.

This upgrade is problematic because many apps/libraries still rely on CoreJS 2, and many users get corejs-related errors due to bad resolution. To address this, we're using [corejs-upgrade-webpack-plugin](https://github.com/ndelangen/corejs-upgrade-webpack-plugin), which attempts to automatically upgrade code to CoreJS 3.

After a few iterations, this approach seems to be working. However, there are a few exceptions:

- If your app uses `babel-polyfill`, try to remove it

We'll update this section as we find more problem cases. If you have a `core-js` problem, please file an issue (preferably with a repro), and we'll do our best to get you sorted.

**Update**: [corejs-upgrade-webpack-plugin](https://github.com/ndelangen/corejs-upgrade-webpack-plugin) has been removed again after running into further issues as described in [https://github.com/storybookjs/storybook/issues/7445](https://github.com/storybookjs/storybook/issues/7445).

## From version 5.0.1 to 5.0.2

### Deprecate webpack extend mode

Exporting an object from your custom webpack config puts storybook in "extend mode".

There was a bad bug in `v5.0.0` involving webpack "extend mode" that caused webpack issues for users migrating from `4.x`. We've fixed this problem in `v5.0.2` but it means that extend-mode has a different behavior if you're migrating from `5.0.0` or `5.0.1`. In short, `4.x` extended a base config with the custom config, whereas `5.0.0-1` extended the base with a richer config object that could conflict with the custom config in different ways from `4.x`.

We've also deprecated "extend mode" because it doesn't add a lot of value over "full control mode", but adds more code paths, documentation, user confusion etc. Starting in SB6.0 we will only support "full control mode" customization.

To migrate from extend-mode to full-control mode, if your extend-mode webpack config looks like this:

```js
module.exports = {
  module: {
    rules: [
      /* ... */
    ],
  },
};
```

In full control mode, you need modify the default config to have the rules of your liking:

```js
module.exports = ({ config }) => ({
  ...config,
  module: {
    ...config.module,
    rules: [
      /* your own rules "..." here and/or some subset of config.module.rules */
    ],
  },
});
```

Please refer to the [current custom webpack documentation](https://storybook.js.org/docs/react/configure/webpack) for more information on custom webpack config and to [Issue #6081](https://github.com/storybookjs/storybook/issues/6081) for more information about the change.

## From version 4.1.x to 5.0.x

Storybook 5.0 includes sweeping UI changes as well as changes to the addon API and custom webpack configuration. We've tried to keep backwards compatibility in most cases, but there are some notable exceptions documented below.

### sortStoriesByKind

In Storybook 5.0 we changed a lot of UI related code, and 1 oversight caused the `sortStoriesByKind` options to stop working.
We're working on providing a better way of sorting stories for now the feature has been removed. Stories appear in the order they are loaded.

If you're using webpack's `require.context` to load stories, you can sort the execution of requires:

```js
var context = require.context('../stories', true, /\.stories\.js$/);
var modules = context.keys();

// sort them
var sortedModules = modules.slice().sort((a, b) => {
  // sort the stories based on filename/path
  return a < b ? -1 : a > b ? 1 : 0;
});

// execute them
sortedModules.forEach((key) => {
  context(key);
});
```

### Webpack config simplification

The API for custom webpack configuration has been simplified in 5.0, but it's a breaking change. Storybook's "full control mode" for webpack allows you to override the webpack config with a function that returns a configuration object.

In Storybook 5 there is a single signature for full-control mode that takes a parameters object with the fields `config` and `mode`:

```js
module.exports = ({ config, mode }) => { config.module.rules.push(...); return config; }
```

In contrast, the 4.x configuration function accepted either two or three arguments (`(baseConfig, mode)`, or `(baseConfig, mode, defaultConfig)`). The `config` object in the 5.x signature is equivalent to 4.x's `defaultConfig`.

Please see the [current custom webpack documentation](https://storybook.js.org/docs/react/configure/webpack) for more information on custom webpack config.

### Theming overhaul

Theming has been rewritten in v5. If you used theming in v4, please consult the [theming docs](https://storybook.js.org/docs/react/configure/theming) to learn about the new API.

### Story hierarchy defaults

Storybook's UI contains a hierarchical tree of stories that can be configured by `hierarchySeparator` and `hierarchyRootSeparator` [options](https://github.com/storybookjs/deprecated-addons/blob/master/MIGRATION.md#options-addon-deprecated).

In Storybook 4.x the values defaulted to `null` for both of these options, so that there would be no hierarchy by default.

In 5.0, we now provide recommended defaults:

```js
{
  hierarchyRootSeparator: '|',
  hierarchySeparator: /\/|\./,
}
```

This means if you use the characters { `|`, `/`, `.` } in your story kinds it will trigger the story hierarchy to appear. For example `storiesOf('UI|Widgets/Basics/Button')` will create a story root called `UI` containing a `Widgets/Basics` group, containing a `Button` component.

If you wish to opt-out of this new behavior and restore the flat UI, set them back to `null` in your storybook config, or remove { `|`, `/`, `.` } from your story kinds:

```js
addParameters({
  options: {
    hierarchyRootSeparator: null,
    hierarchySeparator: null,
  },
});
```

### Options addon deprecated

In 4.x we added story parameters. In 5.x we've deprecated the options addon in favor of [global parameters](https://storybook.js.org/docs/react/configure/features-and-behavior), and we've also renamed some of the options in the process (though we're maintaining backwards compatibility until 6.0).

Here's an old configuration:

```js
addDecorator(
  withOptions({
    name: 'Storybook',
    url: 'https://storybook.js.org',
    goFullScreen: false,
    addonPanelInRight: true,
  })
);
```

And here's its new counterpart:

```js
import { create } from '@storybook/theming/create';
addParameters({
  options: {
    theme: create({
      base: 'light',
      brandTitle: 'Storybook',
      brandUrl: 'https://storybook.js.org',
      // To control appearance:
      // brandImage: 'http://url.of/some.svg',
    }),
    isFullscreen: false,
    panelPosition: 'right',
    isToolshown: true,
  },
});
```

Here is the mapping from old options to new:

| Old               | New              |
| ----------------- | ---------------- |
| name              | theme.brandTitle |
| url               | theme.brandUrl   |
| goFullScreen      | isFullscreen     |
| showStoriesPanel  | showNav          |
| showAddonPanel    | showPanel        |
| addonPanelInRight | panelPosition    |
| showSearchBox     |                  |
|                   | isToolshown      |

Storybook v5 removes the search dialog box in favor of a quick search in the navigation view, so `showSearchBox` has been removed.

Storybook v5 introduce a new tool bar above the story view and you can show\hide it with the new `isToolshown` option.

### Individual story decorators

The behavior of adding decorators to a kind has changed in SB5 ([#5781](https://github.com/storybookjs/storybook/issues/5781)).

In SB4 it was possible to add decorators to only a subset of the stories of a kind.

```js
storiesOf('Stories', module)
  .add('noncentered', () => 'Hello')
  .addDecorator(centered)
  .add('centered', () => 'Hello');
```

The semantics has changed in SB5 so that calling `addDecorator` on a kind adds a decorator to all its stories, no matter the order. So in the previous example, both stories would be centered.

To allow for a subset of the stories in a kind to be decorated, we've added the ability to add decorators to individual stories using parameters:

```js
storiesOf('Stories', module)
  .add('noncentered', () => 'Hello')
  .add('centered', () => 'Hello', { decorators: [centered] });
```

### Addon backgrounds uses parameters

Similarly, `@storybook/addon-backgrounds` uses parameters to pass background options. If you previously had:

```js
import { withBackgrounds } from `@storybook/addon-backgrounds`;

storiesOf('Stories', module)
  .addDecorator(withBackgrounds(options));
```

You should replace it with:

```js
storiesOf('Stories', module).addParameters({ backgrounds: options });
```

You can pass `backgrounds` parameters at the global level (via `addParameters` imported from `@storybook/react` et al.), and the story level (via the third argument to `.add()`).

### Addon cssresources name attribute renamed

In the options object for `@storybook/addon-cssresources`, the `name` attribute for each resource has been renamed to `id`. If you previously had:

```js
import { withCssResources } from '@storybook/addon-cssresources';
import { addDecorator } from '@storybook/react';

addDecorator(
  withCssResources({
    cssresources: [
      {
        name: `bluetheme`, // Previous
        code: `<style>body { background-color: lightblue; }</style>`,
        picked: false,
      },
    ],
  })
);
```

You should replace it with:

```js
import { withCssResources } from '@storybook/addon-cssresources';
import { addDecorator } from '@storybook/react';

addDecorator(
  withCssResources({
    cssresources: [
      {
        id: `bluetheme`, // Renamed
        code: `<style>body { background-color: lightblue; }</style>`,
        picked: false,
      },
    ],
  })
);
```

### Addon viewport uses parameters

Similarly, `@storybook/addon-viewport` uses parameters to pass viewport options. If you previously had:

```js
import { configureViewport } from `@storybook/addon-viewport`;

configureViewport(options);
```

You should replace it with:

```js
import { addParameters } from '@storybook/react'; // or others

addParameters({ viewport: options });
```

The `withViewport` decorator is also no longer supported and should be replaced with a parameter based API as above. Also the `onViewportChange` callback is no longer supported.

See the [viewport addon README](https://github.com/storybookjs/storybook/blob/master/addons/viewport/README.md) for more information.

### Addon a11y uses parameters, decorator renamed

Similarly, `@storybook/addon-a11y` uses parameters to pass a11y options. If you previously had:

```js
import { configureA11y } from `@storybook/addon-a11y`;

configureA11y(options);
```

You should replace it with:

```js
import { addParameters } from '@storybook/react'; // or others

addParameters({ a11y: options });
```

You can also pass `a11y` parameters at the component level (via `storiesOf(...).addParameters`), and the story level (via the third argument to `.add()`).

Furthermore, the decorator `checkA11y` has been deprecated and renamed to `withA11y` to make it consistent with other Storybook decorators.

See the [a11y addon README](https://github.com/storybookjs/storybook/blob/master/addons/a11y/README.md) for more information.

### Addon centered decorator deprecated

If you previously had:

```js
import centered from '@storybook/addon-centered';
```

You should replace it with the React or Vue version as appropriate

```js
import centered from '@storybook/addon-centered/react';
```

or

```js
import centered from '@storybook/addon-centered/vue';
```

### New keyboard shortcuts defaults

Storybook's keyboard shortcuts are updated in 5.0, but they are configurable via the menu so if you want to set them back you can:

| Shortcut               | Old         | New   |
| ---------------------- | ----------- | ----- |
| Toggle sidebar         | cmd-shift-X | S     |
| Toggle addons panel    | cmd-shift-Z | A     |
| Toggle addons position | cmd-shift-G | D     |
| Toggle fullscreen      | cmd-shift-F | F     |
| Next story             | cmd-shift-→ | alt-→ |
| Prev story             | cmd-shift-← | alt-← |
| Next component         |             | alt-↓ |
| Prev component         |             | alt-↑ |
| Search                 |             | /     |

### New URL structure

We've update Storybook's URL structure in 5.0. The old structure used URL parameters to save the UI state, resulting in long ugly URLs. v5 respects the old URL parameters, but largely does away with them.

The old structure encoded `selectedKind` and `selectedStory` among other parameters. Storybook v5 respects these parameters but will issue a deprecation message in the browser console warning of potential future removal.

The new URL structure looks like:

```
https://url-of-storybook?path=/story/<storyId>
```

The structure of `storyId` is a slugified `<selectedKind>--<selectedStory>` (slugified = lowercase, hyphen-separated). Each `storyId` must be unique. We plan to build more features into Storybook in upcoming versions based on this new structure.

### Rename of the `--secure` cli parameter to `--https`

Storybook for React Native's start commands & the Web versions' start command were a bit different, for no reason.
We've changed the start command for Reactnative to match the other.

This means that when you previously used the `--secure` flag like so:

```sh
start-storybook --secure
# or
start-storybook --s
```

You have to replace it with:

```sh
start-storybook --https
```

### Vue integration

The Vue integration was updated, so that every story returned from a story or decorator function is now being normalized with `Vue.extend` **and** is being wrapped by a functional component. Returning a string from a story or decorator function is still supported and is treated as a component with the returned string as the template.

Currently there is no recommended way of accessing the component options of a story inside a decorator.

## From version 4.0.x to 4.1.x

There are are a few migrations you should be aware of in 4.1, including one unintentionally breaking change for advanced addon usage.

### Private addon config

If your Storybook contains custom addons defined that are defined in your app (as opposed to installed from packages) and those addons rely on reconfiguring webpack/babel, Storybook 4.1 may break for you. There's a workaround [described in the issue](https://github.com/storybookjs/storybook/issues/4995), and we're working on official support in the next release.

### React 15.x

Storybook 4.1 supports React 15.x (which had been [lost in the 4.0 release](#react-163)). So if you've been blocked on upgrading, we've got you covered. You should be able to upgrade according to the 4.0 migration notes below, or following the [4.0 upgrade guide](https://medium.com/storybookjs/migrating-to-storybook-4-c65b19a03d2c).

## From version 3.4.x to 4.0.x

With 4.0 as our first major release in over a year, we've collected a lot of cleanup tasks. Most of the deprecations have been marked for months, so we hope that there will be no significant impact on your project. We've also created a [step-by-step guide to help you upgrade](https://medium.com/storybookjs/migrating-to-storybook-4-c65b19a03d2c).

### React 16.3+

Storybook uses [Emotion](https://emotion.sh/) for styling which currently requires React 16.3 and above.

If you're using Storybook for anything other than React, you probably don't need to worry about this.

However, if you're developing React components, this means you need to upgrade to 16.3 or higher to use Storybook 4.0.

> **NOTE:** This is a temporary requirement, and we plan to restore 15.x compatibility in a near-term 4.x release.

Also, here's the error you'll get if you're running an older version of React:

```

core.browser.esm.js:15 Uncaught TypeError: Object(...) is not a function
at Module../node_modules/@emotion/core/dist/core.browser.esm.js (core.browser.esm.js:15)
at **webpack_require** (bootstrap:724)
at fn (bootstrap:101)
at Module../node_modules/@emotion/styled-base/dist/styled-base.browser.esm.js (styled-base.browser.esm.js:1)
at **webpack_require** (bootstrap:724)
at fn (bootstrap:101)
at Module../node_modules/@emotion/styled/dist/styled.esm.js (styled.esm.js:1)
at **webpack_require** (bootstrap:724)
at fn (bootstrap:101)
at Object../node_modules/@storybook/components/dist/navigation/MenuLink.js (MenuLink.js:12)

```

### Generic addons

4.x introduces generic addon decorators that are not tied to specific view layers [#3555](https://github.com/storybookjs/storybook/pull/3555). So for example:

```js
import { number } from '@storybook/addon-knobs/react';
```

Becomes:

```js
import { number } from '@storybook/addon-knobs';
```

### Knobs select ordering

4.0 also reversed the order of addon-knob's `select` knob keys/values, which had been called `selectV2` prior to this breaking change. See the knobs [package README](https://github.com/storybookjs/storybook/blob/master/addons/knobs/README.md#select) for usage.

### Knobs URL parameters

Addon-knobs no longer updates the URL parameters interactively as you edit a knob. This is a UI change but it shouldn't break any code because old URLs are still supported.

In 3.x, editing knobs updated the URL parameters interactively. The implementation had performance and architectural problems. So in 4.0, we changed this to a "copy" button in the addon which generates a URL with the updated knob values and copies it to the clipboard.

### Keyboard shortcuts moved

- Addon Panel to `Z`
- Stories Panel to `X`
- Show Search to `O`
- Addon Panel right side to `G`

### Removed addWithInfo

`Addon-info`'s `addWithInfo` has been marked deprecated since 3.2. In 4.0 we've removed it completely. See the package [README](https://github.com/storybookjs/storybook/blob/master/addons/info/README.md) for the proper usage.

### Removed RN packager

Since storybook version v4.0 packager is removed from storybook. The suggested storybook usage is to include it inside your app.
If you want to keep the old behaviour, you have to start the packager yourself with a different project root.
`npm run storybook start -p 7007 | react-native start --projectRoot storybook`

Removed cli options: `--packager-port --root --projectRoots -r, --reset-cache --skip-packager --haul --platform --metro-config`

### Removed RN addons

The `@storybook/react-native` had built-in addons (`addon-actions` and `addon-links`) that have been marked as deprecated since 3.x. They have been fully removed in 4.x. If your project still uses the built-ins, you'll need to add explicit dependencies on `@storybook/addon-actions` and/or `@storybook/addon-links` and import directly from those packages.

### Storyshots Changes

1. `imageSnapshot` test function was extracted from `addon-storyshots`
   and moved to a new package - `addon-storyshots-puppeteer` that now will
   be dependant on puppeteer. [README](https://github.com/storybookjs/storybook/tree/master/addons/storyshots/storyshots-puppeteer)
2. `getSnapshotFileName` export was replaced with the `Stories2SnapsConverter`
   class that now can be overridden for a custom implementation of the
   snapshot-name generation. [README](https://github.com/storybookjs/storybook/tree/master/addons/storyshots/storyshots-core#stories2snapsconverter)
3. Storybook that was configured with Webpack's `require.context()` feature
   will need to add a babel plugin to polyfill this functionality.
   A possible plugin might be [babel-plugin-require-context-hook](https://github.com/smrq/babel-plugin-require-context-hook).
   [README](https://github.com/storybookjs/storybook/tree/master/addons/storyshots/storyshots-core#configure-jest-to-work-with-webpacks-requirecontext)

### Webpack 4

Storybook now uses webpack 4. If you have a [custom webpack config](https://storybook.js.org/docs/react/configure/webpack), make sure that all the loaders and plugins you use support webpack 4.

### Babel 7

Storybook now uses Babel 7. There's a couple of cases when it can break with your app:

- If you aren't using Babel yourself, and don't have .babelrc, install following dependencies:

  ```
  npm i -D @babel/core babel-loader@latest
  ```

- If you're using Babel 6, make sure that you have direct dependencies on `babel-core@6` and `babel-loader@7` and that you have a `.babelrc` in your project directory.

### Create-react-app

If you are using `create-react-app` (aka CRA), you may need to do some manual steps to upgrade, depending on the setup.

- `create-react-app@1` may require manual migrations.
  - If you're adding storybook for the first time: `sb init` should add the correct dependencies.
  - If you're upgrading an existing project, your `package.json` probably already uses Babel 6, making it incompatible with `@storybook/react@4` which uses Babel 7. There are two ways to make it compatible, each of which is spelled out in detail in the next section:
    - Upgrade to Babel 7 if you are not dependent on Babel 6-specific features.
    - Migrate Babel 6 if you're heavily dependent on some Babel 6-specific features).
- `create-react-app@2` should be compatible as is, since it uses babel 7.

#### Upgrade CRA1 to babel 7

```
yarn remove babel-core babel-runtime
yarn add @babel/core babel-loader --dev
```

#### Migrate CRA1 while keeping babel 6

```
yarn add babel-loader@7
```

Also, make sure you have a `.babelrc` in your project directory. You probably already do if you are using Babel 6 features (otherwise you should consider upgrading to Babel 7 instead). If you don't have one, here's one that works:

```json
{
  "presets": ["env", "react"]
}
```

### start-storybook opens browser

If you're using `start-storybook` on CI, you may need to opt out of this using the new `--ci` flag.

### CLI Rename

We've deprecated the `getstorybook` CLI in 4.0. The new way to install storybook is `sb init`. We recommend using `npx` for convenience and to make sure you're always using the latest version of the CLI:

```
npx -p @storybook/cli sb init
```

### Addon story parameters

Storybook 4 introduces story parameters, a more convenient way to configure how addons are configured.

```js
storiesOf('My component', module)
  .add('story1', withNotes('some notes')(() => <Component ... />))
  .add('story2', withNotes('other notes')(() => <Component ... />));
```

Becomes:

```js
// config.js
addDecorator(withNotes);

// Component.stories.js
storiesOf('My component', module)
  .add('story1', () => <Component ... />, { notes: 'some notes' })
  .add('story2', () => <Component ... />, { notes: 'other notes' });
```

This example applies notes globally to all stories. You can apply it locally with `storiesOf(...).addDecorator(withNotes)`.

The story parameters correspond directly to the old withX arguments, so it's less demanding to migrate your code. See the parameters documentation for the packages that have been upgraded:

- [Notes](https://github.com/storybookjs/storybook/blob/master/addons/notes/README.md)
- [Jest](https://github.com/storybookjs/storybook/blob/master/addons/jest/README.md)
- [Knobs](https://github.com/storybookjs/storybook/blob/master/addons/knobs/README.md)
- [Viewport](https://github.com/storybookjs/storybook/blob/master/addons/viewport/README.md)
- [Backgrounds](https://github.com/storybookjs/storybook/blob/master/addons/backgrounds/README.md)
- [Options](https://github.com/storybookjs/storybook/blob/master/addons/options/README.md)

## From version 3.3.x to 3.4.x

There are no expected breaking changes in the 3.4.x release, but 3.4 contains a major refactor to make it easier to support new frameworks, and we will document any breaking changes here if they arise.

## From version 3.2.x to 3.3.x

It wasn't expected that there would be any breaking changes in this release, but unfortunately it turned out that there are some. We're revisiting our [release strategy](https://github.com/storybookjs/storybook/blob/master/RELEASES.md) to follow semver more strictly.
Also read on if you're using `addon-knobs`: we advise an update to your code for efficiency's sake.

### `babel-core` is now a peer dependency #2494

This affects you if you don't use babel in your project. You may need to add `babel-core` as dev dependency:

```sh
yarn add babel-core --dev
```

This was done to support different major versions of babel.

### Base webpack config now contains vital plugins #1775

This affects you if you use custom webpack config in [Full Control Mode](https://storybook.js.org/docs/react/configure/webpack#full-control-mode) while not preserving the plugins from `storybookBaseConfig`. Before `3.3`, preserving them was a recommendation, but now it [became](https://github.com/storybookjs/storybook/pull/2578) a requirement.

### Refactored Knobs

Knobs users: there was a bug in 3.2.x where using the knobs addon imported all framework runtimes (e.g. React and Vue). To fix the problem, we [refactored knobs](https://github.com/storybookjs/storybook/pull/1832). Switching to the new style is only takes one line of code.

In the case of React or React-Native, import knobs like this:

```js
import { withKnobs, text, boolean, number } from '@storybook/addon-knobs/react';
```

In the case of Vue: `import { ... } from '@storybook/addon-knobs/vue';`

In the case of Angular: `import { ... } from '@storybook/addon-knobs/angular';`

## From version 3.1.x to 3.2.x

**NOTE:** technically this is a breaking change, but only if you use TypeScript. Sorry people!

### Moved TypeScript addons definitions

TypeScript users: we've moved the rest of our addons type definitions into [DefinitelyTyped](http://definitelytyped.org/). Starting in 3.2.0 make sure to use the right addons types:

```sh
yarn add @types/storybook__addon-notes @types/storybook__addon-options @types/storybook__addon-knobs @types/storybook__addon-links --dev
```

See also [TypeScript definitions in 3.1.x](#moved-typescript-definitions).

### Updated Addons API

We're in the process of upgrading our addons APIs. As a first step, we've upgraded the Info and Notes addons. The old API will still work with your existing projects but will be deprecated soon and removed in Storybook 4.0.

Here's an example of using Notes and Info in 3.2 with the new API.

```js
storiesOf('composition', module).add(
  'new addons api',
  withInfo('see Notes panel for composition info')(
    withNotes({ text: 'Composition: Info(Notes())' })((context) => (
      <MyComponent name={context.story} />
    ))
  )
);
```

It's not beautiful, but we'll be adding a more convenient/idiomatic way of using these [withX primitives](https://gist.github.com/shilman/792dc25550daa9c2bf37238f4ef7a398) in Storybook 3.3.

## From version 3.0.x to 3.1.x

**NOTE:** technically this is a breaking change and should be a 4.0.0 release according to semver. However, we're still figuring things out and didn't think this change necessitated a major release. Please bear with us!

### Moved TypeScript definitions

TypeScript users: we are in the process of moving our typescript definitions into [DefinitelyTyped](http://definitelytyped.org/). If you're using TypeScript, starting in 3.1.0 you need to make sure your type definitions are installed:

```sh
yarn add @types/node @types/react @types/storybook__react --dev
```

### Deprecated head.html

We have deprecated the use of `head.html` for including scripts/styles/etc. into stories, though it will still work with a warning.

Now we use:

- `preview-head.html` for including extra content into the preview pane.
- `manager-head.html` for including extra content into the manager window.

[Read our docs](https://storybook.js.org/docs/react/configure/story-rendering#adding-to-head) for more details.

## From version 2.x.x to 3.x.x

This major release is mainly an internal restructuring.
Upgrading requires work on behalf of users, this was unavoidable.
We're sorry if this inconveniences you, we have tried via this document and provided tools to make the process as easy as possible.

### Webpack upgrade

Storybook will now use webpack 2 (and only webpack 2).
If you are using a custom `webpack.config.js` you need to change this to be compatible.
You can find the guide to upgrading your webpack config [on webpack.js.org](https://webpack.js.org/guides/migrating/).

### Packages renaming

All our packages have been renamed and published to npm as version 3.0.0 under the `@storybook` namespace.

To update your app to use the new package names, you can use the cli:

```bash
npx -p @storybook/cli sb init
```

**Details**

If the above doesn't work, or you want to make the changes manually, the details are below:

> We have adopted the same versioning strategy that has been adopted by babel, jest and apollo.
> It's a strategy best suited for ecosystem type tools, which consist of many separately installable features / packages.
> We think this describes storybook pretty well.

The new package names are:

| old                                          | new                              |
| -------------------------------------------- | -------------------------------- |
| `getstorybook`                               | `@storybook/cli`                 |
| `@kadira/getstorybook`                       | `@storybook/cli`                 |
|                                              |                                  |
| `@kadira/storybook`                          | `@storybook/react`               |
| `@kadira/react-storybook`                    | `@storybook/react`               |
| `@kadira/react-native-storybook`             | `@storybook/react-native`        |
|                                              |                                  |
| `storyshots`                                 | `@storybook/addon-storyshots`    |
| `@kadira/storyshots`                         | `@storybook/addon-storyshots`    |
|                                              |                                  |
| `@kadira/storybook-ui`                       | `@storybook/ui`                  |
| `@kadira/storybook-addons`                   | `@storybook/addons`              |
| `@kadira/storybook-channels`                 | `@storybook/channels`            |
| `@kadira/storybook-channel-postmsg`          | `@storybook/channel-postmessage` |
| `@kadira/storybook-channel-websocket`        | `@storybook/channel-websocket`   |
|                                              |                                  |
| `@kadira/storybook-addon-actions`            | `@storybook/addon-actions`       |
| `@kadira/storybook-addon-links`              | `@storybook/addon-links`         |
| `@kadira/storybook-addon-info`               | `@storybook/addon-info`          |
| `@kadira/storybook-addon-knobs`              | `@storybook/addon-knobs`         |
| `@kadira/storybook-addon-notes`              | `@storybook/addon-notes`         |
| `@kadira/storybook-addon-options`            | `@storybook/addon-options`       |
| `@kadira/storybook-addon-graphql`            | `@storybook/addon-graphql`       |
| `@kadira/react-storybook-decorator-centered` | `@storybook/addon-centered`      |

If your codebase is small, it's probably doable to replace them by hand (in your codebase and in `package.json`).

But if you have a lot of occurrences in your codebase, you can use a [codemod we created](./code/lib/codemod) for you.

> A codemod makes automatic changed to your app's code.

You have to change your `package.json`, prune old and install new dependencies by hand.

`npm prune` will remove all dependencies from `node_modules` which are no longer referenced in `package.json`.

### Deprecated embedded addons

We used to ship 2 addons with every single installation of storybook: `actions` and `links`. But in practice not everyone is using them, so we decided to deprecate this and in the future, they will be completely removed. If you use `@storybook/react/addons` you will get a deprecation warning.

If you **are** using these addons, it takes two steps to migrate:

- add the addons you use to your `package.json`.
- update your code:
  change `addons.js` like so:

  ```js
  import '@storybook/addon-actions/register';
  import '@storybook/addon-links/register';
  ```

  change `x.story.js` like so:

  ```js
  import React from 'react';
  import { storiesOf } from '@storybook/react';
  import { action } from '@storybook/addon-actions';
  import { linkTo } from '@storybook/addon-links';
  ```

  <!-- markdown-link-check-enable --><|MERGE_RESOLUTION|>--- conflicted
+++ resolved
@@ -58,10 +58,7 @@
     - [Description Doc block properties](#description-doc-block-properties)
     - [Manager API expandAll and collapseAll methods](#manager-api-expandall-and-collapseall-methods)
     - [`Primary` Doc block properties](#primary-doc-block-properties)
-<<<<<<< HEAD
-=======
     - [`createChannel` from `@storybook/postmessage` and  `@storybook/channel-websocket`](#createchannel-from-storybookpostmessage-and--storybookchannel-websocket)
->>>>>>> b29d2a74
 - [From version 7.5.0 to 7.6.0](#from-version-750-to-760)
     - [CommonJS with Vite is deprecated](#commonjs-with-vite-is-deprecated)
     - [Using implicit actions during rendering is deprecated](#using-implicit-actions-during-rendering-is-deprecated)
@@ -944,15 +941,12 @@
 
 The `name` prop is now removed in favor of the `of` property. [More info](#doc-blocks).
 
-<<<<<<< HEAD
-=======
 #### `createChannel` from `@storybook/postmessage` and  `@storybook/channel-websocket`
 
 The `createChannel` APIs from both `@storybook/channel-websocket` and `@storybook/postmessage` are now removed. Please use `createBrowserChannel` instead, from the `@storybook/channels` package.
 
 Additionally, the `PostmsgTransport` type is now removed in favor of `PostMessageTransport`.
 
->>>>>>> b29d2a74
 ## From version 7.5.0 to 7.6.0
 
 #### CommonJS with Vite is deprecated
