--- conflicted
+++ resolved
@@ -1,19 +1,12 @@
 <h1>Migration</h1>
 
-<<<<<<< HEAD
-- [From version 8.0 to 8.1.0](#from-version-80-to-810)
+- [From version 8.0.x to 8.1.x](#from-version-80x-to-81x)
+  - [Portable stories](#portable-stories)
+    - [@storybook/nextjs requires specific path aliases to be setup](#storybooknextjs-requires-specific-path-aliases-to-be-setup)
   - [main.js `docs.autodocs` is deprecated](#mainjs-docsautodocs-is-deprecated)
   - [`docs` and `story` system tags removed](#docs-and-story-system-tags-removed)
   - [Subtitle block and `parameters.componentSubtitle`](#subtitle-block-and-parameterscomponentsubtitle)
   - [Title block `of` prop](#title-block-of-prop)
-- [From version 7.x to 8.0.0](#from-version-7x-to-800)
-=======
-- [From version 8.0.x to 8.1.x](#from-version-80x-to-81x)
-  - [Subtitle block and `parameters.componentSubtitle`](#subtitle-block-and-parameterscomponentsubtitle)
-      - [Title block](#title-block)
->>>>>>> 1e0e8220
-  - [Portable stories](#portable-stories)
-    - [@storybook/nextjs requires specific path aliases to be setup](#storybooknextjs-requires-specific-path-aliases-to-be-setup)
 - [From version 7.x to 8.0.0](#from-version-7x-to-800)
   - [Portable stories](#portable-stories-1)
     - [Project annotations are now merged instead of overwritten in composeStory](#project-annotations-are-now-merged-instead-of-overwritten-in-composestory)
