--- conflicted
+++ resolved
@@ -1,10 +1,7 @@
 <h1>Migration</h1>
 
 - [From version 7.x to 8.0.0](#from-version-7x-to-800)
-<<<<<<< HEAD
-=======
   - [Removed deprecated shim packages](#removed-deprecated-shim-packages)
->>>>>>> d4d9648b
   - [Framework-specific Vite plugins have to be explicitly added](#framework-specific-vite-plugins-have-to-be-explicitly-added)
   - [Implicit actions can not be used during rendering (for example in the play function)](#implicit-actions-can-not-be-used-during-rendering-for-example-in-the-play-function)
   - [MDX related changes](#mdx-related-changes)
@@ -30,21 +27,20 @@
       - [`react-docgen` component analysis by default](#react-docgen-component-analysis-by-default)
     - [Next.js](#nextjs)
       - [Require Next.js 13.5 and up](#require-nextjs-135-and-up)
+      - [Automatic SWC mode detection](#automatic-swc-mode-detection)
     - [Angular](#angular)
       - [Require Angular 15 and up](#require-angular-15-and-up)
     - [Svelte](#svelte)
       - [Require Svelte 4 and up](#require-svelte-4-and-up)
+    - [Preact](#preact)
+      - [Require Preact 10 and up](#require-preact-10-and-up)
+      - [No longer adds default babel plugins](#no-longer-adds-default-babel-plugins)
     - [Web Components](#web-components)
+      - [Dropping default babel plugins in Webpack5-based projects](#dropping-default-babel-plugins-in-webpack5-based-projects)
   - [Deprecations which are now removed](#deprecations-which-are-now-removed)
     - [--use-npm flag in storybook CLI](#--use-npm-flag-in-storybook-cli)
-<<<<<<< HEAD
-    - [Next.js Automatic SWC mode detection](#nextjs-automatic-swc-mode-detection)
-    - [Preact: Dropping support for Preact \< 10](#preact-dropping-support-for-preact--10)
-    - [Preact: No longer adds default babel plugins](#preact-no-longer-adds-default-babel-plugins)
-=======
     - [`setGlobalConfig` from `@storybook/react`](#setglobalconfig-from-storybookreact)
     - [StorybookViteConfig type from @storybook/builder-vite](#storybookviteconfig-type-from-storybookbuilder-vite)
->>>>>>> d4d9648b
 - [From version 7.5.0 to 7.6.0](#from-version-750-to-760)
     - [CommonJS with Vite is deprecated](#commonjs-with-vite-is-deprecated)
     - [Using implicit actions during rendering is deprecated](#using-implicit-actions-during-rendering-is-deprecated)
@@ -680,48 +676,32 @@
 
 Starting in 8.0, Storybook requires Next.js 13.5 and up.
 
-#### Angular
-
-##### Require Angular 15 and up
-
-Starting in 8.0, Storybook requires Angular 15 and up.
-
-#### Svelte
-
-##### Require Svelte 4 and up
-
-Starting in 8.0, Storybook requires Svelte 4 and up.
-
-#### Web Components
-
-Starting in 8.0, Storybook doesn't apply any default babel plugins to Web Components projects. Storybook will pick up the babel configuration you have in place. Before Storybook 8.0, Storybook has added the following babel presets and plugins:
-
-- `@babel/preset-env`
-
-The following list of plugins are not necessary anymore, since they are included in `@babel/preset-env`:
-
-- `@babel/plugin-syntax-dynamic-import`
-- `@babel/plugin-syntax-import-meta`
-
-### Deprecations which are now removed
-
-#### --use-npm flag in storybook CLI
-
-The `--use-npm` is now removed. Use `--package-manager=npm` instead. [More info here](#cli-option---use-npm-deprecated).
-
-<<<<<<< HEAD
-#### Next.js Automatic SWC mode detection
+##### Automatic SWC mode detection
 
 Similar to how Next.js detects if SWC should be used, Storybook will follow more or less the same rules:
 
 - If you use Next.js 14 or higher and you don't have a .babelrc file, Storybook will use SWC to transpile your code. 
 - Even if you have a .babelrc file, Storybook will still use SWC to transpile your code if you set the experimental `experimental.forceSwcTransforms` flag to `true` in your `next.config.js`.
 
-#### Preact: Dropping support for Preact \< 10
-
-Starting in 8.0, we drop support for Preact < 10.
-
-#### Preact: No longer adds default babel plugins
+#### Angular
+
+##### Require Angular 15 and up
+
+Starting in 8.0, Storybook requires Angular 15 and up.
+
+#### Svelte
+
+##### Require Svelte 4 and up
+
+Starting in 8.0, Storybook requires Svelte 4 and up.
+
+#### Preact
+
+##### Require Preact 10 and up
+
+Starting in 8.0, Storybook requires Preact 10 and up.
+
+##### No longer adds default babel plugins
 
 Until now, Storybook added a set of default babel plugins to the babel config for Preact projects which uses Webpack.
 
@@ -769,7 +749,25 @@
 
 We are doing this to apply the same babel config as you have defined in your project. This streamlines the experience of using Storybook with Preact. Additionally, we are not vendor-locked to a specific Babel version anymore, which means that you can upgrade Babel without breaking your Storybook.
 
-=======
+#### Web Components
+
+##### Dropping default babel plugins in Webpack5-based projects
+
+Starting in 8.0, Storybook doesn't apply any default babel plugins to Web Components projects. Storybook will pick up the babel configuration you have in place. Before Storybook 8.0, Storybook has added the following babel presets and plugins:
+
+- `@babel/preset-env`
+
+The following list of plugins are not necessary anymore, since they are included in `@babel/preset-env`:
+
+- `@babel/plugin-syntax-dynamic-import`
+- `@babel/plugin-syntax-import-meta`
+
+### Deprecations which are now removed
+
+#### --use-npm flag in storybook CLI
+
+The `--use-npm` is now removed. Use `--package-manager=npm` instead. [More info here](#cli-option---use-npm-deprecated).
+
 #### `setGlobalConfig` from `@storybook/react`
 
 The `setGlobalConfig` (used for reusing stories in your tests) is now removed in favor of `setProjectAnnotations`.
@@ -786,7 +784,6 @@
 import type { StorybookConfig } from '@storybook/react-vite';
 ```
 
->>>>>>> d4d9648b
 ## From version 7.5.0 to 7.6.0
 
 #### CommonJS with Vite is deprecated
