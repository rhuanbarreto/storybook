--- conflicted
+++ resolved
@@ -20,10 +20,6 @@
     channelOptions: { allowFunction: false, maxDepth: 10 },
   },
   features: {
-<<<<<<< HEAD
-    buildStoriesJson: true,
-=======
->>>>>>> fc2236c0
     warnOnLegacyHierarchySeparator: false,
     previewMdx2: true,
   },
