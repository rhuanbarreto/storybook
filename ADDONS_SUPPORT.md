## Addon / Framework Support Table

| |[React](app/react)|[React Native](app/react-native)|[Vue](app/vue)|[Angular](app/angular)| [Polymer](app/polymer)| [Mithril](app/mithril)| [HTML](app/html)| [Marko](app/marko)|
| ----------- |:-------:|:-------:|:-------:|:-------:|:-------:|:-------:|:-------:|:-------:|
|[a11y](addons/a11y)              |+| |+|+|+|+|+|+|
|[actions](addons/actions)        |+|+|+|+|+|+|+|+|
<<<<<<< HEAD
|[backgrounds](addons/backgrounds)  |+| |+|+|+|+|+|+|
|[centered](addons/centered)      |+| |+| | |+|+| |
|[events](addons/events)          |+| |+|+|+|+|+|+|
=======
|[backgrounds](addons/backgrounds)  |+| | | | |+|+| |
|[centered](addons/centered)      |+| |+|+| |+|+| |
|[events](addons/events)          |+| | | | | |+| |
>>>>>>> 38992be0
|[graphql](addons/graphql)        |+| | | | | | | |
|[info](addons/info)              |+| | | | | | | |
|[jest](addons/jest)              |+| | |+| | |+| |
|[knobs](addons/knobs)            |+|+|+|+|+|+|+|+|
|[links](addons/links)            |+|+|+|+|+|+|+| |
|[notes](addons/notes)            |+| |+|+|+|+|+| |
|[options](addons/options)        |+|+|+|+|+|+|+| |
|[storyshots](addons/storyshots)  |+|+|+|+| | |+| |
|[storysource](addons/storysource)|+| |+|+|+|+|+|+|
|[viewport](addons/viewport)      |+| |+|+|+|+|+|+|<|MERGE_RESOLUTION|>--- conflicted
+++ resolved
@@ -4,15 +4,9 @@
 | ----------- |:-------:|:-------:|:-------:|:-------:|:-------:|:-------:|:-------:|:-------:|
 |[a11y](addons/a11y)              |+| |+|+|+|+|+|+|
 |[actions](addons/actions)        |+|+|+|+|+|+|+|+|
-<<<<<<< HEAD
 |[backgrounds](addons/backgrounds)  |+| |+|+|+|+|+|+|
-|[centered](addons/centered)      |+| |+| | |+|+| |
+|[centered](addons/centered)      |+| |+|+| |+|+| |
 |[events](addons/events)          |+| |+|+|+|+|+|+|
-=======
-|[backgrounds](addons/backgrounds)  |+| | | | |+|+| |
-|[centered](addons/centered)      |+| |+|+| |+|+| |
-|[events](addons/events)          |+| | | | | |+| |
->>>>>>> 38992be0
 |[graphql](addons/graphql)        |+| | | | | | | |
 |[info](addons/info)              |+| | | | | | | |
 |[jest](addons/jest)              |+| | |+| | |+| |
