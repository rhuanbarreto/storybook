--- conflicted
+++ resolved
@@ -5,15 +5,9 @@
     - cron: '2 2 */1 * *'
   workflow_dispatch:
   # To remove when the branch will be merged
-<<<<<<< HEAD
-  # push:
-  #   branches:
-  #     - jeppe/sb-544-sveltekit
-=======
   push:
     branches:
       - vite-frameworks-xyz
->>>>>>> ac2f9308
 
 jobs:
   generate:
