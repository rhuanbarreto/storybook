--- conflicted
+++ resolved
@@ -1,4 +1,4 @@
-import React, { FC } from 'react';
+import React, { FunctionComponent } from 'react';
 import { transparentize } from 'polished';
 import { styled } from '@storybook/theming';
 import { ResetWrapper } from '@storybook/components';
@@ -179,7 +179,7 @@
  * A single color row your styleguide showing title, subtitle and one or more colors, used
  * as a child of `ColorPalette`.
  */
-export const ColorItem: FC<ColorItemProps> = ({ title, subtitle, colors }) => {
+export const ColorItem: FunctionComponent<ColorItemProps> = ({ title, subtitle, colors }) => {
   return (
     <Item>
       <ItemDescription>
@@ -199,11 +199,7 @@
  * Styleguide documentation for colors, including names, captions, and color swatches,
  * all specified as `ColorItem` children of this wrapper component.
  */
-<<<<<<< HEAD
-export const ColorPalette: FC = ({ children, ...props }) => (
-=======
 export const ColorPalette: FunctionComponent<ColorPaletteProps> = ({ children, ...props }) => (
->>>>>>> a8004006
   <ResetWrapper>
     <List {...props} className="docblock-colorpalette">
       <ListHeading>
