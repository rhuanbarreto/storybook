--- conflicted
+++ resolved
@@ -1,10 +1,6 @@
 {
   "name": "@storybook/core-server",
-<<<<<<< HEAD
-  "version": "6.5.0-beta.4",
-=======
   "version": "7.0.0-alpha.1",
->>>>>>> abbd4f91
   "description": "Storybook framework-agnostic API",
   "keywords": [
     "storybook"
@@ -37,31 +33,17 @@
   },
   "dependencies": {
     "@discoveryjs/json-ext": "^0.5.3",
-<<<<<<< HEAD
-    "@storybook/builder-webpack4": "6.5.0-beta.4",
-    "@storybook/core-client": "6.5.0-beta.4",
-    "@storybook/core-common": "6.5.0-beta.4",
-    "@storybook/core-events": "6.5.0-beta.4",
-    "@storybook/csf": "0.0.2--canary.4566f4d.1",
-    "@storybook/csf-tools": "6.5.0-beta.4",
-    "@storybook/docs-mdx": "0.0.1-canary.1.4bea5cc.0",
-    "@storybook/manager-webpack4": "6.5.0-beta.4",
-    "@storybook/node-logger": "6.5.0-beta.4",
-    "@storybook/semver": "^7.3.2",
-    "@storybook/store": "6.5.0-beta.4",
-    "@storybook/telemetry": "6.5.0-beta.4",
-=======
     "@storybook/core-client": "7.0.0-alpha.1",
     "@storybook/core-common": "7.0.0-alpha.1",
     "@storybook/core-events": "7.0.0-alpha.1",
     "@storybook/csf": "0.0.2--canary.4566f4d.1",
     "@storybook/csf-tools": "7.0.0-alpha.1",
+    "@storybook/docs-mdx": "0.0.1-canary.1.4bea5cc.0",
     "@storybook/manager-webpack5": "7.0.0-alpha.1",
     "@storybook/node-logger": "7.0.0-alpha.1",
     "@storybook/semver": "^7.3.2",
     "@storybook/store": "7.0.0-alpha.1",
     "@storybook/telemetry": "7.0.0-alpha.1",
->>>>>>> abbd4f91
     "@types/node": "^14.0.10 || ^16.0.0",
     "@types/node-fetch": "^2.5.7",
     "@types/pretty-hrtime": "^1.0.0",
@@ -97,11 +79,7 @@
     "x-default-browser": "^0.4.0"
   },
   "devDependencies": {
-<<<<<<< HEAD
-    "@storybook/builder-webpack5": "6.5.0-beta.4",
-=======
     "@storybook/builder-webpack5": "7.0.0-alpha.1",
->>>>>>> abbd4f91
     "@types/compression": "^1.7.0",
     "@types/ip": "^1.1.0",
     "@types/serve-favicon": "^2.5.2",
@@ -126,10 +104,5 @@
   "publishConfig": {
     "access": "public"
   },
-<<<<<<< HEAD
-  "gitHead": "55247a8e36da7061bfced80c588a539d3fda3f04",
-  "sbmodern": "dist/modern/index.js"
-=======
   "gitHead": "b90b85210f66da59656c2ef58b0910b156256bea"
->>>>>>> abbd4f91
 }