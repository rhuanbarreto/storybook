import path from 'path';
import fs from 'fs-extra';
import glob from 'globby';
import slash from 'slash';

import type { Path, StoryIndex, V2CompatIndexEntry, StoryId } from '@storybook/store';
import { userOrAutoTitleFromSpecifier, sortStoriesV7 } from '@storybook/store';
<<<<<<< HEAD
import type { NormalizedStoriesSpecifier } from '@storybook/core-common';
=======
import type {
  StoryIndexer,
  IndexerOptions,
  NormalizedStoriesSpecifier,
} from '@storybook/core-common';
>>>>>>> 6bf256c5
import { normalizeStoryPath } from '@storybook/core-common';
import { logger } from '@storybook/node-logger';
import { getStorySortParameter } from '@storybook/csf-tools';
import type { ComponentTitle } from '@storybook/csf';

type SpecifierStoriesCache = Record<Path, StoryIndex['stories'] | false>;

export class StoryIndexGenerator {
  // An internal cache mapping specifiers to a set of path=><set of stories>
  // Later, we'll combine each of these subsets together to form the full index
  private storyIndexEntries: Map<NormalizedStoriesSpecifier, SpecifierStoriesCache>;

  // Cache the last value of `getStoryIndex`. We invalidate (by unsetting) when:
  //  - any file changes, including deletions
  //  - the preview changes [not yet implemented]
  private lastIndex?: StoryIndex;

  constructor(
    public readonly specifiers: NormalizedStoriesSpecifier[],
    public readonly options: {
      workingDir: Path;
      configDir: Path;
      storiesV2Compatibility: boolean;
      storyStoreV7: boolean;
      storyIndexers: StoryIndexer[];
    }
  ) {
    this.storyIndexEntries = new Map();
  }

  async initialize() {
    // Find all matching paths for each specifier
    await Promise.all(
      this.specifiers.map(async (specifier) => {
        const pathToSubIndex = {} as SpecifierStoriesCache;

        const fullGlob = slash(
          path.join(this.options.workingDir, specifier.directory, specifier.files)
        );
        const files = await glob(fullGlob);
        files.sort().forEach((absolutePath: Path) => {
          const ext = path.extname(absolutePath);
          if (ext === '.storyshot') {
            const relativePath = path.relative(this.options.workingDir, absolutePath);
            logger.info(`Skipping ${ext} file ${relativePath}`);
            return;
          }

          pathToSubIndex[absolutePath] = false;
        });

        this.storyIndexEntries.set(specifier, pathToSubIndex);
      })
    );

    // Extract stories for each file
    await this.ensureExtracted();
  }

  async ensureExtracted(): Promise<StoryIndex['stories'][]> {
    return (
      await Promise.all(
        this.specifiers.map(async (specifier) => {
          const entry = this.storyIndexEntries.get(specifier);
          return Promise.all(
            Object.keys(entry).map(
              async (absolutePath) =>
                entry[absolutePath] || this.extractStories(specifier, absolutePath)
            )
          );
        })
      )
    ).flat();
  }

  async index(filePath: string, options: IndexerOptions) {
    const storyIndexer = this.options.storyIndexers.find((indexer) => indexer.test.exec(filePath));
    if (!storyIndexer) {
      throw new Error(`No matching story indexer found for ${filePath}`);
    }
    return storyIndexer.indexer(filePath, options);
  }

  async extractStories(specifier: NormalizedStoriesSpecifier, absolutePath: Path) {
    const relativePath = path.relative(this.options.workingDir, absolutePath);
    const fileStories = {} as StoryIndex['stories'];
    const entry = this.storyIndexEntries.get(specifier);
    try {
      const importPath = slash(normalizeStoryPath(relativePath));
      const makeTitle = (userTitle?: string) => {
        return userOrAutoTitleFromSpecifier(importPath, specifier, userTitle);
      };
<<<<<<< HEAD
      const csf = (await readCsfOrMdx(absolutePath, { makeTitle })).parse();
=======
      const csf = await this.index(absolutePath, { makeTitle });
>>>>>>> 6bf256c5
      csf.stories.forEach(({ id, name }) => {
        fileStories[id] = {
          id,
          title: csf.meta.title,
          name,
          importPath,
        };
      });
    } catch (err) {
      if (err.name === 'NoMetaError') {
        logger.info(`💡 Skipping ${relativePath}: ${err}`);
      } else {
        logger.warn(`🚨 Extraction error on ${relativePath}: ${err}`);
        throw err;
      }
    }
    entry[absolutePath] = fileStories;
    return fileStories;
  }

  async sortStories(storiesList: StoryIndex['stories'][]) {
    const stories: StoryIndex['stories'] = {};

    storiesList.forEach((subStories) => {
      Object.assign(stories, subStories);
    });

    const sortableStories = Object.values(stories);

    // Skip sorting if we're in v6 mode because we don't have
    // all the info we need here
    if (this.options.storyStoreV7) {
      const storySortParameter = await this.getStorySortParameter();
      const fileNameOrder = this.storyFileNames();
      sortStoriesV7(sortableStories, storySortParameter, fileNameOrder);
    }

    return sortableStories.reduce((acc, item) => {
      acc[item.id] = item;
      return acc;
    }, {} as StoryIndex['stories']);
  }

  async getIndex() {
    if (this.lastIndex) return this.lastIndex;

    // Extract any entries that are currently missing
    // Pull out each file's stories into a list of stories, to be composed and sorted
    const storiesList = await this.ensureExtracted();

    const sorted = await this.sortStories(storiesList);

    let compat = sorted;
    if (this.options.storiesV2Compatibility) {
      const titleToStoryCount = Object.values(sorted).reduce((acc, story) => {
        acc[story.title] = (acc[story.title] || 0) + 1;
        return acc;
      }, {} as Record<ComponentTitle, number>);

      compat = Object.entries(sorted).reduce((acc, entry) => {
        const [id, story] = entry;
        acc[id] = {
          ...story,
          id,
          kind: story.title,
          story: story.name,
          parameters: {
            __id: story.id,
            docsOnly: titleToStoryCount[story.title] === 1 && story.name === 'Page',
            fileName: story.importPath,
          },
        };
        return acc;
      }, {} as Record<StoryId, V2CompatIndexEntry>);
    }

    this.lastIndex = {
      v: 3,
      stories: compat,
    };

    return this.lastIndex;
  }

  invalidate(specifier: NormalizedStoriesSpecifier, importPath: Path, removed: boolean) {
    const absolutePath = slash(path.resolve(this.options.workingDir, importPath));
    const pathToEntries = this.storyIndexEntries.get(specifier);

    if (removed) {
      delete pathToEntries[absolutePath];
    } else {
      pathToEntries[absolutePath] = false;
    }
    this.lastIndex = null;
  }

  async getStorySortParameter() {
    const previewFile = ['js', 'jsx', 'ts', 'tsx']
      .map((ext) => path.join(this.options.configDir, `preview.${ext}`))
      .find((fname) => fs.existsSync(fname));
    let storySortParameter;
    if (previewFile) {
      const previewCode = (await fs.readFile(previewFile, 'utf-8')).toString();
      storySortParameter = await getStorySortParameter(previewCode);
    }

    return storySortParameter;
  }

  // Get the story file names in "imported order"
  storyFileNames() {
    return Array.from(this.storyIndexEntries.values()).flatMap((r) => Object.keys(r));
  }
}<|MERGE_RESOLUTION|>--- conflicted
+++ resolved
@@ -5,15 +5,11 @@
 
 import type { Path, StoryIndex, V2CompatIndexEntry, StoryId } from '@storybook/store';
 import { userOrAutoTitleFromSpecifier, sortStoriesV7 } from '@storybook/store';
-<<<<<<< HEAD
-import type { NormalizedStoriesSpecifier } from '@storybook/core-common';
-=======
 import type {
   StoryIndexer,
   IndexerOptions,
   NormalizedStoriesSpecifier,
 } from '@storybook/core-common';
->>>>>>> 6bf256c5
 import { normalizeStoryPath } from '@storybook/core-common';
 import { logger } from '@storybook/node-logger';
 import { getStorySortParameter } from '@storybook/csf-tools';
@@ -106,11 +102,7 @@
       const makeTitle = (userTitle?: string) => {
         return userOrAutoTitleFromSpecifier(importPath, specifier, userTitle);
       };
-<<<<<<< HEAD
-      const csf = (await readCsfOrMdx(absolutePath, { makeTitle })).parse();
-=======
       const csf = await this.index(absolutePath, { makeTitle });
->>>>>>> 6bf256c5
       csf.stories.forEach(({ id, name }) => {
         fileStories[id] = {
           id,
