--- conflicted
+++ resolved
@@ -57,11 +57,8 @@
 
   await cpy(defaultFavIcon, options.outputDir);
 
-<<<<<<< HEAD
-  const previewBuilder: Builder<unknown, unknown> = await getPreviewBuilder(options.configDir);
-  const managerBuilder: Builder<unknown, unknown> = await getManagerBuilder(options.configDir);
   const { getPrebuiltDir } = await import('@storybook/manager-webpack5/prebuilt-manager');
-=======
+
   let presets = loadAllPresets({
     corePresets: [],
     overridePresets: [],
@@ -69,7 +66,6 @@
   });
 
   const [previewBuilder, managerBuilder] = await getBuilders({ ...options, presets });
->>>>>>> f49190a3
 
   presets = loadAllPresets({
     corePresets: [
