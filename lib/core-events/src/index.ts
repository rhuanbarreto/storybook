--- conflicted
+++ resolved
@@ -22,14 +22,10 @@
   // Tell the story store to update (a subset of) a stories arg values
   UPDATE_STORY_ARGS = 'updateStoryArgs',
   // The values of a stories args just changed
-<<<<<<< HEAD
-  STORY_ARGS_CHANGED = 'storyArgsChanged',
+  STORY_ARGS_UPDATED = 'storyArgsUpdated',
   // As above
-  UPDATE_GLOBAL_ARGS = 'changeGlobalArgs',
-  GLOBAL_ARGS_UPDATED = 'globalArgsChanged',
-=======
-  STORY_ARGS_UPDATED = 'storyArgsChanged',
->>>>>>> 16cbd5cf
+  UPDATE_GLOBAL_ARGS = 'updateGlobalArgs',
+  GLOBAL_ARGS_UPDATED = 'globalArgsUpdated',
   REGISTER_SUBSCRIPTION = 'registerSubscription',
   // Tell the manager that the user pressed a key in the preview
   PREVIEW_KEYDOWN = 'previewKeydown',
@@ -61,15 +57,10 @@
   STORY_MISSING,
   STORY_ERRORED,
   STORY_THREW_EXCEPTION,
-<<<<<<< HEAD
-  CHANGE_STORY_ARGS,
-  STORY_ARGS_CHANGED,
+  UPDATE_STORY_ARGS,
+  STORY_ARGS_UPDATED,
   UPDATE_GLOBAL_ARGS,
   GLOBAL_ARGS_UPDATED,
-=======
-  UPDATE_STORY_ARGS,
-  STORY_ARGS_UPDATED,
->>>>>>> 16cbd5cf
   REGISTER_SUBSCRIPTION,
   PREVIEW_KEYDOWN,
   SELECT_STORY,
