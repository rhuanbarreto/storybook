{
  "name": "@storybook/components",
  "version": "5.0.0-alpha.3",
  "description": "Core Storybook Components",
  "keywords": [
    "storybook"
  ],
  "homepage": "https://github.com/storybooks/storybook/tree/master/lib/components",
  "bugs": {
    "url": "https://github.com/storybooks/storybook/issues"
  },
  "repository": {
    "type": "git",
    "url": "https://github.com/storybooks/storybook.git"
  },
  "license": "MIT",
  "main": "dist/index.js",
  "jsnext:main": "src/index.js",
  "scripts": {
    "prepare": "node ../../scripts/prepare.js"
  },
  "dependencies": {
<<<<<<< HEAD
    "@storybook/addons": "5.0.0-alpha.1",
    "@storybook/router": "5.0.0-alpha.1",
    "@storybook/client-logger": "5.0.0-alpha.1",
    "@storybook/core-events": "5.0.0-alpha.1",
    "@storybook/theming": "5.0.0-alpha.1",
=======
    "@reach/router": "^1.2.1",
    "@storybook/addons": "5.0.0-alpha.3",
    "@storybook/client-logger": "5.0.0-alpha.3",
    "@storybook/core-events": "5.0.0-alpha.3",
    "@storybook/theming": "5.0.0-alpha.3",
>>>>>>> 426ad852
    "global": "^4.3.2",
    "immer": "^1.9.3",
    "js-beautify": "^1.8.9",
    "lodash.pick": "^4.4.0",
    "lodash.throttle": "^4.1.1",
    "memoizerific": "^1.11.3",
    "prop-types": "^15.6.2",
    "react": "^16.7.0",
    "react-dom": "^16.7.0",
    "react-focus-lock": "^1.17.6",
    "react-inspector": "^2.3.0",
    "react-popper-tooltip": "^2.7.2",
    "react-syntax-highlighter": "^8.0.1",
    "react-textarea-autosize": "^7.0.4",
    "reactjs-popup": "^1.3.2",
    "render-fragment": "^0.1.1"
  },
  "peerDependencies": {
    "react": "*",
    "react-dom": "*"
  },
  "publishConfig": {
    "access": "public"
  }
}<|MERGE_RESOLUTION|>--- conflicted
+++ resolved
@@ -20,19 +20,11 @@
     "prepare": "node ../../scripts/prepare.js"
   },
   "dependencies": {
-<<<<<<< HEAD
-    "@storybook/addons": "5.0.0-alpha.1",
-    "@storybook/router": "5.0.0-alpha.1",
-    "@storybook/client-logger": "5.0.0-alpha.1",
-    "@storybook/core-events": "5.0.0-alpha.1",
-    "@storybook/theming": "5.0.0-alpha.1",
-=======
-    "@reach/router": "^1.2.1",
     "@storybook/addons": "5.0.0-alpha.3",
+    "@storybook/router": "5.0.0-alpha.3",
     "@storybook/client-logger": "5.0.0-alpha.3",
     "@storybook/core-events": "5.0.0-alpha.3",
     "@storybook/theming": "5.0.0-alpha.3",
->>>>>>> 426ad852
     "global": "^4.3.2",
     "immer": "^1.9.3",
     "js-beautify": "^1.8.9",
