--- conflicted
+++ resolved
@@ -40,21 +40,14 @@
     "prepare": "ts-node ../../scripts/prebundle.ts"
   },
   "dependencies": {
-<<<<<<< HEAD
-    "@storybook/client-logger": "6.5.0-alpha.23",
+    "@storybook/client-logger": "6.5.0-alpha.26",
     "@storybook/csf": "0.0.2--canary.87bc651.0",
-    "@storybook/theming": "6.5.0-alpha.23",
+    "@storybook/theming": "6.5.0-alpha.26",
     "core-js": "^3.8.2",
     "regenerator-runtime": "^0.13.7"
   },
   "devDependencies": {
     "@popperjs/core": "^2.6.0",
-=======
-    "@popperjs/core": "^2.6.0",
-    "@storybook/client-logger": "6.5.0-alpha.26",
-    "@storybook/csf": "0.0.2--canary.87bc651.0",
-    "@storybook/theming": "6.5.0-alpha.26",
->>>>>>> fb2fb4a8
     "@types/color-convert": "^2.0.0",
     "@types/overlayscrollbars": "^1.12.0",
     "@types/react-syntax-highlighter": "11.0.5",
@@ -85,11 +78,7 @@
   "publishConfig": {
     "access": "public"
   },
-<<<<<<< HEAD
   "bundlerEntrypoint": "./src/index.ts",
-  "gitHead": "0006ec45ff04e42229dbee92cc49764699477e1b",
-=======
   "gitHead": "80fb653cad6cda80f1982c413f95f2f966d94e01",
->>>>>>> fb2fb4a8
   "sbmodern": "dist/modern/index.js"
 }