{
  "name": "@storybook/components",
  "version": "6.0.0-alpha.12",
  "description": "Core Storybook Components",
  "keywords": [
    "storybook"
  ],
  "homepage": "https://github.com/storybookjs/storybook/tree/master/lib/components",
  "bugs": {
    "url": "https://github.com/storybookjs/storybook/issues"
  },
  "repository": {
    "type": "git",
    "url": "https://github.com/storybookjs/storybook.git",
    "directory": "lib/components"
  },
  "license": "MIT",
  "main": "dist/index.js",
  "types": "dist/index.d.ts",
  "files": [
    "dist/**/*",
    "README.md",
    "*.js",
    "*.d.ts"
  ],
  "scripts": {
    "prepare": "node ../../scripts/prepare.js"
  },
  "dependencies": {
<<<<<<< HEAD
    "@storybook/client-logger": "5.3.7",
    "@storybook/theming": "5.3.7",
    "@types/react-syntax-highlighter": "11.0.4",
=======
    "@storybook/client-logger": "6.0.0-alpha.12",
    "@storybook/theming": "6.0.0-alpha.12",
>>>>>>> dbfaf3c4
    "@types/react-textarea-autosize": "^4.3.3",
    "@types/refractor": "^2.8.0",
    "core-js": "^3.0.1",
    "global": "^4.3.2",
    "lodash": "^4.17.15",
    "markdown-to-jsx": "^6.9.1",
    "memoizerific": "^1.11.3",
    "polished": "^3.4.4",
    "popper.js": "^1.14.7",
    "react": "^16.8.3",
    "react-dom": "^16.8.3",
    "react-focus-lock": "^2.1.0",
    "react-helmet-async": "^1.0.2",
    "react-popper-tooltip": "^2.8.3",
    "react-syntax-highlighter": "^11.0.2",
    "react-textarea-autosize": "^7.1.0",
    "refractor": "^2.10.0",
    "simplebar-react": "^1.0.0-alpha.6",
    "ts-dedent": "^1.1.1"
  },
  "devDependencies": {
    "@types/react-syntax-highlighter": "^11.0.2",
    "enzyme": "^3.9.0",
    "jest": "^25.1.0",
    "jest-enzyme": "^7.0.2"
  },
  "peerDependencies": {
    "react": "*",
    "react-dom": "*"
  },
  "publishConfig": {
    "access": "public"
  },
  "gitHead": "4b9d901add9452525135caae98ae5f78dd8da9ff"
}<|MERGE_RESOLUTION|>--- conflicted
+++ resolved
@@ -27,14 +27,9 @@
     "prepare": "node ../../scripts/prepare.js"
   },
   "dependencies": {
-<<<<<<< HEAD
-    "@storybook/client-logger": "5.3.7",
-    "@storybook/theming": "5.3.7",
-    "@types/react-syntax-highlighter": "11.0.4",
-=======
     "@storybook/client-logger": "6.0.0-alpha.12",
     "@storybook/theming": "6.0.0-alpha.12",
->>>>>>> dbfaf3c4
+    "@types/react-syntax-highlighter": "11.0.4",
     "@types/react-textarea-autosize": "^4.3.3",
     "@types/refractor": "^2.8.0",
     "core-js": "^3.0.1",
@@ -56,7 +51,6 @@
     "ts-dedent": "^1.1.1"
   },
   "devDependencies": {
-    "@types/react-syntax-highlighter": "^11.0.2",
     "enzyme": "^3.9.0",
     "jest": "^25.1.0",
     "jest-enzyme": "^7.0.2"
