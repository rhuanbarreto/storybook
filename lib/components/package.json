{
  "name": "@storybook/components",
  "version": "7.0.0-alpha.10",
  "description": "Core Storybook Components",
  "keywords": [
    "storybook"
  ],
  "homepage": "https://github.com/storybookjs/storybook/tree/main/lib/components",
  "bugs": {
    "url": "https://github.com/storybookjs/storybook/issues"
  },
  "repository": {
    "type": "git",
    "url": "https://github.com/storybookjs/storybook.git",
    "directory": "lib/components"
  },
  "funding": {
    "type": "opencollective",
    "url": "https://opencollective.com/storybook"
  },
  "license": "MIT",
  "sideEffects": false,
  "exports": {
    ".": {
      "require": "./dist/index.js",
      "import": "./dist/index.mjs",
      "types": "./dist/index.d.ts"
    },
    "./html": {
      "require": "./dist/html.js",
      "import": "./dist/html.mjs",
      "types": "./dist/html.d.ts"
    },
    "./package.json": {
      "require": "./package.json",
      "import": "./package.json",
      "types": "./package.json"
    }
  },
  "main": "dist/index.js",
  "module": "dist/index.mjs",
  "types": "dist/index.d.ts",
  "files": [
    "dist/**/*",
    "README.md",
    "*.js",
    "*.d.ts"
  ],
  "scripts": {
    "check": "tsc --noEmit",
    "prepare": "esrun ../../scripts/prepare/bundle.ts"
  },
  "dependencies": {
    "@storybook/client-logger": "7.0.0-alpha.10",
    "@storybook/csf": "0.0.2--canary.4566f4d.1",
    "@storybook/theming": "7.0.0-alpha.10",
    "core-js": "^3.8.2",
    "memoizerific": "^1.11.3",
    "qs": "^6.10.0",
    "util-deprecate": "^1.0.2"
  },
  "devDependencies": {
    "@digitak/esrun": "^3.2.2",
    "@popperjs/core": "^2.6.0",
    "@types/color-convert": "^2.0.0",
    "@types/overlayscrollbars": "^1.12.0",
    "@types/react-syntax-highlighter": "11.0.5",
    "color-convert": "^2.0.1",
    "css": "^3.0.0",
    "fast-deep-equal": "^3.1.3",
    "global": "^4.4.0",
    "jest": "^26.6.3",
    "lodash": "^4.17.21",
    "markdown-to-jsx": "^7.1.3",
    "overlayscrollbars": "^1.13.1",
    "polished": "^4.2.2",
    "prettier": ">=2.2.1 <=2.3.0",
    "prop-types": "^15.7.2",
    "react-colorful": "^5.1.2",
    "react-popper-tooltip": "^3.1.1",
    "react-syntax-highlighter": "^15.4.5",
    "react-textarea-autosize": "^8.3.0",
    "ts-dedent": "^2.0.0",
    "typescript": "~4.6.3"
  },
  "peerDependencies": {
    "react": "^16.8.0 || ^17.0.0 || ^18.0.0",
    "react-dom": "^16.8.0 || ^17.0.0 || ^18.0.0"
  },
  "publishConfig": {
    "access": "public"
  },
<<<<<<< HEAD
  "bundler": {
    "entries": [
      "./src/index.ts",
      "./src/html.tsx"
    ],
    "platform": "neutral"
  },
  "gitHead": "24725501c32a073cebc6bf2674a47357136fbe3a"
=======
  "bundlerEntrypoint": [
    "./src/index.ts",
    "./src/html.tsx"
  ],
  "gitHead": "b13dd8fb52819d73d4983148af8ffc5d683e8b75"
>>>>>>> 379d8b83
}<|MERGE_RESOLUTION|>--- conflicted
+++ resolved
@@ -90,7 +90,6 @@
   "publishConfig": {
     "access": "public"
   },
-<<<<<<< HEAD
   "bundler": {
     "entries": [
       "./src/index.ts",
@@ -98,12 +97,5 @@
     ],
     "platform": "neutral"
   },
-  "gitHead": "24725501c32a073cebc6bf2674a47357136fbe3a"
-=======
-  "bundlerEntrypoint": [
-    "./src/index.ts",
-    "./src/html.tsx"
-  ],
   "gitHead": "b13dd8fb52819d73d4983148af8ffc5d683e8b75"
->>>>>>> 379d8b83
 }