{
  "name": "@storybook/components",
  "version": "5.3.0-alpha.46",
  "description": "Core Storybook Components",
  "keywords": [
    "storybook"
  ],
  "homepage": "https://github.com/storybookjs/storybook/tree/master/lib/components",
  "bugs": {
    "url": "https://github.com/storybookjs/storybook/issues"
  },
  "repository": {
    "type": "git",
    "url": "https://github.com/storybookjs/storybook.git",
    "directory": "lib/components"
  },
  "license": "MIT",
  "files": [
    "dist/**/*",
    "README.md",
    "*.js",
    "*.d.ts"
  ],
  "main": "dist/index.js",
  "types": "dist/index.d.ts",
  "scripts": {
    "prepare": "node ../../scripts/prepare.js"
  },
  "dependencies": {
<<<<<<< HEAD
    "@storybook/client-logger": "5.3.0-alpha.45",
    "@storybook/theming": "5.3.0-alpha.45",
    "@types/react-syntax-highlighter": "11.0.2",
=======
    "@storybook/client-logger": "5.3.0-alpha.46",
    "@storybook/theming": "5.3.0-alpha.46",
    "@types/react-syntax-highlighter": "11.0.1",
>>>>>>> 6341a0f7
    "@types/react-textarea-autosize": "^4.3.3",
    "core-js": "^3.0.1",
    "global": "^4.3.2",
    "lodash": "^4.17.15",
    "markdown-to-jsx": "^6.9.1",
    "memoizerific": "^1.11.3",
    "polished": "^3.3.1",
    "popper.js": "^1.14.7",
    "prop-types": "^15.7.2",
    "react": "^16.8.3",
    "react-dom": "^16.8.3",
    "react-focus-lock": "^2.1.0",
    "react-helmet-async": "^1.0.2",
    "react-popper-tooltip": "^2.8.3",
    "react-syntax-highlighter": "^11.0.2",
    "react-textarea-autosize": "^7.1.0",
    "simplebar-react": "^1.0.0-alpha.6",
    "ts-dedent": "^1.1.0"
  },
  "devDependencies": {
    "enzyme": "^3.9.0",
    "jest": "^24.7.1",
    "jest-enzyme": "^7.0.2"
  },
  "peerDependencies": {
    "react": "*",
    "react-dom": "*"
  },
  "publishConfig": {
    "access": "public"
  }
}<|MERGE_RESOLUTION|>--- conflicted
+++ resolved
@@ -27,15 +27,9 @@
     "prepare": "node ../../scripts/prepare.js"
   },
   "dependencies": {
-<<<<<<< HEAD
-    "@storybook/client-logger": "5.3.0-alpha.45",
-    "@storybook/theming": "5.3.0-alpha.45",
-    "@types/react-syntax-highlighter": "11.0.2",
-=======
     "@storybook/client-logger": "5.3.0-alpha.46",
     "@storybook/theming": "5.3.0-alpha.46",
-    "@types/react-syntax-highlighter": "11.0.1",
->>>>>>> 6341a0f7
+    "@types/react-syntax-highlighter": "11.0.2",
     "@types/react-textarea-autosize": "^4.3.3",
     "core-js": "^3.0.1",
     "global": "^4.3.2",
