--- conflicted
+++ resolved
@@ -17,6 +17,13 @@
   "license": "MIT",
   "main": "dist/index.js",
   "types": "dist/index.d.ts",
+  "typesVersions": {
+    "<3.8": {
+      "*": [
+        "ts3.4/*"
+      ]
+    }
+  },
   "files": [
     "dist/**/*",
     "README.md",
@@ -44,11 +51,7 @@
     "overlayscrollbars": "^1.10.2",
     "polished": "^3.4.4",
     "react-color": "^2.17.0",
-<<<<<<< HEAD
-    "react-dom": "^16.8.3",
     "react-editable-json-tree": "^2.2.1",
-=======
->>>>>>> 747fc187
     "react-popper-tooltip": "^3.1.0",
     "react-syntax-highlighter": "^13.5.0",
     "react-textarea-autosize": "^8.1.1",
@@ -65,12 +68,5 @@
   "publishConfig": {
     "access": "public"
   },
-  "gitHead": "211db5358500cb71c73d6183e86f40df1638752b",
-  "typesVersions": {
-    "<3.8": {
-      "*": [
-        "ts3.4/*"
-      ]
-    }
-  }
+  "gitHead": "211db5358500cb71c73d6183e86f40df1638752b"
 }