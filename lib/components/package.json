--- conflicted
+++ resolved
@@ -26,11 +26,7 @@
     "memoizee": "^0.4.14",
     "prop-types": "^15.6.2",
     "react-inspector": "^2.3.0",
-<<<<<<< HEAD
     "react-syntax-highlighter": "^8.0.1",
-=======
-    "react-split-pane": "^0.1.84",
->>>>>>> ad9e74fc
     "react-textarea-autosize": "^7.0.4",
     "render-fragment": "^0.1.1"
   },
