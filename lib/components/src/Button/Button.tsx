import React, { forwardRef, FunctionComponent, ComponentProps } from 'react';
import { styled } from '@storybook/theming';
import { darken, lighten, rgba, transparentize } from 'polished';

export interface ButtonProps {
  isLink?: boolean;
  primary?: boolean;
  secondary?: boolean;
  tertiary?: boolean;
  gray?: boolean;
  inForm?: boolean;
  disabled?: boolean;
  small?: boolean;
  outline?: boolean;
  containsIcon?: boolean;
  children?: React.ReactNode;
}

type ButtonWrapperProps = ButtonProps;

const ButtonWrapper = styled.button<ButtonWrapperProps>(
  ({ small, theme }) => ({
    border: 0,
    borderRadius: '3em',
    cursor: 'pointer',
    display: 'inline-block',
    overflow: 'hidden',
    padding: small ? '8px 16px' : '13px 20px',
    position: 'relative',
    textAlign: 'center',
    textDecoration: 'none',
    transition: 'all 150ms ease-out',
    transform: 'translate3d(0,0,0)',
    verticalAlign: 'top',
    whiteSpace: 'nowrap',
    userSelect: 'none',
    opacity: 1,
    margin: 0,
    background: 'transparent',

    fontSize: `${small ? theme.typography.size.s1 : theme.typography.size.s2 - 1}px`,
    fontWeight: theme.typography.weight.bold,
    lineHeight: '1',

    svg: {
      display: 'inline-block',
      height: small ? 14 : 16,
      width: small ? 14 : 16,

      verticalAlign: 'top',
      marginRight: small ? 4 : 6,
      marginTop: small ? -1 : -2,
      marginBottom: small ? -1 : -2,

      /* Necessary for js mouse events to not glitch out when hovering on svgs */
      pointerEvents: 'none',

      path: {
        fill: 'currentColor',
      },
    },
  }),
  ({ disabled }) =>
    disabled
      ? {
          cursor: 'not-allowed !important',
          opacity: 0.5,
          '&:hover': {
            transform: 'none',
          },
        }
      : {},
  ({ containsIcon, small }) =>
    containsIcon
      ? {
          svg: {
            display: 'block',
            margin: 0,
          },
          ...(small ? { padding: 9 } : { padding: 12 }),
        }
      : {},
  ({ theme, primary, secondary, gray }) => {
    let color;

    if (primary) {
      color = theme.color.primary;
    }
    if (secondary) {
      color = theme.color.secondary;
    }
    if (gray) {
      color = theme.color.medium;
    }

    return color
      ? {
          background: color,
          color: gray ? '#333333' : theme.color.tertiary,

          '&:hover': {
            background: darken(0.05, color),
          },
          '&:active': {
            boxShadow: 'rgba(0, 0, 0, 0.1) 0 0 0 3em inset',
          },
          '&:focus': {
<<<<<<< HEAD
            boxShadow: `${rgba(gray ? theme.color.secondary : color, 0.4)} 0 1px 9px 2px`,
=======
            boxShadow: `${rgba(color, 1)} 0 1px 9px 2px`,
>>>>>>> 1900256e
            outline: 'none',
          },
          '&:focus:hover': {
            boxShadow: `${rgba(color, 0.2)} 0 8px 18px 0px`,
          },
        }
      : {};
  },
  ({ theme, tertiary, inForm }) =>
    tertiary
      ? {
          background:
            theme.base === 'light'
              ? darken(0.02, theme.input.background)
              : lighten(0.02, theme.input.background),
          color: theme.input.color,
          boxShadow: `${theme.input.border} 0 0 0 1px inset`,
          borderRadius: theme.input.borderRadius,

          '&:hover': {
            background:
              theme.base === 'light'
                ? darken(0.05, theme.input.background)
                : lighten(0.05, theme.input.background),
            ...(inForm
              ? {}
              : {
                  boxShadow: 'rgba(0,0,0,.2) 0 2px 6px 0, rgba(0,0,0,.1) 0 0 0 1px inset',
                }),
          },
          '&:active': {
            background: theme.input.background,
          },
          '&:focus': {
            boxShadow: `${rgba(theme.color.secondary, 1)} 0 0 0 1px inset`,
            outline: 'none',
          },
        }
      : {},
  ({ theme, outline }) =>
    outline
      ? {
          boxShadow: `${transparentize(0.8, theme.color.defaultText)} 0 0 0 1px inset`,
          color: transparentize(0.3, theme.color.defaultText),
          background: 'transparent',

          '&:hover, &:focus': {
            boxShadow: `${transparentize(0.5, theme.color.defaultText)} 0 0 0 1px inset`,
            outline: 'none',
          },

          '&:active': {
            boxShadow: `${transparentize(0.5, theme.color.defaultText)} 0 0 0 2px inset`,
            color: transparentize(0, theme.color.defaultText),
          },
        }
      : {},
  ({ theme, outline, primary }) => {
    const color = theme.color.primary;

    return outline && primary
      ? {
          boxShadow: `${color} 0 0 0 1px inset`,
          color,

          'svg path': {
            fill: color,
          },

          '&:hover': {
            boxShadow: `${color} 0 0 0 1px inset`,
            background: 'transparent',
          },

          '&:active': {
            background: color,
            boxShadow: `${color} 0 0 0 1px inset`,
            color: theme.color.tertiary,
          },
          '&:focus': {
            boxShadow: `${color} 0 0 0 1px inset, ${rgba(color, 0.4)} 0 1px 9px 2px`,
            outline: 'none',
          },
          '&:focus:hover': {
            boxShadow: `${color} 0 0 0 1px inset, ${rgba(color, 0.2)} 0 8px 18px 0px`,
          },
        }
      : {};
  },
  ({ theme, outline, primary, secondary }) => {
    let color;
    if (primary) {
      color = theme.color.primary;
    }
    if (secondary) {
      color = theme.color.secondary;
    }
    return outline && color
      ? {
          boxShadow: `${color} 0 0 0 1px inset`,
          color,

          'svg path': {
            fill: color,
          },

          '&:hover': {
            boxShadow: `${color} 0 0 0 1px inset`,
            background: 'transparent',
          },

          '&:active': {
            background: color,
            boxShadow: `${color} 0 0 0 1px inset`,
            color: theme.color.tertiary,
          },
          '&:focus': {
            boxShadow: `${color} 0 0 0 1px inset, ${rgba(color, 0.4)} 0 1px 9px 2px`,
            outline: 'none',
          },
          '&:focus:hover': {
            boxShadow: `${color} 0 0 0 1px inset, ${rgba(color, 0.2)} 0 8px 18px 0px`,
          },
        }
      : {};
  }
);

const ButtonLink = ButtonWrapper.withComponent('a');

export const Button: FunctionComponent<ComponentProps<typeof ButtonWrapper>> = Object.assign(
  forwardRef<any, ButtonProps>(({ isLink, children, ...props }, ref) => {
    if (isLink) {
      return (
        <ButtonLink {...props} ref={ref}>
          {children}
        </ButtonLink>
      );
    }
    return (
      <ButtonWrapper {...props} ref={ref}>
        {children}
      </ButtonWrapper>
    );
  }),
  {
    defaultProps: {
      isLink: false,
    },
  }
);<|MERGE_RESOLUTION|>--- conflicted
+++ resolved
@@ -105,11 +105,7 @@
             boxShadow: 'rgba(0, 0, 0, 0.1) 0 0 0 3em inset',
           },
           '&:focus': {
-<<<<<<< HEAD
-            boxShadow: `${rgba(gray ? theme.color.secondary : color, 0.4)} 0 1px 9px 2px`,
-=======
             boxShadow: `${rgba(color, 1)} 0 1px 9px 2px`,
->>>>>>> 1900256e
             outline: 'none',
           },
           '&:focus:hover': {
