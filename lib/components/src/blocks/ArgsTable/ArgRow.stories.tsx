--- conflicted
+++ resolved
@@ -125,47 +125,6 @@
 
 const Story = (args) => <ArgRow {...args} />;
 
-<<<<<<< HEAD
-const ArgRowStory = (args) => <ArgRow {...args} />;
-
-export const String = ArgRowStory.bind({});
-String.args = {
-  row: stringType,
-};
-export const LongName = ArgRowStory.bind({});
-LongName.args = {
-  row: longNameType,
-};
-export const LongDesc = ArgRowStory.bind({});
-LongDesc.args = {
-  row: longDescType,
-};
-export const Number = ArgRowStory.bind({});
-Number.args = {
-  row: numberType,
-};
-export const ObjectOf = ArgRowStory.bind({});
-ObjectOf.args = {
-  row: objectType,
-};
-export const ArrayOf = ArgRowStory.bind({});
-ArrayOf.args = {
-  row: arrayType,
-};
-export const ComplexObject = ArgRowStory.bind({});
-ComplexObject.args = {
-  row: complexType,
-};
-export const Func = ArgRowStory.bind({});
-Func.args = {
-  row: funcType,
-};
-export const Markdown = ArgRowStory.bind({});
-Markdown.args = {
-  row: markdownType,
-};
-export const StringCompact = ArgRowStory.bind({});
-=======
 export const String = Story.bind({});
 String.args = {
   row: stringType,
@@ -212,27 +171,18 @@
 };
 
 export const StringCompact = Story.bind({});
->>>>>>> 190fea0b
 StringCompact.args = {
   ...String.args,
   compact: true,
 };
-<<<<<<< HEAD
-export const Args = ArgRowStory.bind({});
-=======
 
 export const Args = Story.bind({});
->>>>>>> 190fea0b
 Args.args = {
   ...String.args,
   updateArgs: action('updateArgs'),
 };
-<<<<<<< HEAD
-export const ArgsCompact = ArgRowStory.bind({});
-=======
 
 export const ArgsCompact = Story.bind({});
->>>>>>> 190fea0b
 ArgsCompact.args = {
   ...Args.args,
   compact: true,
