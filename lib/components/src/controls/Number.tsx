import React, { FC, ChangeEvent, useState, useCallback, useEffect, useRef } from 'react';
import { styled } from '@storybook/theming';

import { Form } from '../form';
import { getControlId } from './helpers';
import { ControlProps, NumberValue, NumberConfig } from './types';

const Wrapper = styled.label({
  display: 'flex',
});

type NumberProps = ControlProps<NumberValue | null> & NumberConfig;

export const parse = (value: string) => {
  const result = parseFloat(value);
  return Number.isNaN(result) ? undefined : result;
};

export const format = (value: NumberValue) => (value != null ? String(value) : '');

export const NumberControl: FC<NumberProps> = ({
  name,
  value,
  onChange,
  min,
  max,
  step,
  onBlur,
  onFocus,
}) => {
  const [inputValue, setInputValue] = useState(typeof value === 'number' ? value : '');
  const [forceVisible, setForceVisible] = useState(false);
  const [parseError, setParseError] = useState(false);

  const handleChange = useCallback(
    (event: ChangeEvent<HTMLInputElement>) => {
      setInputValue(event.target.value);

      const result = parseFloat(event.target.value);
      if (Number.isNaN(result)) {
        setParseError(true);
      } else {
        onChange(result);
        setParseError(false);
      }
    },
    [onChange, setParseError]
  );

  const onForceVisible = useCallback(() => {
    setInputValue('0');
    onChange(0);
    setForceVisible(true);
  }, [setForceVisible]);

  const htmlElRef = useRef(null);
  useEffect(() => {
    if (forceVisible && htmlElRef.current) htmlElRef.current.select();
  }, [forceVisible]);

  if (!forceVisible && value === undefined) {
    return <Form.Button onClick={onForceVisible}>Set number</Form.Button>;
  }

  return (
    <Wrapper>
      <Form.Input
<<<<<<< HEAD
        id={getControlId(name)}
=======
        ref={htmlElRef}
>>>>>>> c544aa4b
        type="number"
        onChange={handleChange}
        size="flex"
        placeholder="Edit number..."
        value={inputValue}
        valid={parseError ? 'error' : null}
        autoFocus={forceVisible}
        {...{ name, min, max, step, onFocus, onBlur }}
      />
    </Wrapper>
  );
};<|MERGE_RESOLUTION|>--- conflicted
+++ resolved
@@ -65,11 +65,7 @@
   return (
     <Wrapper>
       <Form.Input
-<<<<<<< HEAD
-        id={getControlId(name)}
-=======
         ref={htmlElRef}
->>>>>>> c544aa4b
         type="number"
         onChange={handleChange}
         size="flex"
