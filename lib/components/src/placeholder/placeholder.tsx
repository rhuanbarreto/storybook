--- conflicted
+++ resolved
@@ -1,4 +1,4 @@
-import React, { Children, FC } from 'react';
+import React, { Children, FunctionComponent } from 'react';
 import { styled } from '@storybook/theming';
 
 const Title = styled.div(({ theme }) => ({
@@ -14,15 +14,11 @@
   fontSize: theme.typography.size.s2 - 1,
 }));
 
-<<<<<<< HEAD
-export const Placeholder: FC = ({ children, ...props }) => {
-=======
 export interface PlaceholderProps {
   children?: React.ReactNode;
 }
 
 export const Placeholder: FunctionComponent<PlaceholderProps> = ({ children, ...props }) => {
->>>>>>> a8004006
   const [title, desc] = Children.toArray(children);
   return (
     <Message {...props}>
