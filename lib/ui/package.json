{
  "name": "@storybook/ui",
  "version": "4.1.0-alpha.3",
  "description": "Core Storybook UI",
  "keywords": [
    "storybook"
  ],
  "homepage": "https://github.com/storybooks/storybook/tree/master/lib/ui",
  "publishConfig": {
    "access": "public"
  },
  "bugs": {
    "url": "https://github.com/storybooks/storybook/issues"
  },
  "repository": {
    "type": "git",
    "url": "https://github.com/storybooks/storybook.git"
  },
  "license": "MIT",
  "main": "dist/index.js",
  "jsnext:main": "src/index.js",
  "scripts": {
    "prepare": "node ../../scripts/prepare.js",
    "publish-storybook": "bash ./.scripts/publish_storybook.sh",
    "storybook": "start-storybook -p 9010"
  },
  "dependencies": {
    "@emotion/core": "^0.13.1",
    "@emotion/provider": "^0.11.2",
    "@emotion/styled": "^0.10.6",
<<<<<<< HEAD
    "@reach/router": "^1.1.1",
    "@storybook/addons": "4.1.0-alpha.2",
    "@storybook/client-logger": "4.1.0-alpha.2",
    "@storybook/components": "4.1.0-alpha.2",
    "@storybook/core-events": "4.1.0-alpha.2",
    "emotion": "^9.2.8",
=======
    "@storybook/components": "4.1.0-alpha.3",
    "@storybook/core-events": "4.1.0-alpha.3",
    "@storybook/mantra-core": "^1.7.2",
    "@storybook/podda": "^1.2.3",
    "@storybook/react-komposer": "^2.0.5",
    "deep-equal": "^1.0.1",
>>>>>>> e11617cb
    "events": "^3.0.0",
    "fast-deep-equal": "^2.0.1",
    "fuse.js": "^3.2.1",
    "global": "^4.3.2",
    "history": "^4.7.2",
    "keycode": "^2.2.0",
    "lodash.debounce": "^4.0.8",
    "lodash.mergewith": "^4.6.1",
    "lodash.pick": "^4.4.0",
    "lodash.sortby": "^4.7.0",
    "lodash.throttle": "^4.1.1",
    "memoizerific": "^1.11.3",
    "prop-types": "^15.6.2",
    "qs": "^6.5.2",
    "react-draggable": "^3.0.5",
    "react-lifecycles-compat": "^3.0.4",
    "react-modal": "^3.6.1",
<<<<<<< HEAD
    "react-resize-detector": "^3.1.1",
    "to-camel-case": "^1.0.0"
=======
    "react-treebeard": "^3.1.0"
  },
  "devDependencies": {
    "@storybook/addon-actions": "4.1.0-alpha.3",
    "@storybook/react": "4.1.0-alpha.3"
>>>>>>> e11617cb
  },
  "peerDependencies": {
    "react": "*",
    "react-dom": "*"
  }
}<|MERGE_RESOLUTION|>--- conflicted
+++ resolved
@@ -28,21 +28,12 @@
     "@emotion/core": "^0.13.1",
     "@emotion/provider": "^0.11.2",
     "@emotion/styled": "^0.10.6",
-<<<<<<< HEAD
     "@reach/router": "^1.1.1",
-    "@storybook/addons": "4.1.0-alpha.2",
-    "@storybook/client-logger": "4.1.0-alpha.2",
-    "@storybook/components": "4.1.0-alpha.2",
-    "@storybook/core-events": "4.1.0-alpha.2",
-    "emotion": "^9.2.8",
-=======
+    "@storybook/addons": "4.1.0-alpha.3",
+    "@storybook/client-logger": "4.1.0-alpha.3",
     "@storybook/components": "4.1.0-alpha.3",
     "@storybook/core-events": "4.1.0-alpha.3",
-    "@storybook/mantra-core": "^1.7.2",
-    "@storybook/podda": "^1.2.3",
-    "@storybook/react-komposer": "^2.0.5",
-    "deep-equal": "^1.0.1",
->>>>>>> e11617cb
+    "emotion": "^9.2.8",
     "events": "^3.0.0",
     "fast-deep-equal": "^2.0.1",
     "fuse.js": "^3.2.1",
@@ -60,16 +51,8 @@
     "react-draggable": "^3.0.5",
     "react-lifecycles-compat": "^3.0.4",
     "react-modal": "^3.6.1",
-<<<<<<< HEAD
     "react-resize-detector": "^3.1.1",
     "to-camel-case": "^1.0.0"
-=======
-    "react-treebeard": "^3.1.0"
-  },
-  "devDependencies": {
-    "@storybook/addon-actions": "4.1.0-alpha.3",
-    "@storybook/react": "4.1.0-alpha.3"
->>>>>>> e11617cb
   },
   "peerDependencies": {
     "react": "*",
