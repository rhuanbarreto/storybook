--- conflicted
+++ resolved
@@ -61,17 +61,10 @@
     "store2": "^2.7.1"
   },
   "devDependencies": {
-<<<<<<< HEAD
     "@babel/core": "^7.11.5",
-    "@storybook/addon-actions": "6.1.0-alpha.10",
-    "@storybook/addon-knobs": "6.1.0-alpha.10",
-    "@storybook/react": "6.1.0-alpha.10",
-=======
-    "@babel/core": "^7.9.6",
     "@storybook/addon-actions": "6.1.0-alpha.11",
     "@storybook/addon-knobs": "6.1.0-alpha.11",
     "@storybook/react": "6.1.0-alpha.11",
->>>>>>> 139fdd01
     "@testing-library/react": "^10.0.3",
     "babel-loader": "^8.0.6",
     "chromatic": "^5.0.0",
