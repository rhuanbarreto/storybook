{
  "name": "@storybook/ui",
  "version": "3.3.0-alpha.4",
  "description": "Core Storybook UI",
  "license": "MIT",
  "main": "dist/index.js",
  "repository": {
    "type": "git",
    "url": "https://github.com/storybooks/storybook.git"
  },
  "scripts": {
    "prepare": "node ../../scripts/prepare.js",
    "publish-storybook": "bash ./.scripts/publish_storybook.sh",
    "storybook": "start-storybook -p 9010"
  },
  "dependencies": {
<<<<<<< HEAD
    "@storybook/components": "^3.3.0-alpha.4",
    "@storybook/mantra-core": "^1.7.0",
    "@storybook/react-komposer": "^2.0.0",
=======
    "@hypnosphi/fuse.js": "^3.0.9",
    "@storybook/components": "^3.2.18",
    "@storybook/mantra-core": "^1.7.2",
    "@storybook/react-fuzzy": "^0.4.3",
    "@storybook/react-komposer": "^2.0.3",
>>>>>>> 795b01cd
    "babel-runtime": "^6.26.0",
    "deep-equal": "^1.0.1",
    "events": "^1.1.1",
    "fuse.js": "^3.2.0",
    "global": "^4.3.2",
    "json-stringify-safe": "^5.0.1",
    "keycode": "^2.1.9",
    "lodash.debounce": "^4.0.8",
    "lodash.pick": "^4.4.0",
    "lodash.sortby": "^4.7.0",
    "podda": "^1.2.2",
    "prop-types": "^15.6.0",
    "qs": "^6.5.1",
    "react-fuzzy": "^0.5.1",
    "react-icons": "^2.2.7",
    "react-inspector": "^2.2.2",
    "react-modal": "^3.1.10",
    "react-split-pane": "^0.1.74",
    "react-treebeard": "^2.1.0",
    "redux": "^3.7.2"
  },
  "peerDependencies": {
    "react": "*",
    "react-dom": "*"
  }
}<|MERGE_RESOLUTION|>--- conflicted
+++ resolved
@@ -14,17 +14,9 @@
     "storybook": "start-storybook -p 9010"
   },
   "dependencies": {
-<<<<<<< HEAD
     "@storybook/components": "^3.3.0-alpha.4",
-    "@storybook/mantra-core": "^1.7.0",
-    "@storybook/react-komposer": "^2.0.0",
-=======
-    "@hypnosphi/fuse.js": "^3.0.9",
-    "@storybook/components": "^3.2.18",
     "@storybook/mantra-core": "^1.7.2",
-    "@storybook/react-fuzzy": "^0.4.3",
     "@storybook/react-komposer": "^2.0.3",
->>>>>>> 795b01cd
     "babel-runtime": "^6.26.0",
     "deep-equal": "^1.0.1",
     "events": "^1.1.1",
