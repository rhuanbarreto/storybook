<<<<<<< HEAD
import { FC, ReactNode } from 'react';
import { State, API, DocsEntry, StoryEntry } from '@storybook/api';
=======
import { FunctionComponent, ReactNode } from 'react';
import { State, API, LeafEntry } from '@storybook/api';
import { StoryId } from '@storybook/csf';
>>>>>>> a8004006

export type ViewMode = State['viewMode'];

export interface PreviewProps {
  api: API;
  viewMode: ViewMode;
  refs: State['refs'];
  storyId: StoryId;
  entry: LeafEntry;
  options: {
    isFullscreen: boolean;
    showTabs: boolean;
    showToolbar: boolean;
  };
  id: string;
  path: string;
  location: State['location'];
  queryParams: State['customQueryParams'];
  customCanvas?: CustomCanvasRenderer;
  description: string;
  baseUrl: string;
  withLoader: boolean;
}

export interface WrapperProps {
  index: number;
  children: ReactNode;
  id: string;
  storyId: StoryId;
  active: boolean;
}

export interface Wrapper {
  render: FC<WrapperProps>;
}

export interface ApplyWrappersProps {
  wrappers: Wrapper[];
  viewMode: State['viewMode'];
  id: string;
  storyId: StoryId;
  active: boolean;
}

export type CustomCanvasRenderer = (
  storyId: string,
  viewMode: State['viewMode'],
  id: string,
  baseUrl: string,
  scale: number,
  queryParams: Record<string, any>
) => ReactNode;

export interface FramesRendererProps {
  entry: LeafEntry;
  storyId: StoryId;
  refId: string;
  baseUrl: string;
  scale: number;
  viewMode: ViewMode;
  queryParams: State['customQueryParams'];
  refs: State['refs'];
}<|MERGE_RESOLUTION|>--- conflicted
+++ resolved
@@ -1,11 +1,6 @@
-<<<<<<< HEAD
-import { FC, ReactNode } from 'react';
-import { State, API, DocsEntry, StoryEntry } from '@storybook/api';
-=======
 import { FunctionComponent, ReactNode } from 'react';
 import { State, API, LeafEntry } from '@storybook/api';
 import { StoryId } from '@storybook/csf';
->>>>>>> a8004006
 
 export type ViewMode = State['viewMode'];
 
@@ -39,7 +34,7 @@
 }
 
 export interface Wrapper {
-  render: FC<WrapperProps>;
+  render: FunctionComponent<WrapperProps>;
 }
 
 export interface ApplyWrappersProps {
