--- conflicted
+++ resolved
@@ -199,16 +199,10 @@
         unboundStoryFn,
       };
 
-<<<<<<< HEAD
-      await this.runPhase(abortSignal, 'rendering', async () =>
-        this.renderToScreen(renderContext, this.canvasElement as HTMLElement)
-      );
-=======
       await this.runPhase(abortSignal, 'rendering', async () => {
         this.teardownRender =
           (await this.renderToScreen(renderContext, this.canvasElement)) || (() => {});
       });
->>>>>>> a48e03d4
       this.notYetRendered = false;
       if (abortSignal.aborted) return;
 
