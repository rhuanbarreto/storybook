{
  "name": "@storybook/codemod",
  "version": "6.5.0-alpha.49",
  "description": "A collection of codemod scripts written with JSCodeshift",
  "keywords": [
    "storybook"
  ],
  "homepage": "https://github.com/storybookjs/storybook/tree/main/lib/codemod",
  "bugs": {
    "url": "https://github.com/storybookjs/storybook/issues"
  },
  "repository": {
    "type": "git",
    "url": "https://github.com/storybookjs/storybook.git",
    "directory": "lib/codemod"
  },
  "funding": {
    "type": "opencollective",
    "url": "https://opencollective.com/storybook"
  },
  "license": "MIT",
  "sideEffects": false,
  "main": "dist/cjs/index.js",
  "module": "dist/esm/index.js",
  "jsnext:main": "src/index.js",
  "typesVersions": {
    "<3.8": {
      "*": [
        "ts3.4/*"
      ]
    }
  },
  "files": [
    "dist/**/*",
    "README.md",
    "*.js",
    "*.d.ts",
    "!__testfixtures__"
  ],
  "scripts": {
    "prepare": "node ../../scripts/prepare.js"
  },
  "dependencies": {
    "@babel/types": "^7.12.11",
    "@mdx-js/mdx": "^1.6.22",
<<<<<<< HEAD
    "@storybook/csf": "0.0.2--canary.507502b.0",
    "@storybook/csf-tools": "6.5.0-alpha.48",
    "@storybook/node-logger": "6.5.0-alpha.48",
=======
    "@storybook/csf": "0.0.2--canary.87bc651.0",
    "@storybook/csf-tools": "6.5.0-alpha.49",
    "@storybook/node-logger": "6.5.0-alpha.49",
>>>>>>> 5cacd0e5
    "core-js": "^3.8.2",
    "cross-spawn": "^7.0.3",
    "globby": "^11.0.2",
    "jscodeshift": "^0.13.1",
    "lodash": "^4.17.21",
    "prettier": ">=2.2.1 <=2.3.0",
    "recast": "^0.19.0",
    "regenerator-runtime": "^0.13.7"
  },
  "devDependencies": {
    "jest": "^26.6.3",
    "jest-specific-snapshot": "^4.0.0"
  },
  "publishConfig": {
    "access": "public"
  },
  "gitHead": "5cd3cd92ff4ab3dce81726f0d3913d7077926bee",
  "sbmodern": "dist/modern/index.js"
}<|MERGE_RESOLUTION|>--- conflicted
+++ resolved
@@ -43,15 +43,9 @@
   "dependencies": {
     "@babel/types": "^7.12.11",
     "@mdx-js/mdx": "^1.6.22",
-<<<<<<< HEAD
     "@storybook/csf": "0.0.2--canary.507502b.0",
-    "@storybook/csf-tools": "6.5.0-alpha.48",
-    "@storybook/node-logger": "6.5.0-alpha.48",
-=======
-    "@storybook/csf": "0.0.2--canary.87bc651.0",
     "@storybook/csf-tools": "6.5.0-alpha.49",
     "@storybook/node-logger": "6.5.0-alpha.49",
->>>>>>> 5cacd0e5
     "core-js": "^3.8.2",
     "cross-spawn": "^7.0.3",
     "globby": "^11.0.2",
