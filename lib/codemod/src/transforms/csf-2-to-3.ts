--- conflicted
+++ resolved
@@ -89,13 +89,9 @@
   annotations.length === 0 && t.isArrowFunctionExpression(init) && init.params.length === 0;
 
 function transform({ source }: { source: string }, api: any, options: { parser?: string }) {
-<<<<<<< HEAD
-  const makeTitle = (userTitle?: string) => { return userTitle || 'FIXME' }
-=======
   const makeTitle = (userTitle?: string) => {
     return userTitle || 'FIXME';
   };
->>>>>>> 4fca5155
   const csf = loadCsf(source, { makeTitle });
 
   try {
