{
  "name": "@storybook/client-logger",
<<<<<<< HEAD
  "version": "4.1.0-alpha.12",
=======
  "version": "4.1.0",
>>>>>>> 75d45d3d
  "description": "",
  "keywords": [
    "storybook"
  ],
  "homepage": "https://github.com/storybooks/storybook/tree/master/lib/client-logger",
  "bugs": {
    "url": "https://github.com/storybooks/storybook/issues"
  },
  "repository": {
    "type": "git",
    "url": "https://github.com/storybooks/storybook.git"
  },
  "license": "MIT",
  "main": "dist/index.js",
  "jsnext:main": "src/index.js",
  "scripts": {
    "prepare": "node ../../scripts/prepare.js"
  },
  "publishConfig": {
    "access": "public"
  }
}<|MERGE_RESOLUTION|>--- conflicted
+++ resolved
@@ -1,10 +1,6 @@
 {
   "name": "@storybook/client-logger",
-<<<<<<< HEAD
-  "version": "4.1.0-alpha.12",
-=======
   "version": "4.1.0",
->>>>>>> 75d45d3d
   "description": "",
   "keywords": [
     "storybook"
