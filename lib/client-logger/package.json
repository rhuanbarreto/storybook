--- conflicted
+++ resolved
@@ -1,10 +1,6 @@
 {
   "name": "@storybook/client-logger",
-<<<<<<< HEAD
-  "version": "5.2.0-beta.43",
-=======
   "version": "5.2.0-beta.46",
->>>>>>> 22deb2fe
   "description": "",
   "keywords": [
     "storybook"
