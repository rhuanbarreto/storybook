--- conflicted
+++ resolved
@@ -45,11 +45,6 @@
   return config;
 }
 
-<<<<<<< HEAD
-export default function(configDir) {
-  let babelConfig = loadFromPath(path.resolve(configDir, '.babelrc'));
-  let inConfigDir = true;
-=======
 function isBabelLoader8() {
   // eslint-disable-next-line import/no-dynamic-require,global-require
   const babelLoaderPkg = require(resolveSync('babel-loader/package.json', {
@@ -57,7 +52,6 @@
   }));
   return satisfies(babelLoaderPkg.version, '>=8.0.0-0');
 }
->>>>>>> 9ddb5a28
 
 export default function(configDir, defaultConfig) {
   const babelConfig = loadFromPath(path.resolve(configDir, '.babelrc'));
@@ -71,9 +65,5 @@
     return babelConfig;
   }
 
-<<<<<<< HEAD
-  return babelConfig;
-=======
   return isBabelLoader8() ? defaultConfig : {};
->>>>>>> 9ddb5a28
 }