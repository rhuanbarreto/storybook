{
  "name": "@storybook/core",
  "version": "6.5.0-alpha.39",
  "description": "Storybook framework-agnostic API",
  "keywords": [
    "storybook"
  ],
  "homepage": "https://github.com/storybookjs/storybook/tree/main/lib/core",
  "bugs": {
    "url": "https://github.com/storybookjs/storybook/issues"
  },
  "repository": {
    "type": "git",
    "url": "https://github.com/storybookjs/storybook.git",
    "directory": "lib/core"
  },
  "funding": {
    "type": "opencollective",
    "url": "https://opencollective.com/storybook"
  },
  "license": "MIT",
  "main": "dist/cjs/index.js",
  "module": "dist/esm/index.js",
  "types": "dist/ts3.9/index.d.ts",
  "typesVersions": {
    "<3.8": {
      "dist/ts3.9/*": [
        "dist/ts3.4/*"
      ]
    }
  },
  "files": [
    "dist/**/*",
    "dll/**/*",
    "types/**/*",
    "*.js",
    "*.d.ts"
  ],
  "scripts": {
    "prepare": "node ../../scripts/prepare.js"
  },
  "dependencies": {
    "@storybook/core-client": "6.5.0-alpha.39",
    "@storybook/core-server": "6.5.0-alpha.39"
  },
  "peerDependencies": {
<<<<<<< HEAD
    "@storybook/builder-webpack5": "6.5.0-alpha.33",
    "@storybook/manager-webpack5": "6.5.0-alpha.33",
=======
    "@storybook/builder-webpack5": "6.5.0-alpha.39",
>>>>>>> f4af62a7
    "react": "^16.8.0 || ^17.0.0",
    "react-dom": "^16.8.0 || ^17.0.0",
    "webpack": "*"
  },
  "peerDependenciesMeta": {
    "@storybook/builder-webpack5": {
      "optional": true
    },
    "@storybook/manager-webpack5": {
      "optional": true
    },
    "typescript": {
      "optional": true
    }
  },
  "publishConfig": {
    "access": "public"
  },
  "gitHead": "9b5d9b1f46a31a9881fe71a153a9b810e8203a93",
  "sbmodern": "dist/modern/index.js"
}<|MERGE_RESOLUTION|>--- conflicted
+++ resolved
@@ -44,12 +44,8 @@
     "@storybook/core-server": "6.5.0-alpha.39"
   },
   "peerDependencies": {
-<<<<<<< HEAD
-    "@storybook/builder-webpack5": "6.5.0-alpha.33",
-    "@storybook/manager-webpack5": "6.5.0-alpha.33",
-=======
     "@storybook/builder-webpack5": "6.5.0-alpha.39",
->>>>>>> f4af62a7
+    "@storybook/manager-webpack5": "6.5.0-alpha.39",
     "react": "^16.8.0 || ^17.0.0",
     "react-dom": "^16.8.0 || ^17.0.0",
     "webpack": "*"
