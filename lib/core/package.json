--- conflicted
+++ resolved
@@ -44,12 +44,8 @@
     "@storybook/core-server": "6.5.0-alpha.34"
   },
   "peerDependencies": {
-<<<<<<< HEAD
     "@storybook/builder-webpack5": "6.5.0-alpha.33",
     "@storybook/manager-webpack5": "6.5.0-alpha.33",
-=======
-    "@storybook/builder-webpack5": "6.5.0-alpha.34",
->>>>>>> aeb14830
     "react": "^16.8.0 || ^17.0.0",
     "react-dom": "^16.8.0 || ^17.0.0",
     "webpack": "*"
