--- conflicted
+++ resolved
@@ -1,10 +1,6 @@
 {
   "name": "@storybook/core",
-<<<<<<< HEAD
-  "version": "6.2.0-alpha.20",
-=======
   "version": "6.2.0-alpha.24",
->>>>>>> 013f2658
   "description": "Storybook framework-agnostic API",
   "keywords": [
     "storybook"
@@ -19,15 +15,9 @@
     "directory": "lib/core"
   },
   "license": "MIT",
-<<<<<<< HEAD
   "main": "dist/cjs/index.js",
   "module": "dist/esm/index.js",
   "types": "dist/ts3.9/index.d.ts",
-=======
-  "main": "dist/cjs/client/index.js",
-  "module": "dist/esm/client/index.js",
-  "types": "dist/ts3.9/client/index.d.ts",
->>>>>>> 013f2658
   "typesVersions": {
     "<3.8": {
       "*": [
@@ -48,135 +38,12 @@
     "prepare": "node ../../scripts/prepare.js"
   },
   "dependencies": {
-<<<<<<< HEAD
-    "@storybook/core-client": "6.2.0-alpha.20",
-    "@storybook/core-server": "6.2.0-alpha.20"
-=======
-    "@babel/core": "^7.12.10",
-    "@babel/plugin-proposal-class-properties": "^7.12.1",
-    "@babel/plugin-proposal-decorators": "^7.12.12",
-    "@babel/plugin-proposal-export-default-from": "^7.12.1",
-    "@babel/plugin-proposal-nullish-coalescing-operator": "^7.12.1",
-    "@babel/plugin-proposal-object-rest-spread": "^7.12.1",
-    "@babel/plugin-proposal-optional-chaining": "^7.12.7",
-    "@babel/plugin-proposal-private-methods": "^7.12.1",
-    "@babel/plugin-syntax-dynamic-import": "^7.8.3",
-    "@babel/plugin-transform-arrow-functions": "^7.12.1",
-    "@babel/plugin-transform-block-scoping": "^7.12.12",
-    "@babel/plugin-transform-classes": "^7.12.1",
-    "@babel/plugin-transform-destructuring": "^7.12.1",
-    "@babel/plugin-transform-for-of": "^7.12.1",
-    "@babel/plugin-transform-parameters": "^7.12.1",
-    "@babel/plugin-transform-shorthand-properties": "^7.12.1",
-    "@babel/plugin-transform-spread": "^7.12.1",
-    "@babel/plugin-transform-template-literals": "^7.12.1",
-    "@babel/preset-env": "^7.12.11",
-    "@babel/preset-react": "^7.12.10",
-    "@babel/preset-typescript": "^7.12.7",
-    "@babel/register": "^7.12.10",
-    "@storybook/addons": "6.2.0-alpha.24",
-    "@storybook/api": "6.2.0-alpha.24",
-    "@storybook/channel-postmessage": "6.2.0-alpha.24",
-    "@storybook/channels": "6.2.0-alpha.24",
-    "@storybook/client-api": "6.2.0-alpha.24",
-    "@storybook/client-logger": "6.2.0-alpha.24",
-    "@storybook/components": "6.2.0-alpha.24",
-    "@storybook/core-events": "6.2.0-alpha.24",
-    "@storybook/csf": "0.0.1",
-    "@storybook/node-logger": "6.2.0-alpha.24",
-    "@storybook/router": "6.2.0-alpha.24",
-    "@storybook/semver": "^7.3.2",
-    "@storybook/theming": "6.2.0-alpha.24",
-    "@storybook/ui": "6.2.0-alpha.24",
-    "@types/glob-base": "^0.3.0",
-    "@types/micromatch": "^4.0.1",
-    "@types/node-fetch": "^2.5.7",
-    "airbnb-js-shims": "^2.2.1",
-    "ansi-to-html": "^0.6.11",
-    "autoprefixer": "^9.8.6",
-    "babel-loader": "^8.2.2",
-    "babel-plugin-emotion": "^10.0.33",
-    "babel-plugin-macros": "^2.8.0",
-    "babel-plugin-polyfill-corejs3": "^0.0.7",
-    "babel-preset-minify": "^0.5.0 || 0.6.0-alpha.5",
-    "better-opn": "^2.1.1",
-    "boxen": "^4.2.0",
-    "case-sensitive-paths-webpack-plugin": "^2.3.0",
-    "chalk": "^4.1.0",
-    "cli-table3": "0.6.0",
-    "commander": "^6.2.1",
-    "core-js": "^3.8.2",
-    "cpy": "^8.1.1",
-    "css-loader": "^3.6.0",
-    "detect-port": "^1.3.0",
-    "dotenv-webpack": "^1.8.0",
-    "ejs": "^3.1.5",
-    "express": "^4.17.1",
-    "file-loader": "^6.2.0",
-    "file-system-cache": "^1.0.5",
-    "find-up": "^4.1.0",
-    "fork-ts-checker-webpack-plugin": "^4.1.6",
-    "fs-extra": "^9.0.1",
-    "glob": "^7.1.6",
-    "glob-base": "^0.3.0",
-    "glob-promise": "^3.4.0",
-    "global": "^4.4.0",
-    "html-webpack-plugin": "^4.5.1",
-    "interpret": "^2.2.0",
-    "ip": "^1.1.5",
-    "json5": "^2.1.3",
-    "lazy-universal-dotenv": "^3.0.1",
-    "micromatch": "^4.0.2",
-    "node-fetch": "^2.6.1",
-    "pkg-dir": "^4.2.0",
-    "pnp-webpack-plugin": "1.6.4",
-    "postcss": "^7.0.35",
-    "postcss-flexbugs-fixes": "^4.2.1",
-    "postcss-loader": "^4.2.0",
-    "pretty-hrtime": "^1.0.3",
-    "prompts": "^2.4.0",
-    "qs": "^6.9.5",
-    "raw-loader": "^4.0.2",
-    "react-dev-utils": "^11.0.1",
-    "read-pkg-up": "^7.0.1",
-    "regenerator-runtime": "^0.13.7",
-    "resolve-from": "^5.0.0",
-    "serve-favicon": "^2.5.0",
-    "stable": "^0.1.8",
-    "style-loader": "^1.3.0",
-    "telejson": "^5.1.0",
-    "terser-webpack-plugin": "^3.1.0",
-    "ts-dedent": "^2.0.0",
-    "unfetch": "^4.2.0",
-    "url-loader": "^4.1.1",
-    "util-deprecate": "^1.0.2",
-    "webpack": "^4.46.0",
-    "webpack-dev-middleware": "^3.7.3",
-    "webpack-filter-warnings-plugin": "^1.2.1",
-    "webpack-hot-middleware": "^2.25.0",
-    "webpack-virtual-modules": "^0.2.2"
-  },
-  "devDependencies": {
-    "@types/case-sensitive-paths-webpack-plugin": "^2.1.4",
-    "@types/connect": "^3.4.34",
-    "@types/cpy": "^7.1.3",
-    "@types/dotenv-webpack": "^3.0.0",
-    "@types/interpret": "^1.1.1",
-    "@types/ip": "^1.1.0",
-    "@types/mock-fs": "^4.13.0",
-    "@types/react-dev-utils": "^9.0.4",
-    "@types/serve-favicon": "^2.5.2",
-    "@types/terser-webpack-plugin": "^5.0.2",
-    "@types/webpack-dev-middleware": "^3.7.3",
-    "@types/webpack-hot-middleware": "^2.25.3",
-    "@types/webpack-virtual-modules": "^0.1.0",
-    "mock-fs": "^4.13.0",
-    "webpack-bundle-analyzer": "^4.3.0"
->>>>>>> 013f2658
+    "@storybook/core-client": "6.2.0-alpha.24",
+    "@storybook/core-server": "6.2.0-alpha.24"
   },
   "peerDependencies": {
-    "@storybook/builder-webpack4": "6.2.0-alpha.20",
-    "@storybook/builder-webpack5": "6.2.0-alpha.20"
+    "@storybook/builder-webpack4": "6.2.0-alpha.24",
+    "@storybook/builder-webpack5": "6.2.0-alpha.24"
   },
   "peerDependenciesMeta": {
     "@storybook/builder-webpack4": {
@@ -192,9 +59,5 @@
   "publishConfig": {
     "access": "public"
   },
-<<<<<<< HEAD
   "gitHead": "20db16edcd0c76c54f0d80970a288ec94ebd19e6"
-=======
-  "gitHead": "8001ec00b1023170e0a57f53edad61f3afe1b111"
->>>>>>> 013f2658
 }