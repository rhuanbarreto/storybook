{
  "name": "@storybook/core",
  "version": "3.4.0-rc.2",
  "description": "Storybook framework-agnostic API",
  "homepage": "https://github.com/storybooks/storybook/tree/master/lib/core",
  "bugs": {
    "url": "https://github.com/storybooks/storybook/issues"
  },
  "license": "MIT",
  "main": "dist/client/index.js",
  "repository": {
    "type": "git",
    "url": "https://github.com/storybooks/storybook.git"
  },
  "scripts": {
    "dev": "DEV_BUILD=1 nodemon --watch ./src --exec 'yarn prepare'",
    "prepare": "node ../../scripts/prepare.js"
  },
  "dependencies": {
    "@storybook/addons": "3.4.0-rc.2",
    "@storybook/channel-postmessage": "3.4.0-rc.2",
    "@storybook/client-logger": "3.4.0-rc.2",
    "@storybook/node-logger": "3.4.0-rc.2",
    "@storybook/ui": "3.4.0-rc.2",
    "autoprefixer": "^7.2.6",
    "babel-runtime": "^6.26.0",
    "chalk": "^2.3.2",
    "commander": "^2.15.0",
    "css-loader": "^0.28.11",
    "dotenv": "^5.0.1",
    "events": "^2.0.0",
    "express": "^4.16.3",
    "file-loader": "^1.1.11",
    "global": "^4.3.2",
    "json-loader": "^0.5.7",
    "postcss-flexbugs-fixes": "^3.2.0",
    "postcss-loader": "^2.1.1",
    "prop-types": "^15.6.1",
    "qs": "^6.5.1",
    "react": "^16.0.0",
    "react-dom": "^16.0.0",
    "serve-favicon": "^2.4.5",
    "shelljs": "^0.8.1",
<<<<<<< HEAD
    "style-loader": "^0.20.2",
    "url-loader": "^1.0.1",
    "webpack": "^4.1.1",
    "webpack-dev-middleware": "^3.0.1",
=======
    "style-loader": "^0.20.3",
    "url-loader": "^0.6.2",
    "webpack": "^3.11.0",
    "webpack-dev-middleware": "^1.12.2",
>>>>>>> 624d2846
    "webpack-hot-middleware": "^2.21.2"
  }
}<|MERGE_RESOLUTION|>--- conflicted
+++ resolved
@@ -41,17 +41,10 @@
     "react-dom": "^16.0.0",
     "serve-favicon": "^2.4.5",
     "shelljs": "^0.8.1",
-<<<<<<< HEAD
-    "style-loader": "^0.20.2",
+    "style-loader": "^0.20.3",
     "url-loader": "^1.0.1",
     "webpack": "^4.1.1",
     "webpack-dev-middleware": "^3.0.1",
-=======
-    "style-loader": "^0.20.3",
-    "url-loader": "^0.6.2",
-    "webpack": "^3.11.0",
-    "webpack-dev-middleware": "^1.12.2",
->>>>>>> 624d2846
     "webpack-hot-middleware": "^2.21.2"
   }
 }