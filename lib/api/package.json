{
  "name": "@storybook/api",
  "version": "5.1.0-alpha.37",
  "description": "Core Storybook API & Context",
  "keywords": [
    "storybook"
  ],
  "homepage": "https://github.com/storybooks/storybook/tree/master/lib/api",
  "bugs": {
    "url": "https://github.com/storybooks/storybook/issues"
  },
  "repository": {
    "type": "git",
    "url": "https://github.com/storybooks/storybook.git"
  },
  "license": "MIT",
  "main": "dist/index.js",
  "types": "dist/index.d.ts",
  "scripts": {
    "prepare": "node ./scripts/generateVersion.js && node ../../scripts/prepare.js"
  },
  "dependencies": {
    "@storybook/channels": "5.1.0-alpha.37",
    "@storybook/client-logger": "5.1.0-alpha.37",
    "@storybook/core-events": "5.1.0-alpha.37",
    "@storybook/router": "5.1.0-alpha.37",
    "@storybook/theming": "5.1.0-alpha.37",
    "core-js": "^2.6.5",
    "fast-deep-equal": "^2.0.1",
    "global": "^4.3.2",
    "lodash.isequal": "^4.5.0",
    "lodash.mergewith": "^4.6.1",
    "lodash.pick": "^4.4.0",
    "memoizerific": "^1.11.3",
    "prop-types": "^15.6.2",
    "react": "^16.7.0",
<<<<<<< HEAD
    "semver": "^5.6.0",
    "shallow-equal": "^1.1.0",
=======
    "semver": "^6.0.0",
>>>>>>> 7548eae6
    "store2": "^2.7.1",
    "telejson": "^2.1.1",
    "util-deprecate": "^1.0.2"
  },
  "devDependencies": {
    "@types/lodash.isequal": "^4.5.3",
    "@types/lodash.mergewith": "^4.6.4",
    "@types/lodash.pick": "^4.4.4",
    "@types/semver": "^6.0.0"
  },
  "publishConfig": {
    "access": "public"
  }
}<|MERGE_RESOLUTION|>--- conflicted
+++ resolved
@@ -34,12 +34,8 @@
     "memoizerific": "^1.11.3",
     "prop-types": "^15.6.2",
     "react": "^16.7.0",
-<<<<<<< HEAD
-    "semver": "^5.6.0",
     "shallow-equal": "^1.1.0",
-=======
     "semver": "^6.0.0",
->>>>>>> 7548eae6
     "store2": "^2.7.1",
     "telejson": "^2.1.1",
     "util-deprecate": "^1.0.2"
