--- conflicted
+++ resolved
@@ -1,5 +1 @@
-<<<<<<< HEAD
-export const version = '6.5.0-beta.4';
-=======
-export const version = '7.0.0-alpha.1';
->>>>>>> abbd4f91
+export const version = '7.0.0-alpha.1';