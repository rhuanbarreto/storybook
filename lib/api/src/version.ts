<<<<<<< HEAD
export const version = '6.0.0-beta.30';
=======
export const version = '6.0.0-beta.31';
>>>>>>> f39d46a4
<|MERGE_RESOLUTION|>--- conflicted
+++ resolved
@@ -1,5 +1 @@
-<<<<<<< HEAD
-export const version = '6.0.0-beta.30';
-=======
-export const version = '6.0.0-beta.31';
->>>>>>> f39d46a4
+export const version = '6.0.0-beta.31';