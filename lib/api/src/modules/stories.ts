--- conflicted
+++ resolved
@@ -1,10 +1,5 @@
-<<<<<<< HEAD
 import { DOCS_MODE } from 'global';
-// FIXME: we shouldn't import from dist but there are no types otherwise
-import { toId, sanitize, parseKind } from '@storybook/router';
-=======
 import { toId, sanitize, parseKind } from '@storybook/csf';
->>>>>>> a51ebffd
 import deprecate from 'util-deprecate';
 
 import { Module } from '../index';
