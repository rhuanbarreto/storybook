import React, { ReactElement, Component, useContext, useEffect, useMemo } from 'react';
import memoize from 'memoizerific';
// @ts-ignore shallow-equal is not in DefinitelyTyped
import shallowEqualObjects from 'shallow-equal/objects';

import {
  STORIES_CONFIGURED,
  STORY_CHANGED,
  SET_STORIES,
  SELECT_STORY,
  ADDON_STATE_CHANGED,
  ADDON_STATE_SET,
} from '@storybook/core-events';
import { RenderData as RouterData } from '@storybook/router';
import { Listener } from '@storybook/channels';
import initProviderApi, { SubAPI as ProviderAPI, Provider } from './init-provider-api';

import { createContext } from './context';
import Store, { Options } from './store';
import getInitialState from './initial-state';

import initAddons, { SubAPI as AddonsAPI } from './modules/addons';
import initChannel, { SubAPI as ChannelAPI } from './modules/channel';
import initNotifications, {
  SubState as NotificationState,
  SubAPI as NotificationAPI,
} from './modules/notifications';
import initStories, {
  SubState as StoriesSubState,
  SubAPI as StoriesAPI,
  StoriesRaw,
} from './modules/stories';
import initLayout, { SubState as LayoutSubState, SubAPI as LayoutAPI } from './modules/layout';
import initShortcuts, {
  SubState as ShortcutsSubState,
  SubAPI as ShortcutsAPI,
} from './modules/shortcuts';
import initURL, { QueryParams, SubAPI as UrlAPI } from './modules/url';
import initVersions, {
  SubState as VersionsSubState,
  SubAPI as VersionsAPI,
} from './modules/versions';

export { Options as StoreOptions, Listener as ChannelListener };

const ManagerContext = createContext({ api: undefined, state: getInitialState({}) });

<<<<<<< HEAD
=======
const { STORY_CHANGED, SET_STORIES, SELECT_STORY, NAVIGATE_URL } = Events;

>>>>>>> 4c64cdc0
export type Module = StoreData &
  RouterData &
  ProviderData & {
    mode?: 'production' | 'development';
    state: State;
  };

export type State = Other &
  LayoutSubState &
  StoriesSubState &
  NotificationState &
  VersionsSubState &
  RouterData &
  ShortcutsSubState;

export type API = AddonsAPI &
  ChannelAPI &
  ProviderAPI &
  StoriesAPI &
  LayoutAPI &
  NotificationAPI &
  ShortcutsAPI &
  VersionsAPI &
  UrlAPI &
  OtherAPI;

interface OtherAPI {
  [key: string]: any;
}
interface Other {
  customQueryParams: QueryParams;

  [key: string]: any;
}

export interface Combo {
  api: API;
  state: State;
}

interface ProviderData {
  provider: Provider;
}

interface DocsModeData {
  docsMode: boolean;
}

interface StoreData {
  store: Store;
}

interface Children {
  children: Component | ((props: Combo) => Component);
}

type StatePartial = Partial<State>;

export type Props = Children & RouterData & ProviderData & DocsModeData;

class ManagerProvider extends Component<Props, State> {
  api: API;

  modules: any[];

  static displayName = 'Manager';

  constructor(props: Props) {
    super(props);
    const {
      provider,
      location,
      path,
      viewMode = props.docsMode ? 'docs' : 'story',
      storyId,
      docsMode,
      navigate,
    } = props;

    const store = new Store({
      getState: () => this.state,
      setState: (stateChange: StatePartial, callback) => this.setState(stateChange, callback),
    });

    const routeData = { location, path, viewMode, storyId };

    // Initialize the state to be the initial (persisted) state of the store.
    // This gives the modules the chance to read the persisted state, apply their defaults
    // and override if necessary
    const docsModeState = {
      layout: { isToolshown: false, showPanel: false },
      ui: { docsMode: true },
    };
    this.state = store.getInitialState(
      getInitialState({
        ...routeData,
        ...(docsMode ? docsModeState : null),
      })
    );

    const apiData = {
      navigate,
      store,
      provider,
    };

    this.modules = [
      initChannel,
      initAddons,
      initLayout,
      initNotifications,
      initShortcuts,
      initStories,
      initURL,
      initVersions,
    ].map(initModule => initModule({ ...routeData, ...apiData, state: this.state }));

    // Create our initial state by combining the initial state of all modules, then overlaying any saved state
    const state = getInitialState(...this.modules.map(m => m.state));

    // Get our API by combining the APIs exported by each module
    const combo = Object.assign({ navigate }, ...this.modules.map(m => m.api));

    const api = initProviderApi({ provider, store, api: combo });

    api.on(STORY_CHANGED, (id: string) => {
      const options = api.getParameters(id, 'options');

      if (options) {
        api.setOptions(options);
      }
    });

    api.on(SET_STORIES, (data: { stories: StoriesRaw }) => {
      api.setStories(data.stories);
      const options = storyId
        ? api.getParameters(storyId, 'options')
        : api.getParameters(Object.keys(data.stories)[0], 'options');
      api.setOptions(options);
    });
    api.on(
      SELECT_STORY,
      ({ kind, story, ...rest }: { kind: string; story: string; [k: string]: any }) => {
        api.selectStory(kind, story, rest);
      }
    );
<<<<<<< HEAD
=======
    api.on(NAVIGATE_URL, (url: string, options: { [k: string]: any }) => {
      api.navigateUrl(url, options);
    });

>>>>>>> 4c64cdc0
    this.state = state;
    this.api = api;
  }

  static getDerivedStateFromProps = (props: Props, state: State) => {
    if (state.path !== props.path) {
      return {
        ...state,
        location: props.location,
        path: props.path,
        viewMode: props.viewMode,
        storyId: props.storyId,
      };
    }
    return null;
  };

  componentDidMount() {
    // Now every module has had a chance to set its API, call init on each module which gives it
    // a chance to do things that call other modules' APIs.
    this.modules.forEach(({ init }) => {
      if (init) {
        init({ api: this.api });
      }
    });
  }

  shouldComponentUpdate(nextProps: Props, nextState: State) {
    const prevState = this.state;
    const prevProps = this.props;

    if (prevState !== nextState) {
      return true;
    }
    if (prevProps.path !== nextProps.path) {
      return true;
    }
    return false;
  }

  render() {
    const { children } = this.props;
    const value = {
      state: this.state,
      api: this.api,
    };

    return (
      <ManagerContext.Provider value={value}>
        {typeof children === 'function' ? children(value) : children}
      </ManagerContext.Provider>
    );
  }
}

interface ConsumerProps<S, C> {
  filter?: (combo: C) => S;
  pure?: boolean;
  children: (d: S | C) => ReactElement<any> | null;
}

interface SubState {
  [key: string]: any;
}

class ManagerConsumer extends Component<ConsumerProps<SubState, Combo>> {
  prevChildren?: ReactElement<any> | null;

  prevData?: SubState;

  dataMemory?: (combo: Combo) => SubState;

  constructor(props: ConsumerProps<SubState, Combo>) {
    super(props);
    this.dataMemory = props.filter ? memoize(10)(props.filter) : null;
  }

  render() {
    const { children, pure } = this.props;

    return (
      <ManagerContext.Consumer>
        {d => {
          const data = this.dataMemory ? this.dataMemory(d) : d;
          if (
            pure &&
            this.prevChildren &&
            this.prevData &&
            shallowEqualObjects(data, this.prevData)
          ) {
            return this.prevChildren;
          }
          this.prevChildren = children(data);
          this.prevData = data;
          return this.prevChildren;
        }}
      </ManagerContext.Consumer>
    );
  }
}

export function useStorybookState(): State {
  const { state } = useContext(ManagerContext);
  return state;
}
export function useStorybookApi(): API {
  const { api } = useContext(ManagerContext);
  return api;
}

export { ManagerConsumer as Consumer, ManagerProvider as Provider };

export interface EventMap {
  [eventId: string]: Listener;
}

function orDefault<S>(fromStore: S, defaultState: S): S {
  if (typeof fromStore === 'undefined') {
    return defaultState;
  }
  return fromStore;
}

export const useChannel = (eventMap: EventMap, deps: any[] = []) => {
  const api = useStorybookApi();
  useEffect(() => {
    Object.entries(eventMap).forEach(([type, listener]) => api.on(type, listener));
    return () => {
      Object.entries(eventMap).forEach(([type, listener]) => api.off(type, listener));
    };
  }, deps);

  return api.emit;
};

export function useParameter<S>(parameterKey: string, defaultValue?: S) {
  const api = useStorybookApi();

  const result = api.getCurrentParameter<S>(parameterKey);
  return orDefault<S>(result, defaultValue);
}

type StateMerger<S> = (input: S) => S;
// chache for taking care of HMR
const addonStateCache: {
  [key: string]: any;
} = {};

// shared state
export function useAddonState<S>(addonId: string, defaultState?: S) {
  const api = useStorybookApi();
  const existingState = api.getAddonState<S>(addonId);
  const state = orDefault<S>(
    existingState,
    addonStateCache[addonId] ? addonStateCache[addonId] : defaultState
  );
  const setState = (s: S | StateMerger<S>, options?: Options) => {
    // set only after the stories are loaded
    if (addonStateCache[addonId]) {
      addonStateCache[addonId] = s;
    }
    api.setAddonState<S>(addonId, s, options);
  };
  const allListeners = useMemo(() => {
    const stateChangeHandlers = {
      [`${ADDON_STATE_CHANGED}-client-${addonId}`]: (s: S) => setState(s),
      [`${ADDON_STATE_SET}-client-${addonId}`]: (s: S) => setState(s),
    };
    const stateInitializationHandlers = {
      [STORIES_CONFIGURED]: () => {
        if (addonStateCache[addonId]) {
          // this happens when HMR
          setState(addonStateCache[addonId]);
          api.emit(`${ADDON_STATE_SET}-manager-${addonId}`, addonStateCache[addonId]);
        } else if (defaultState !== undefined) {
          // if not HMR, yet the defaults are form the manager
          setState(defaultState);
          // initialize addonStateCache after first load, so its available for subsequent HMR
          addonStateCache[addonId] = defaultState;
          api.emit(`${ADDON_STATE_SET}-manager-${addonId}`, defaultState);
        }
      },
      [STORY_CHANGED]: () => {
        if (api.getAddonState(addonId) !== undefined) {
          api.emit(`${ADDON_STATE_SET}-manager-${addonId}`, api.getAddonState(addonId));
        }
      },
    };

    return {
      ...stateChangeHandlers,
      ...stateInitializationHandlers,
    };
  }, [addonId]);

  const emit = useChannel(allListeners);
  return [
    state,
    (newStateOrMerger: S | StateMerger<S>, options?: Options) => {
      setState(newStateOrMerger, options);
      emit(`${ADDON_STATE_CHANGED}-manager-${addonId}`, newStateOrMerger);
    },
  ] as [S, (newStateOrMerger: S | StateMerger<S>, options?: Options) => void];
}<|MERGE_RESOLUTION|>--- conflicted
+++ resolved
@@ -10,6 +10,7 @@
   SELECT_STORY,
   ADDON_STATE_CHANGED,
   ADDON_STATE_SET,
+  NAVIGATE_URL,
 } from '@storybook/core-events';
 import { RenderData as RouterData } from '@storybook/router';
 import { Listener } from '@storybook/channels';
@@ -45,11 +46,6 @@
 
 const ManagerContext = createContext({ api: undefined, state: getInitialState({}) });
 
-<<<<<<< HEAD
-=======
-const { STORY_CHANGED, SET_STORIES, SELECT_STORY, NAVIGATE_URL } = Events;
-
->>>>>>> 4c64cdc0
 export type Module = StoreData &
   RouterData &
   ProviderData & {
@@ -196,13 +192,10 @@
         api.selectStory(kind, story, rest);
       }
     );
-<<<<<<< HEAD
-=======
     api.on(NAVIGATE_URL, (url: string, options: { [k: string]: any }) => {
       api.navigateUrl(url, options);
     });
 
->>>>>>> 4c64cdc0
     this.state = state;
     this.api = api;
   }
