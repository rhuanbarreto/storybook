{
  "name": "@storybook/theming",
  "version": "5.1.0-alpha.34",
  "description": "Core Storybook Components",
  "keywords": [
    "storybook"
  ],
  "homepage": "https://github.com/storybooks/storybook/tree/master/lib/theming",
  "bugs": {
    "url": "https://github.com/storybooks/storybook/issues"
  },
  "repository": {
    "type": "git",
    "url": "https://github.com/storybooks/storybook.git",
    "directory": "lib/theming"
  },
  "license": "MIT",
  "main": "dist/index.js",
  "types": "dist/index.d.ts",
  "scripts": {
    "prepare": "node ../../scripts/prepare.js"
  },
  "dependencies": {
    "@emotion/core": "^10.0.9",
    "@emotion/styled": "^10.0.7",
<<<<<<< HEAD
    "@storybook/client-logger": "^5.1.0-alpha.33",
=======
    "@storybook/client-logger": "5.1.0-alpha.34",
>>>>>>> a83f1fa7
    "common-tags": "^1.8.0",
    "core-js": "^2.6.5",
    "deep-object-diff": "^1.1.0",
    "emotion-theming": "^10.0.9",
    "global": "^4.3.2",
    "lodash.isequal": "^4.5.0",
    "lodash.mergewith": "^4.6.1",
    "memoizerific": "^1.11.3",
    "polished": "^3.0.0",
    "prop-types": "^15.7.2",
    "react-inspector": "^2.3.1"
  },
  "peerDependencies": {
    "react": "*",
    "react-dom": "*"
  },
  "publishConfig": {
    "access": "public"
  }
}<|MERGE_RESOLUTION|>--- conflicted
+++ resolved
@@ -23,11 +23,7 @@
   "dependencies": {
     "@emotion/core": "^10.0.9",
     "@emotion/styled": "^10.0.7",
-<<<<<<< HEAD
-    "@storybook/client-logger": "^5.1.0-alpha.33",
-=======
     "@storybook/client-logger": "5.1.0-alpha.34",
->>>>>>> a83f1fa7
     "common-tags": "^1.8.0",
     "core-js": "^2.6.5",
     "deep-object-diff": "^1.1.0",
