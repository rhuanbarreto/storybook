{
  "name": "@storybook/addons",
  "version": "4.2.0-alpha.2",
  "description": "Storybook addons store",
  "keywords": [
    "storybook"
  ],
  "homepage": "https://github.com/storybooks/storybook/tree/master/lib/addons",
  "bugs": {
    "url": "https://github.com/storybooks/storybook/issues"
  },
  "repository": {
    "type": "git",
    "url": "https://github.com/storybooks/storybook.git"
  },
  "license": "MIT",
  "main": "dist/index.js",
  "jsnext:main": "src/index.js",
  "scripts": {
    "prepare": "node ../../scripts/prepare.js"
  },
  "dependencies": {
<<<<<<< HEAD
    "@storybook/channels": "4.2.0-alpha.1",
=======
    "@storybook/channels": "4.2.0-alpha.2",
    "@storybook/components": "4.2.0-alpha.2",
>>>>>>> 2e7fe708
    "global": "^4.3.2",
    "util-deprecate": "^1.0.2"
  },
  "publishConfig": {
    "access": "public"
  }
}<|MERGE_RESOLUTION|>--- conflicted
+++ resolved
@@ -20,12 +20,7 @@
     "prepare": "node ../../scripts/prepare.js"
   },
   "dependencies": {
-<<<<<<< HEAD
-    "@storybook/channels": "4.2.0-alpha.1",
-=======
     "@storybook/channels": "4.2.0-alpha.2",
-    "@storybook/components": "4.2.0-alpha.2",
->>>>>>> 2e7fe708
     "global": "^4.3.2",
     "util-deprecate": "^1.0.2"
   },
