{
  "name": "sfc-vue-fixture",
  "version": "1.0.0",
  "description": "A Vue.js project",
  "author": "hypnos <Filipp.Riabchun@jetbrains.com>",
  "private": true,
  "scripts": {
    "dev": "node build/dev-server.js",
    "start": "node build/dev-server.js",
    "build": "node build/build.js",
    "storybook": "start-storybook -p 6006",
    "build-storybook": "build-storybook"
  },
  "dependencies": {
    "vue": "^2.4.3"
  },
  "devDependencies": {
    "autoprefixer": "^7.1.2",
    "babel-core": "^6.22.1",
    "babel-loader": "^7.1.1",
    "babel-plugin-transform-runtime": "^6.22.0",
    "babel-preset-env": "^1.3.2",
    "babel-preset-stage-2": "^6.22.0",
    "babel-register": "^6.22.0",
    "chalk": "^2.0.1",
    "connect-history-api-fallback": "^1.3.0",
    "copy-webpack-plugin": "^4.0.1",
    "css-loader": "^0.28.0",
    "cssnano": "^3.10.0",
    "eventsource-polyfill": "^0.9.6",
    "express": "^4.14.1",
    "extract-text-webpack-plugin": "^2.0.0",
    "file-loader": "^0.11.1",
    "friendly-errors-webpack-plugin": "^1.1.3",
    "html-webpack-plugin": "^2.28.0",
    "http-proxy-middleware": "^0.17.3",
    "webpack-bundle-analyzer": "^2.2.1",
    "semver": "^5.3.0",
    "shelljs": "^0.7.6",
    "opn": "^5.1.0",
    "optimize-css-assets-webpack-plugin": "^2.0.0",
    "ora": "^1.2.0",
    "rimraf": "^2.6.0",
    "url-loader": "^0.5.8",
    "vue-loader": "^13.0.4",
    "vue-style-loader": "^3.0.1",
    "vue-template-compiler": "^2.4.3",
    "webpack": "^2.6.1",
    "webpack-dev-middleware": "^1.10.0",
    "webpack-hot-middleware": "^2.18.0",
    "webpack-merge": "^4.1.0",
<<<<<<< HEAD
    "@storybook/vue": "^3.3.1",
    "@storybook/addon-actions": "^3.3.1",
    "@storybook/addon-links": "^3.3.1",
=======
    "@storybook/vue": "^3.3.3",
    "@storybook/addon-actions": "^3.3.3",
    "@storybook/addon-links": "^3.3.3",
>>>>>>> 27cfce1c
    "babel-preset-vue": "^2.0.0"
  },
  "engines": {
    "node": ">= 4.0.0",
    "npm": ">= 3.0.0"
  },
  "browserslist": [
    "> 1%",
    "last 2 versions",
    "not ie <= 8"
  ]
}<|MERGE_RESOLUTION|>--- conflicted
+++ resolved
@@ -49,15 +49,9 @@
     "webpack-dev-middleware": "^1.10.0",
     "webpack-hot-middleware": "^2.18.0",
     "webpack-merge": "^4.1.0",
-<<<<<<< HEAD
-    "@storybook/vue": "^3.3.1",
-    "@storybook/addon-actions": "^3.3.1",
-    "@storybook/addon-links": "^3.3.1",
-=======
     "@storybook/vue": "^3.3.3",
     "@storybook/addon-actions": "^3.3.3",
     "@storybook/addon-links": "^3.3.3",
->>>>>>> 27cfce1c
     "babel-preset-vue": "^2.0.0"
   },
   "engines": {
