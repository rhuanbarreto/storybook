import program from 'commander';
import path from 'path';
import chalk from 'chalk';
import envinfo from 'envinfo';
import leven from 'leven';
import pkg from '../package.json';
import initiate from './initiate';
import { codeLog } from './helpers';
import { add } from './add';
import { migrate } from './migrate';
import { extract } from './extract';

const logger = console;

if (process.argv[1].includes('getstorybook')) {
  logger.log(chalk.yellow('WARNING: getstorybook is deprecated.'));
  logger.log(chalk.yellow('The official command to install Storybook from now on is:\n'));
  codeLog(['sb init']);
  logger.log();
  initiate({}, pkg).then(() => process.exit(0));
} else {
  program
    .command('init')
    .description('Initialize Storybook into your project.')
    .option('-f --force', 'Force add storybook')
    .option('-s --skip-install', 'Skip installing deps')
    .option('-N --use-npm', 'Use npm to install deps')
    .option('-p --parser <babel | babylon | flow | ts | tsx>', 'jscodeshift parser')
    .option('-t --type <type>', 'Add Storybook for a specific project type')
    .option('--story-format <csf | csf-ts | mdx >', 'Generate stories in a specified format')
    .option('-y --yes', 'Answer yes to all prompts')
    .action(options => initiate(options, pkg));

  program
    .command('add <addon>')
    .description('Add an addon to your Storybook')
    .option('-N --use-npm', 'Use NPM to build the Storybook server')
    .option('-s --skip-postinstall', 'Skip package specific postinstall config modifications')
    .action((addonName, options) => add(addonName, options));

  program
    .command('info')
    .description('Prints debugging information about the local environment')
    .action(() => {
      logger.log(chalk.bold('\nEnvironment Info:'));
      envinfo
        .run({
          System: ['OS', 'CPU'],
          Binaries: ['Node', 'Yarn', 'npm'],
          Browsers: ['Chrome', 'Edge', 'Firefox', 'Safari'],
          npmPackages: '@storybook/*',
          npmGlobalPackages: '@storybook/*',
        })
        .then(logger.log);
    });

  program
    .command('migrate [migration]')
    .description('Run a storybook codemod migration on your source files')
    .option('-l --list', 'List available migrations')
    .option('-g --glob <glob>', 'Glob for files upon which to apply the migration', '**/*.js')
    .option('-p --parser <babel | babylon | flow | ts | tsx>', 'jscodeshift parser')
    .option(
      '-n --dry-run',
      'Dry run: verify the migration exists and show the files to which it will be applied'
    )
    .option(
      '-r --rename <from-to>',
      'Rename suffix of matching files after codemod has been applied, e.g. ".js:.ts"'
    )
    .action((migration, { configDir, glob, dryRun, list, rename, parser }) => {
      migrate(migration, { configDir, glob, dryRun, list, rename, parser, logger }).catch(err => {
        logger.error(err);
        process.exit(1);
      });
    });

  program
    .command('extract [location] [output]')
<<<<<<< HEAD
    .description('extract data.json from a built version')
    .action((location = 'storybook-static', output = path.join(location, 'data.json')) =>
=======
    .description('extract stories.json from a built version')
    .action((location = 'storybook-static', output = path.join(location, 'stories.json')) =>
>>>>>>> a8d47bf8
      extract(location, output).catch(e => {
        logger.error(e);
        process.exit(1);
      })
    );

  program.command('*', { noHelp: true }).action(() => {
    const [, , invalidCmd] = process.argv;
    logger.error(
      ' Invalid command: %s.\n See --help for a list of available commands.',
      invalidCmd
    );
    // eslint-disable-next-line
    const availableCommands = program.commands.map(cmd => cmd._name);
    const suggestion = availableCommands.find(cmd => leven(cmd, invalidCmd) < 3);
    if (suggestion) {
      logger.log(`\n Did you mean ${suggestion}?`);
    }
    process.exit(1);
  });

  program
    .usage('<command> [options]')
    .version(pkg.version)
    .parse(process.argv);

  if (program.rawArgs.length < 3) {
    program.help();
  }
}<|MERGE_RESOLUTION|>--- conflicted
+++ resolved
@@ -77,13 +77,8 @@
 
   program
     .command('extract [location] [output]')
-<<<<<<< HEAD
-    .description('extract data.json from a built version')
-    .action((location = 'storybook-static', output = path.join(location, 'data.json')) =>
-=======
     .description('extract stories.json from a built version')
     .action((location = 'storybook-static', output = path.join(location, 'stories.json')) =>
->>>>>>> a8d47bf8
       extract(location, output).catch(e => {
         logger.error(e);
         process.exit(1);
