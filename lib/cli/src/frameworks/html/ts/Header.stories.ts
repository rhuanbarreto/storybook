<<<<<<< HEAD
import type { Meta, StoryFn } from '@storybook/html';
=======
import { StoryFn, Meta } from '@storybook/html';
>>>>>>> 208e893c
import { createHeader, HeaderProps } from './Header';

export default {
  title: 'Example/Header',
  parameters: {
    // More on Story layout: https://storybook.js.org/docs/html/configure/story-layout
    layout: 'fullscreen',
  },
  // More on argTypes: https://storybook.js.org/docs/html/api/argtypes
  argTypes: {
    onLogin: { action: 'onLogin' },
    onLogout: { action: 'onLogout' },
    onCreateAccount: { action: 'onCreateAccount' },
  },
} as Meta<HeaderProps>;

const Template: StoryFn<HeaderProps> = (args) => createHeader(args);

export const LoggedIn = Template.bind({});
LoggedIn.args = {
  user: {},
};

export const LoggedOut = Template.bind({});
LoggedOut.args = {};<|MERGE_RESOLUTION|>--- conflicted
+++ resolved
@@ -1,8 +1,4 @@
-<<<<<<< HEAD
 import type { Meta, StoryFn } from '@storybook/html';
-=======
-import { StoryFn, Meta } from '@storybook/html';
->>>>>>> 208e893c
 import { createHeader, HeaderProps } from './Header';
 
 export default {
