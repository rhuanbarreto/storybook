--- conflicted
+++ resolved
@@ -1,9 +1,6 @@
 import { spawn, sync } from 'cross-spawn';
 import { satisfies } from '@storybook/semver';
-<<<<<<< HEAD
-=======
 import { hasYarn2 } from './has_yarn';
->>>>>>> 5cec0193
 
 /**
  * Get the latest version of the package available on npmjs.com.
