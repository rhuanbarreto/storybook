--- conflicted
+++ resolved
@@ -62,11 +62,7 @@
 const stripVersions = (addons: string[]) => addons.map((addon) => getPackageDetails(addon)[0]);
 
 const hasInteractiveStories = (framework: SupportedFrameworks) =>
-<<<<<<< HEAD
-  ['react', 'angular', 'preact', 'svelte', 'vue'].includes(framework);
-=======
-  ['react', 'angular', 'preact', 'svelte', 'vue3', 'html'].includes(framework);
->>>>>>> 071501da
+  ['react', 'angular', 'preact', 'svelte', 'vue', 'vue3', 'html'].includes(framework);
 
 export async function baseGenerator(
   packageManager: JsPackageManager,
