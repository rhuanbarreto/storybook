{
  "name": "@storybook/cli",
  "version": "4.0.0-alpha.12",
  "description": "Storybook's CLI - easiest method of adding storybook to your projects",
  "keywords": [
    "cli",
    "generator",
    "storybook"
  ],
  "homepage": "https://github.com/storybooks/storybook/tree/master/lib/cli",
  "bugs": {
    "url": "https://github.com/storybooks/storybook/issues"
  },
  "repository": {
    "type": "git",
    "url": "https://github.com/storybooks/storybook.git"
  },
  "license": "MIT",
  "author": "Storybook Team",
  "bin": {
    "getstorybook": "./bin/index.js"
  },
  "scripts": {
    "test": "cd test && ./run_tests.sh",
    "test-latest-cra": "cd test && ./test_latest_cra.sh"
  },
  "dependencies": {
<<<<<<< HEAD
    "@babel/plugin-transform-runtime": "^7.0.0-beta.51",
    "@babel/preset-env": "^7.0.0-beta.51",
    "@babel/register": "^7.0.0-beta.51",
    "@babel/runtime": "^7.0.0-beta.51",
    "@storybook/codemod": "4.0.0-alpha.9",
=======
    "@storybook/codemod": "4.0.0-alpha.12",
    "babel-plugin-transform-runtime": "^6.23.0",
    "babel-preset-env": "^1.7.0",
    "babel-register": "^6.26.0",
    "babel-runtime": "^6.26.0",
>>>>>>> dbf243d3
    "chalk": "^2.4.1",
    "child-process-promise": "^2.2.1",
    "commander": "^2.15.1",
    "cross-spawn": "^6.0.5",
    "jscodeshift": "^0.5.0",
    "json5": "^1.0.1",
    "merge-dirs": "^0.2.1",
    "semver": "^5.5.0",
    "shelljs": "^0.8.2",
    "update-notifier": "^2.5.0"
  },
  "devDependencies": {
    "@storybook/addon-actions": "4.0.0-alpha.12",
    "@storybook/addon-centered": "4.0.0-alpha.12",
    "@storybook/addon-graphql": "4.0.0-alpha.12",
    "@storybook/addon-info": "4.0.0-alpha.12",
    "@storybook/addon-knobs": "4.0.0-alpha.12",
    "@storybook/addon-links": "4.0.0-alpha.12",
    "@storybook/addon-notes": "4.0.0-alpha.12",
    "@storybook/addon-options": "4.0.0-alpha.12",
    "@storybook/addon-storyshots": "4.0.0-alpha.12",
    "@storybook/addons": "4.0.0-alpha.12",
    "@storybook/angular": "4.0.0-alpha.12",
    "@storybook/channel-postmessage": "4.0.0-alpha.12",
    "@storybook/channel-websocket": "4.0.0-alpha.12",
    "@storybook/channels": "4.0.0-alpha.12",
    "@storybook/html": "4.0.0-alpha.12",
    "@storybook/marko": "4.0.0-alpha.12",
    "@storybook/mithril": "4.0.0-alpha.12",
    "@storybook/polymer": "4.0.0-alpha.12",
    "@storybook/react": "4.0.0-alpha.12",
    "@storybook/react-native": "4.0.0-alpha.12",
    "@storybook/ui": "4.0.0-alpha.12",
    "@storybook/vue": "4.0.0-alpha.12",
    "check-node-version": "3.2.0",
    "npx": "10.2.0"
  }
}<|MERGE_RESOLUTION|>--- conflicted
+++ resolved
@@ -25,19 +25,11 @@
     "test-latest-cra": "cd test && ./test_latest_cra.sh"
   },
   "dependencies": {
-<<<<<<< HEAD
     "@babel/plugin-transform-runtime": "^7.0.0-beta.51",
     "@babel/preset-env": "^7.0.0-beta.51",
     "@babel/register": "^7.0.0-beta.51",
     "@babel/runtime": "^7.0.0-beta.51",
-    "@storybook/codemod": "4.0.0-alpha.9",
-=======
     "@storybook/codemod": "4.0.0-alpha.12",
-    "babel-plugin-transform-runtime": "^6.23.0",
-    "babel-preset-env": "^1.7.0",
-    "babel-register": "^6.26.0",
-    "babel-runtime": "^6.26.0",
->>>>>>> dbf243d3
     "chalk": "^2.4.1",
     "child-process-promise": "^2.2.1",
     "commander": "^2.15.1",
