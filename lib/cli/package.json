{
  "name": "@storybook/cli",
  "version": "6.5.0-alpha.62",
  "description": "Storybook's CLI - easiest method of adding storybook to your projects",
  "keywords": [
    "cli",
    "generator",
    "storybook"
  ],
  "homepage": "https://github.com/storybookjs/storybook/tree/main/lib/cli",
  "bugs": {
    "url": "https://github.com/storybookjs/storybook/issues"
  },
  "repository": {
    "type": "git",
    "url": "https://github.com/storybookjs/storybook.git",
    "directory": "lib/cli"
  },
  "funding": {
    "type": "opencollective",
    "url": "https://opencollective.com/storybook"
  },
  "license": "MIT",
  "author": "Storybook Team",
  "typesVersions": {
    "<3.8": {
      "*": [
        "ts3.4/*"
      ]
    }
  },
  "bin": {
    "getstorybook": "./bin/index.js",
    "sb": "./bin/index.js"
  },
  "files": [
    "bin/**/*",
    "dist/**/*",
    "README.md",
    "*.js",
    "*.d.ts"
  ],
  "scripts": {
    "prepare": "node ../../scripts/prepare.js",
    "test": "jest test/**/*.test.js"
  },
  "dependencies": {
    "@babel/core": "^7.12.10",
    "@babel/preset-env": "^7.12.11",
<<<<<<< HEAD
    "@storybook/codemod": "6.5.0-alpha.61",
    "@storybook/core-common": "6.5.0-alpha.61",
    "@storybook/core-server": "6.5.0-alpha.61",
    "@storybook/csf-tools": "6.5.0-alpha.61",
    "@storybook/node-logger": "6.5.0-alpha.61",
=======
    "@storybook/codemod": "6.5.0-alpha.62",
    "@storybook/core-common": "6.5.0-alpha.62",
    "@storybook/csf-tools": "6.5.0-alpha.62",
    "@storybook/node-logger": "6.5.0-alpha.62",
>>>>>>> 6d7c0632
    "@storybook/semver": "^7.3.2",
    "boxen": "^5.1.2",
    "chalk": "^4.1.0",
    "commander": "^6.2.1",
    "core-js": "^3.8.2",
    "cross-spawn": "^7.0.3",
    "envinfo": "^7.7.3",
    "express": "^4.17.1",
    "find-up": "^5.0.0",
    "fs-extra": "^9.0.1",
    "get-port": "^5.1.1",
    "globby": "^11.0.2",
    "jscodeshift": "^0.13.1",
    "json5": "^2.1.3",
    "leven": "^3.1.0",
    "prompts": "^2.4.0",
    "puppeteer-core": "^2.1.1",
    "read-pkg-up": "^7.0.1",
    "shelljs": "^0.8.5",
    "strip-json-comments": "^3.0.1",
    "ts-dedent": "^2.0.0",
    "update-notifier": "^5.0.1"
  },
  "devDependencies": {
    "@storybook/client-api": "6.5.0-alpha.62",
    "@types/cross-spawn": "^6.0.2",
    "@types/prompts": "^2.0.9",
    "@types/puppeteer-core": "^2.1.0",
    "@types/semver": "^7.3.4",
    "@types/shelljs": "^0.8.7",
    "@types/update-notifier": "^5.0.0",
    "strip-json-comments": "^3.1.1",
    "update-notifier": "^5.0.1"
  },
  "peerDependencies": {
    "jest": "*"
  },
  "publishConfig": {
    "access": "public"
  },
  "gitHead": "e6025078374acd23cb15d3480c882229742a7ac1"
}<|MERGE_RESOLUTION|>--- conflicted
+++ resolved
@@ -47,18 +47,11 @@
   "dependencies": {
     "@babel/core": "^7.12.10",
     "@babel/preset-env": "^7.12.11",
-<<<<<<< HEAD
-    "@storybook/codemod": "6.5.0-alpha.61",
-    "@storybook/core-common": "6.5.0-alpha.61",
-    "@storybook/core-server": "6.5.0-alpha.61",
-    "@storybook/csf-tools": "6.5.0-alpha.61",
-    "@storybook/node-logger": "6.5.0-alpha.61",
-=======
     "@storybook/codemod": "6.5.0-alpha.62",
     "@storybook/core-common": "6.5.0-alpha.62",
+    "@storybook/core-server": "6.5.0-alpha.62",
     "@storybook/csf-tools": "6.5.0-alpha.62",
     "@storybook/node-logger": "6.5.0-alpha.62",
->>>>>>> 6d7c0632
     "@storybook/semver": "^7.3.2",
     "boxen": "^5.1.2",
     "chalk": "^4.1.0",
