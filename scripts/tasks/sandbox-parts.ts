--- conflicted
+++ resolved
@@ -52,13 +52,8 @@
     await copy(srcDir, sandboxDir);
   } else {
     await executeCLIStep(steps.repro, {
-<<<<<<< HEAD
-      argument: keyExtends || key,
-      optionValues: { output: sandboxDir, branch: 'next', debug },
-=======
       argument: key,
       optionValues: { output: sandboxDir, branch: 'next', init: false, debug },
->>>>>>> 06f67105
       cwd: parentDir,
       dryRun,
       debug,
@@ -72,19 +67,6 @@
       await executeCLIStep(steps.add, { argument: addonName, cwd, dryRun, debug });
     }
   }
-<<<<<<< HEAD
-
-  const mainConfig = await readMainConfig({ cwd });
-  // Enable or disable Storybook features
-  mainConfig.setFieldValue(['features'], {
-    interactionsDebugger: true,
-  });
-
-  if ((templateExtends || template).expected.builder === '@storybook/builder-vite')
-    setSandboxViteFinal(mainConfig);
-  await writeConfig(mainConfig);
-=======
->>>>>>> 06f67105
 };
 
 export const install: Task['run'] = async ({ sandboxDir, template }, { link, dryRun, debug }) => {
