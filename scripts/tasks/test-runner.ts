--- conflicted
+++ resolved
@@ -14,14 +14,6 @@
 
     await exec(`yarn add --dev @storybook/test-runner`, execOptions);
 
-<<<<<<< HEAD
-    const storybookController = await serveSandbox(builtSandboxDir, {});
-
-    await exec(`yarn test-storybook --url http://localhost:8001 --junit --index-json`, {
-      ...execOptions,
-      env: {
-        JEST_JUNIT_OUTPUT_FILE: junitFilename,
-=======
     await exec(
       `yarn test-storybook --url http://localhost:${PORT} --junit`,
       {
@@ -29,7 +21,6 @@
         env: {
           JEST_JUNIT_OUTPUT_FILE: junitFilename,
         },
->>>>>>> 83909704
       },
       { dryRun, debug }
     );
