import fs from 'fs-extra';
import path, { join } from 'path';
import { build } from 'tsup';
import aliasPlugin from 'esbuild-plugin-alias';
import shelljs from 'shelljs';

const hasFlag = (flags: string[], name: string) => !!flags.find((s) => s.startsWith(`--${name}`));

const run = async ({ cwd, flags }: { cwd: string; flags: string[] }) => {
  const {
    name,
    dependencies,
    peerDependencies,
    bundler: { entries, platform, pre },
  } = await fs.readJson(join(cwd, 'package.json'));

<<<<<<< HEAD
  const isThemingPackage = name === '@storybook/theming';
=======
  if (pre) {
    shelljs.exec(`esrun ${pre}`, { cwd });
  }
>>>>>>> b4096192

  const reset = hasFlag(flags, 'reset');
  const watch = hasFlag(flags, 'watch');
  const optimized = hasFlag(flags, 'optimized');

  if (reset) {
    await fs.emptyDir(join(process.cwd(), 'dist'));
  }

  if (!optimized) {
    await Promise.all(
      entries.map(async (file: string) => {
        console.log(`skipping generating types for ${file}`);
        const { name } = path.parse(file);

        const pathName = join(process.cwd(), 'dist', `${name}.d.ts`);
        // throw new Error('test');
        await fs.ensureFile(pathName);
        const footer = isThemingPackage
          ? `export { StorybookTheme as Theme } from '../src/${name}';\n`
          : '';
        await fs.writeFile(pathName, `export * from '../src/${name}';\n${footer}`);
      })
    );
  }

  await Promise.all([
    build({
      entry: entries,
      watch,
      // sourcemap: optimized,
      format: ['esm'],
      target: 'chrome100',
      clean: true,
      platform: platform || 'browser',
      // shims: true,
      esbuildPlugins: [
        aliasPlugin({
          process: path.resolve(
            '../../node_modules/rollup-plugin-node-polyfills/polyfills/process-es6.js'
          ),
          util: path.resolve('../../node_modules/rollup-plugin-node-polyfills/polyfills/util.js'),
        }),
      ],
      external: [name, ...Object.keys(dependencies || {}), ...Object.keys(peerDependencies || {})],

      dts: optimized
        ? {
            entry: entries,
            resolve: true,
            footer: isThemingPackage
              ? `interface Theme extends StorybookTheme {};\nexport type { Theme };`
              : '',
          }
        : false,
      esbuildOptions: (c) => {
        /* eslint-disable no-param-reassign */
        c.define = optimized
          ? { 'process.env.NODE_ENV': "'production'", 'process.env': '{}', global: 'window' }
          : { 'process.env.NODE_ENV': "'development'", 'process.env': '{}', global: 'window' };
        c.platform = platform || 'browser';
        c.legalComments = 'none';
        c.minifyWhitespace = optimized;
        c.minifyIdentifiers = optimized;
        c.minifySyntax = optimized;
        /* eslint-enable no-param-reassign */
      },
    }),
    build({
      entry: entries,
      watch,
      format: ['cjs'],
      target: 'node14',
      platform: 'node',
      clean: true,
      external: [name, ...Object.keys(dependencies || {}), ...Object.keys(peerDependencies || {})],

      esbuildOptions: (c) => {
        /* eslint-disable no-param-reassign */
        // c.define = optimized
        //   ? { 'process.env.NODE_ENV': "'production'", 'process.env': '{}' }
        //   : { 'process.env.NODE_ENV': "'development'", 'process.env': '{}' };
        c.platform = 'node';
        c.legalComments = 'none';
        c.minifyWhitespace = optimized;
        c.minifyIdentifiers = optimized;
        c.minifySyntax = optimized;
        /* eslint-enable no-param-reassign */
      },
    }),
  ]);
};

const flags = process.argv.slice(2);
const cwd = process.cwd();

run({ cwd, flags }).catch((err) => {
  console.error(err.stack);
  process.exit(1);
});<|MERGE_RESOLUTION|>--- conflicted
+++ resolved
@@ -14,13 +14,11 @@
     bundler: { entries, platform, pre },
   } = await fs.readJson(join(cwd, 'package.json'));
 
-<<<<<<< HEAD
   const isThemingPackage = name === '@storybook/theming';
-=======
+
   if (pre) {
     shelljs.exec(`esrun ${pre}`, { cwd });
   }
->>>>>>> b4096192
 
   const reset = hasFlag(flags, 'reset');
   const watch = hasFlag(flags, 'watch');
