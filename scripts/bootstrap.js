#!/usr/bin/env node

/* eslint-disable global-require */

const { lstatSync, readdirSync } = require('fs');
const { join } = require('path');
const { maxConcurrentTasks } = require('./utils/concurrency');
const { checkDependenciesAndRun, spawn } = require('./utils/cli-utils');

function run() {
  const inquirer = require('inquirer');
  const program = require('commander');
  const chalk = require('chalk');
  const log = require('npmlog');

  const isTgz = (source) => lstatSync(source).isFile() && source.match(/.tgz$/);
  const getDirectories = (source) =>
    readdirSync(source)
      .map((name) => join(source, name))
      .filter(isTgz);

  log.heading = 'storybook';
  const prefix = 'bootstrap';
  log.addLevel('aborted', 3001, { fg: 'red', bold: true });

  const main = program
    .version('5.0.0')
    .option('--all', `Bootstrap everything ${chalk.gray('(all)')}`);

  const createTask = ({
    defaultValue,
    option,
    name,
    check = () => true,
    command,
    pre = [],
    order,
  }) => ({
    value: false,
    defaultValue: defaultValue || false,
    option: option || undefined,
    name: name || 'unnamed task',
    check: check || (() => true),
    order,
    command: () => {
      // run all pre tasks
      pre
        .map((key) => tasks[key])
        .forEach((task) => {
          if (task.check()) {
            task.command();
          }
        });

      log.info(prefix, name);
      command();
    },
  });

  const tasks = {
    core: createTask({
      name: `Core & Examples ${chalk.gray('(core)')}`,
      defaultValue: true,
      option: '--core',
      command: () => {
        log.info(prefix, 'yarn workspace');
      },
<<<<<<< HEAD
      pre: ['install', 'build', 'manager', 'dll'],
=======
      pre: ['install', 'build', 'manager'],
>>>>>>> 3775f570
      order: 1,
    }),
    reset: createTask({
      name: `Clean repository ${chalk.red('(reset)')}`,
      defaultValue: false,
      option: '--reset',
      command: () => {
        log.info(prefix, 'git clean');
        spawn('node -r esm ./scripts/reset.js');
      },
      order: 0,
    }),
    install: createTask({
      name: `Install dependencies ${chalk.gray('(install)')}`,
      defaultValue: false,
      option: '--install',
      command: () => {
        const command = process.env.CI
          ? `yarn install --frozen-lockfile --cache-folder ~/.cache/yarn --network-concurrency ${maxConcurrentTasks}`
          : `yarn install --ignore-optional --network-concurrency ${maxConcurrentTasks}`;
        spawn(command);
      },
      order: 1,
    }),
    build: createTask({
      name: `Build packages ${chalk.gray('(build)')}`,
      defaultValue: false,
      option: '--build',
      command: () => {
        log.info(prefix, 'prepare');
        spawn(
          `lerna run prepare ${
            process.env.CI ? `--concurrency ${maxConcurrentTasks} --stream` : ''
          }`
        );
      },
      order: 2,
    }),
    manager: createTask({
      name: `Generate prebuilt manager UI ${chalk.gray('(manager)')}`,
<<<<<<< HEAD
      defaultValue: false,
      option: '--manager',
      command: () => {
        spawn('yarn build-manager');
      },
      order: 3,
    }),
    dll: createTask({
      name: `Generate DLL ${chalk.gray('(dll)')}`,
=======
>>>>>>> 3775f570
      defaultValue: false,
      option: '--manager',
      command: () => {
        spawn('yarn build-manager');
      },
      order: 4,
    }),
    packs: createTask({
      name: `Build tarballs of packages ${chalk.gray('(build-packs)')}`,
      defaultValue: false,
      option: '--packs',
      command: () => {
        spawn('yarn build-packs');
      },
      check: () => getDirectories(join(__dirname, '..', 'packs')).length === 0,
      order: 5,
    }),
    registry: createTask({
      name: `Run local registry ${chalk.gray('(reg)')}`,
      defaultValue: false,
      option: '--reg',
      command: () => {
        spawn('yarn local-registry --publish --open');
      },
      order: 11,
    }),
    dev: createTask({
      name: `Run build in watch mode ${chalk.gray('(dev)')}`,
      defaultValue: false,
      option: '--dev',
      command: () => {
        spawn('yarn dev');
      },
      order: 9,
    }),
  };

  const groups = {
    main: ['core'],
<<<<<<< HEAD
    buildtasks: ['install', 'build', 'manager', 'dll', 'packs'],
=======
    buildtasks: ['install', 'build', 'manager', 'packs'],
>>>>>>> 3775f570
    devtasks: ['dev', 'registry', 'reset'],
  };

  Object.keys(tasks)
    .reduce((acc, key) => acc.option(tasks[key].option, tasks[key].name), main)
    .parse(process.argv);

  Object.keys(tasks).forEach((key) => {
    tasks[key].value = program[tasks[key].option.replace('--', '')] || program.all;
  });

  const createSeparator = (input) => `- ${input}${' ---------'.substr(0, 12)}`;

  const choices = Object.values(groups)
    .map((l) =>
      l.map((key) => ({
        name: tasks[key].name,
        checked: tasks[key].defaultValue,
      }))
    )
    .reduce(
      (acc, i, k) =>
        acc.concat(new inquirer.Separator(createSeparator(Object.keys(groups)[k]))).concat(i),
      []
    );

  let selection;
  if (
    !Object.keys(tasks)
      .map((key) => tasks[key].value)
      .filter(Boolean).length
  ) {
    selection = inquirer
      .prompt([
        {
          type: 'checkbox',
          message: 'Select the bootstrap activities',
          name: 'todo',
          pageSize: Object.keys(tasks).length + Object.keys(groups).length,
          choices,
        },
      ])
      .then(({ todo }) =>
        todo.map((name) => tasks[Object.keys(tasks).find((i) => tasks[i].name === name)])
      )
      .then((list) => {
        if (list.find((i) => i === tasks.reset)) {
          return inquirer
            .prompt([
              {
                type: 'confirm',
                message: `${chalk.red(
                  'DESTRUCTIVE'
                )} deletes node_modules, files not present in git ${chalk.underline(
                  'will get trashed'
                )}, except for .idea and .vscode, ${chalk.cyan('Continue?')}`,
                name: 'sure',
              },
            ])
            .then(({ sure }) => {
              if (sure) {
                return list;
              }
              throw new Error('problem is between keyboard and chair');
            });
        }
        return list;
      });
  } else {
    selection = Promise.resolve(
      Object.keys(tasks)
        .map((key) => tasks[key])
        .filter((item) => item.value === true)
    );
  }

  selection
    .then((list) => {
      if (list.length === 0) {
        log.warn(prefix, 'Nothing to bootstrap');
      } else {
        list
          .sort((a, b) => a.order - b.order)
          .forEach((key) => {
            key.command();
          });
        process.stdout.write('\x07');
      }
    })
    .catch((e) => {
      log.aborted(prefix, chalk.red(e.message));
      log.silly(prefix, e);
      process.exit(1);
    });
}

checkDependenciesAndRun(run);<|MERGE_RESOLUTION|>--- conflicted
+++ resolved
@@ -65,11 +65,7 @@
       command: () => {
         log.info(prefix, 'yarn workspace');
       },
-<<<<<<< HEAD
-      pre: ['install', 'build', 'manager', 'dll'],
-=======
       pre: ['install', 'build', 'manager'],
->>>>>>> 3775f570
       order: 1,
     }),
     reset: createTask({
@@ -110,24 +106,12 @@
     }),
     manager: createTask({
       name: `Generate prebuilt manager UI ${chalk.gray('(manager)')}`,
-<<<<<<< HEAD
       defaultValue: false,
       option: '--manager',
       command: () => {
         spawn('yarn build-manager');
       },
       order: 3,
-    }),
-    dll: createTask({
-      name: `Generate DLL ${chalk.gray('(dll)')}`,
-=======
->>>>>>> 3775f570
-      defaultValue: false,
-      option: '--manager',
-      command: () => {
-        spawn('yarn build-manager');
-      },
-      order: 4,
     }),
     packs: createTask({
       name: `Build tarballs of packages ${chalk.gray('(build-packs)')}`,
@@ -161,11 +145,7 @@
 
   const groups = {
     main: ['core'],
-<<<<<<< HEAD
-    buildtasks: ['install', 'build', 'manager', 'dll', 'packs'],
-=======
     buildtasks: ['install', 'build', 'manager', 'packs'],
->>>>>>> 3775f570
     devtasks: ['dev', 'registry', 'reset'],
   };
 
