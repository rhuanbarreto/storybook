/* eslint-disable no-console */
/* eslint-disable no-await-in-loop */
import program from 'commander';
import chalk from 'chalk';
import ora from 'ora';
import { setOutput } from '@actions/core';
<<<<<<< HEAD
import { getUnpickedPRs } from './utils/get-unpicked-prs';
import { githubGraphQlClient } from './utils/github-client';
import { git } from './utils/git-client';
=======
import { getUnpickedPRs } from './utils/github-client';
>>>>>>> 6850a8f6

program.name('pick-patches').description('Cherry pick patch PRs back to main');

const logger = console;

const OWNER = 'storybookjs';
const REPO = 'storybook';
const SOURCE_BRANCH = 'next';

interface PR {
  number: number;
  id: string;
  branch: string;
  title: string;
  mergeCommit: string;
}

function formatPR(pr: PR): string {
  return `https://github.com/${OWNER}/${REPO}/pull/${pr.number} "${pr.title}" ${chalk.yellow(
    pr.mergeCommit
  )}`;
}

export const run = async (_: unknown) => {
  if (!process.env.GH_TOKEN) {
    logger.error('GH_TOKEN environment variable must be set, exiting.');
    process.exit(1);
  }

  const sourceBranch = SOURCE_BRANCH;

  const spinner = ora('Searching for patch PRs to cherry-pick').start();

  const patchPRs = await getUnpickedPRs(sourceBranch);

  if (patchPRs.length > 0) {
    spinner.succeed(`Found ${patchPRs.length} PRs to cherry-pick to main.`);
  } else {
    spinner.warn('No PRs found.');
  }

  const failedCherryPicks: string[] = [];

  // eslint-disable-next-line no-restricted-syntax
  for (const pr of patchPRs) {
    const prSpinner = ora(`Cherry picking #${pr.number}`).start();

    try {
      await git.raw(['cherry-pick', '-m', '1', '--keep-redundant-commits', '-x', pr.mergeCommit]);
      prSpinner.succeed(`Picked: ${formatPR(pr)}`);
    } catch (pickError) {
      prSpinner.fail(`Failed to automatically pick: ${formatPR(pr)}`);
      logger.error(pickError.message);
      const abort = ora(`Aborting cherry pick for merge commit: ${pr.mergeCommit}`).start();
      try {
        await git.raw(['cherry-pick', '--abort']);
        abort.stop();
      } catch (abortError) {
        abort.warn(`Failed to abort cherry pick (${pr.mergeCommit})`);
        logger.error(pickError.message);
      }
      failedCherryPicks.push(pr.mergeCommit);
      prSpinner.info(
        `This PR can be picked manually with: ${chalk.grey(
          `git cherry-pick -m1 -x ${pr.mergeCommit}`
        )}`
      );
    }
  }

  if (process.env.GITHUB_ACTIONS === 'true') {
    setOutput('failed-cherry-picks', JSON.stringify(failedCherryPicks));
  }
};

if (require.main === module) {
  const options = program.parse(process.argv);
  run(options).catch((err) => {
    console.error(err);
    process.exit(1);
  });
}<|MERGE_RESOLUTION|>--- conflicted
+++ resolved
@@ -4,13 +4,8 @@
 import chalk from 'chalk';
 import ora from 'ora';
 import { setOutput } from '@actions/core';
-<<<<<<< HEAD
-import { getUnpickedPRs } from './utils/get-unpicked-prs';
-import { githubGraphQlClient } from './utils/github-client';
 import { git } from './utils/git-client';
-=======
 import { getUnpickedPRs } from './utils/github-client';
->>>>>>> 6850a8f6
 
 program.name('pick-patches').description('Cherry pick patch PRs back to main');
 
