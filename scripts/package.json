--- conflicted
+++ resolved
@@ -193,11 +193,7 @@
     "ts-dedent": "^2.0.0",
     "tsup": "^6.7.0",
     "type-fest": "~2.19",
-<<<<<<< HEAD
     "typescript": "~5.2.2",
-=======
-    "typescript": "5.2.2",
->>>>>>> e559a1ed
     "util": "^0.12.4",
     "uuid": "^9.0.0",
     "wait-on": "^7.0.1",
