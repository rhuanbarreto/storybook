--- conflicted
+++ resolved
@@ -92,17 +92,11 @@
       .filter((item) => item.name !== 'watch' && item.value === true);
   }
 
-<<<<<<< HEAD
-  selection.filter(Boolean).forEach(async (v) => {
+  selection?.filter(Boolean).forEach(async (v) => {
     const commmand = (await readJSON(resolve(v.location, 'package.json'))).scripts.prepare;
     const cwd = resolve(__dirname, '..', v.location);
     const sub = require('execa').command(`yarn ${commmand}${watchMode ? ' --watch' : ''}`, {
       cwd,
-=======
-  selection?.filter(Boolean).forEach((v) => {
-    const sub = execa.command(`yarn prepare${watchMode ? ' --watch' : ''}`, {
-      cwd: resolve(__dirname, '..', v.location),
->>>>>>> 13b40e37
       buffer: false,
       shell: true,
       env: {
