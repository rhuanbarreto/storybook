--- conflicted
+++ resolved
@@ -39,16 +39,10 @@
     "prepare": "node ../../scripts/prepare.js"
   },
   "dependencies": {
-<<<<<<< HEAD
-    "@storybook/addons": "6.5.0-beta.1",
-    "@storybook/core-client": "6.5.0-beta.1",
-    "@storybook/core-common": "6.5.0-beta.1",
-    "@storybook/core-server": "6.5.0-beta.1",
-=======
     "@storybook/addons": "6.5.0-beta.4",
-    "@storybook/core": "6.5.0-beta.4",
+    "@storybook/core-client": "6.5.0-beta.4",
     "@storybook/core-common": "6.5.0-beta.4",
->>>>>>> 96625248
+    "@storybook/core-server": "6.5.0-beta.4",
     "@storybook/csf": "0.0.2--canary.4566f4d.1",
     "@storybook/docs-tools": "6.5.0-beta.4",
     "@storybook/preview-web": "6.5.0-beta.4",
