--- conflicted
+++ resolved
@@ -1,10 +1,6 @@
 {
   "name": "@storybook/react-native",
-<<<<<<< HEAD
-  "version": "5.0.0-beta.2",
-=======
   "version": "5.0.0-beta.3",
->>>>>>> 247dd6a3
   "description": "A better way to develop React Native Components for your app",
   "keywords": [
     "react",
@@ -29,21 +25,12 @@
     "prepare": "node ../../scripts/prepare.js"
   },
   "dependencies": {
-<<<<<<< HEAD
-    "@storybook/addons": "5.0.0-beta.2",
-    "@storybook/channel-websocket": "5.0.0-beta.2",
-    "@storybook/channels": "5.0.0-beta.2",
-    "@storybook/core": "5.0.0-beta.2",
-    "@storybook/core-events": "5.0.0-beta.2",
-    "@storybook/ui": "5.0.0-beta.2",
-=======
     "@storybook/addons": "5.0.0-beta.3",
     "@storybook/channel-websocket": "5.0.0-beta.3",
     "@storybook/channels": "5.0.0-beta.3",
     "@storybook/core": "5.0.0-beta.3",
     "@storybook/core-events": "5.0.0-beta.3",
     "@storybook/ui": "5.0.0-beta.3",
->>>>>>> 247dd6a3
     "babel-loader": "^8.0.4",
     "babel-plugin-macros": "^2.4.5",
     "babel-plugin-syntax-async-functions": "^6.13.0",
