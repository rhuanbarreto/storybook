{
  "name": "@storybook/react-native",
<<<<<<< HEAD
  "version": "4.0.0-alpha.24",
=======
  "version": "4.0.0-alpha.25",
>>>>>>> 5971cee7
  "description": "A better way to develop React Native Components for your app",
  "keywords": [
    "react",
    "react-native",
    "storybook"
  ],
  "homepage": "https://github.com/storybooks/storybook/tree/master/app/react-native",
  "publishConfig": {
    "access": "public"
  },
  "bugs": {
    "url": "https://github.com/storybooks/storybook/issues"
  },
  "repository": {
    "type": "git",
    "url": "https://github.com/storybooks/storybook.git"
  },
  "license": "MIT",
  "main": "dist/index.js",
  "jsnext:main": "src/index.js",
  "bin": {
    "storybook": "dist/bin/storybook.js"
  },
  "scripts": {
    "prepare": "node ../../scripts/prepare.js"
  },
  "dependencies": {
<<<<<<< HEAD
    "@storybook/addons": "4.0.0-alpha.24",
    "@storybook/channel-websocket": "4.0.0-alpha.24",
    "@storybook/core": "4.0.0-alpha.24",
    "@storybook/core-events": "4.0.0-alpha.24",
    "@storybook/ui": "4.0.0-alpha.24",
    "babel-loader": "^7.1.5",
    "babel-plugin-macros": "^2.3.0",
=======
    "@storybook/addons": "4.0.0-alpha.25",
    "@storybook/channel-websocket": "4.0.0-alpha.25",
    "@storybook/channels": "4.0.0-alpha.25",
    "@storybook/core": "4.0.0-alpha.25",
    "@storybook/core-events": "4.0.0-alpha.25",
    "@storybook/ui": "4.0.0-alpha.25",
    "babel-loader": "^8.0.4",
    "babel-plugin-macros": "^2.4.2",
>>>>>>> 5971cee7
    "babel-plugin-syntax-async-functions": "^6.13.0",
    "babel-plugin-syntax-trailing-function-commas": "^6.22.0",
    "babel-plugin-transform-class-properties": "^6.24.1",
    "babel-plugin-transform-object-rest-spread": "^6.23.0",
    "babel-plugin-transform-regenerator": "^6.26.0",
    "babel-plugin-transform-runtime": "^6.23.0",
    "babel-preset-env": "^1.7.0",
<<<<<<< HEAD
    "babel-preset-minify": "^0.4.2",
=======
    "babel-preset-minify": "^0.5.0",
>>>>>>> 5971cee7
    "babel-preset-react": "^6.24.1",
    "babel-runtime": "^6.26.0",
    "case-sensitive-paths-webpack-plugin": "^2.1.2",
    "commander": "^2.19.0",
    "dotenv-webpack": "^1.5.7",
    "ejs": "^2.6.1",
    "express": "^4.16.3",
    "find-cache-dir": "^2.0.0",
    "global": "^4.3.2",
    "html-webpack-plugin": "^4.0.0-beta.1",
    "json5": "^2.1.0",
    "prop-types": "^15.6.2",
    "raw-loader": "^0.5.1",
    "react-dev-utils": "6.0.4",
    "react-native-swipe-gestures": "^1.0.2",
    "shelljs": "^0.8.2",
    "universal-dotenv": "^1.9.1",
    "url-parse": "^1.4.3",
    "uuid": "^3.3.2",
    "webpack": "^4.20.2",
    "webpack-dev-middleware": "^3.4.0",
    "webpack-hot-middleware": "^2.24.3",
    "ws": "^6.1.0"
  },
  "devDependencies": {
    "react-native": "^0.52.2"
  },
  "peerDependencies": {
    "babel-core": "^6.26.0 || ^7.0.0-0 || ^7.0.0-bridge.0",
    "babel-runtime": ">=6.0.0",
    "react": "*",
    "react-native": ">=0.51.0"
  }
}<|MERGE_RESOLUTION|>--- conflicted
+++ resolved
@@ -1,10 +1,6 @@
 {
   "name": "@storybook/react-native",
-<<<<<<< HEAD
-  "version": "4.0.0-alpha.24",
-=======
   "version": "4.0.0-alpha.25",
->>>>>>> 5971cee7
   "description": "A better way to develop React Native Components for your app",
   "keywords": [
     "react",
@@ -32,15 +28,6 @@
     "prepare": "node ../../scripts/prepare.js"
   },
   "dependencies": {
-<<<<<<< HEAD
-    "@storybook/addons": "4.0.0-alpha.24",
-    "@storybook/channel-websocket": "4.0.0-alpha.24",
-    "@storybook/core": "4.0.0-alpha.24",
-    "@storybook/core-events": "4.0.0-alpha.24",
-    "@storybook/ui": "4.0.0-alpha.24",
-    "babel-loader": "^7.1.5",
-    "babel-plugin-macros": "^2.3.0",
-=======
     "@storybook/addons": "4.0.0-alpha.25",
     "@storybook/channel-websocket": "4.0.0-alpha.25",
     "@storybook/channels": "4.0.0-alpha.25",
@@ -49,7 +36,6 @@
     "@storybook/ui": "4.0.0-alpha.25",
     "babel-loader": "^8.0.4",
     "babel-plugin-macros": "^2.4.2",
->>>>>>> 5971cee7
     "babel-plugin-syntax-async-functions": "^6.13.0",
     "babel-plugin-syntax-trailing-function-commas": "^6.22.0",
     "babel-plugin-transform-class-properties": "^6.24.1",
@@ -57,11 +43,7 @@
     "babel-plugin-transform-regenerator": "^6.26.0",
     "babel-plugin-transform-runtime": "^6.23.0",
     "babel-preset-env": "^1.7.0",
-<<<<<<< HEAD
-    "babel-preset-minify": "^0.4.2",
-=======
     "babel-preset-minify": "^0.5.0",
->>>>>>> 5971cee7
     "babel-preset-react": "^6.24.1",
     "babel-runtime": "^6.26.0",
     "case-sensitive-paths-webpack-plugin": "^2.1.2",
