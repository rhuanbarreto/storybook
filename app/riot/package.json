{
  "name": "@storybook/riot",
<<<<<<< HEAD
  "version": "5.3.0-rc.13",
=======
  "version": "5.2.8",
>>>>>>> be5a5584
  "description": "Storybook for riot.js: View riot snippets in isolation with Hot Reloading.",
  "keywords": [
    "storybook"
  ],
  "homepage": "https://github.com/storybookjs/storybook/tree/master/app/riot",
  "bugs": {
    "url": "https://github.com/storybookjs/storybook/issues"
  },
  "repository": {
    "type": "git",
    "url": "https://github.com/storybookjs/storybook.git",
    "directory": "app/riot"
  },
  "license": "MIT",
  "files": [
    "bin/**/*",
    "dist/**/*",
    "README.md",
    "standalone.js",
    "*.js",
    "*.d.ts"
  ],
  "main": "dist/client/index.js",
  "bin": {
    "build-storybook": "./bin/build.js",
    "start-storybook": "./bin/index.js",
    "storybook-server": "./bin/index.js"
  },
  "scripts": {
    "prepare": "node ../../scripts/prepare.js"
  },
  "dependencies": {
<<<<<<< HEAD
    "@storybook/core": "5.3.0-rc.13",
=======
    "@storybook/core": "5.2.8",
    "common-tags": "^1.8.0",
>>>>>>> be5a5584
    "core-js": "^3.0.1",
    "global": "^4.3.2",
    "raw-loader": "^3.1.0",
    "regenerator-runtime": "^0.13.3",
    "ts-dedent": "^1.1.0"
  },
  "devDependencies": {
    "@babel/plugin-transform-modules-commonjs": "^7.7.0",
    "@babel/preset-env": "^7.7.1",
    "@babel/preset-flow": "^7.0.0",
    "@babel/preset-react": "^7.7.0"
  },
  "peerDependencies": {
    "babel-loader": "^7.0.0 || ^8.0.0",
    "riot": "^3.0.0 || ^4.0.0",
    "riot-compiler": "^3.5.1 || ^4.0.0",
    "riot-hot-reload": "^1.0.0",
    "riot-tag-loader": "^2.0.0 || ^3.0.0"
  },
  "engines": {
    "node": ">=8.0.0"
  },
  "publishConfig": {
    "access": "public"
  },
  "gitHead": "4b9d901add9452525135caae98ae5f78dd8da9ff"
}<|MERGE_RESOLUTION|>--- conflicted
+++ resolved
@@ -1,10 +1,6 @@
 {
   "name": "@storybook/riot",
-<<<<<<< HEAD
   "version": "5.3.0-rc.13",
-=======
-  "version": "5.2.8",
->>>>>>> be5a5584
   "description": "Storybook for riot.js: View riot snippets in isolation with Hot Reloading.",
   "keywords": [
     "storybook"
@@ -37,12 +33,7 @@
     "prepare": "node ../../scripts/prepare.js"
   },
   "dependencies": {
-<<<<<<< HEAD
     "@storybook/core": "5.3.0-rc.13",
-=======
-    "@storybook/core": "5.2.8",
-    "common-tags": "^1.8.0",
->>>>>>> be5a5584
     "core-js": "^3.0.1",
     "global": "^4.3.2",
     "raw-loader": "^3.1.0",
