--- conflicted
+++ resolved
@@ -1,10 +1,6 @@
 {
   "name": "@storybook/riot",
-<<<<<<< HEAD
-  "version": "6.1.0-alpha.33",
-=======
   "version": "6.1.0-alpha.35",
->>>>>>> 3775f570
   "description": "Storybook for riot.js: View riot snippets in isolation with Hot Reloading.",
   "keywords": [
     "storybook"
@@ -38,11 +34,7 @@
     "prepare": "node ../../scripts/prepare.js"
   },
   "dependencies": {
-<<<<<<< HEAD
-    "@storybook/core": "6.1.0-alpha.33",
-=======
     "@storybook/core": "6.1.0-alpha.35",
->>>>>>> 3775f570
     "core-js": "^3.0.1",
     "global": "^4.3.2",
     "raw-loader": "^4.0.1",
@@ -69,11 +61,7 @@
   "publishConfig": {
     "access": "public"
   },
-<<<<<<< HEAD
-  "gitHead": "a5ee924e01e4e5c9d0170e2a70f8fc8a5825cfbb",
-=======
   "gitHead": "76bb5211363a4259b9962590a3a5e62a00921b91",
->>>>>>> 3775f570
   "typesVersions": {
     "<3.8": {
       "*": [
