{
  "name": "@storybook/angular",
  "version": "4.0.0-alpha.12",
  "description": "Storybook for Angular: Develop Angular Components in isolation with Hot Reloading.",
  "homepage": "https://github.com/storybooks/storybook/tree/master/apps/angular",
  "bugs": {
    "url": "https://github.com/storybooks/storybook/issues"
  },
  "repository": {
    "type": "git",
    "url": "https://github.com/storybooks/storybook.git"
  },
  "license": "MIT",
  "main": "dist/client/index.js",
  "jsnext:main": "src/client/index.js",
  "bin": {
    "build-storybook": "./bin/build.js",
    "start-storybook": "./bin/index.js",
    "storybook-server": "./bin/index.js"
  },
  "scripts": {
    "prepare": "node ../../scripts/prepare.js"
  },
  "dependencies": {
<<<<<<< HEAD
    "@babel/runtime": "^7.0.0-beta.51",
    "@storybook/core": "4.0.0-alpha.9",
    "@storybook/node-logger": "4.0.0-alpha.9",
=======
    "@storybook/core": "4.0.0-alpha.12",
    "@storybook/node-logger": "4.0.0-alpha.12",
>>>>>>> dbf243d3
    "angular2-template-loader": "^0.6.2",
    "core-js": "^2.5.7",
    "global": "^4.3.2",
    "react": "^16.4.0",
    "react-dom": "^16.4.0",
    "sass-loader": "^7.0.2",
    "ts-loader": "^4.3.1",
    "zone.js": "^0.8.26"
  },
  "peerDependencies": {
    "@angular-devkit/core": "^0.6.1",
    "@angular/common": ">=6.0.0",
    "@angular/compiler": ">=6.0.0",
    "@angular/core": ">=6.0.0",
    "@angular/forms": ">=6.0.0",
    "@angular/platform-browser": ">=6.0.0",
    "@angular/platform-browser-dynamic": ">=6.0.0"
  }
}<|MERGE_RESOLUTION|>--- conflicted
+++ resolved
@@ -22,14 +22,9 @@
     "prepare": "node ../../scripts/prepare.js"
   },
   "dependencies": {
-<<<<<<< HEAD
     "@babel/runtime": "^7.0.0-beta.51",
-    "@storybook/core": "4.0.0-alpha.9",
-    "@storybook/node-logger": "4.0.0-alpha.9",
-=======
     "@storybook/core": "4.0.0-alpha.12",
     "@storybook/node-logger": "4.0.0-alpha.12",
->>>>>>> dbf243d3
     "angular2-template-loader": "^0.6.2",
     "core-js": "^2.5.7",
     "global": "^4.3.2",
