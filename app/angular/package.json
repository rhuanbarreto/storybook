--- conflicted
+++ resolved
@@ -1,10 +1,6 @@
 {
   "name": "@storybook/angular",
-<<<<<<< HEAD
-  "version": "4.1.0-alpha.12",
-=======
   "version": "4.1.0",
->>>>>>> 75d45d3d
   "description": "Storybook for Angular: Develop Angular Components in isolation with Hot Reloading.",
   "keywords": [
     "storybook"
@@ -29,13 +25,8 @@
     "prepare": "node ../../scripts/prepare.js"
   },
   "dependencies": {
-<<<<<<< HEAD
-    "@storybook/core": "4.1.0-alpha.12",
-    "@storybook/node-logger": "4.1.0-alpha.12",
-=======
     "@storybook/core": "4.1.0",
     "@storybook/node-logger": "4.1.0",
->>>>>>> 75d45d3d
     "angular2-template-loader": "^0.6.2",
     "core-js": "^2.5.7",
     "fork-ts-checker-webpack-plugin": "^0.4.14",
