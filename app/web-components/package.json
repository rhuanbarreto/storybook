{
  "name": "@storybook/web-components",
  "version": "6.2.0-alpha.25",
  "description": "Storybook for web-components: View web components snippets in isolation with Hot Reloading.",
  "keywords": [
    "lit-html",
    "storybook",
    "web-components"
  ],
  "homepage": "https://github.com/storybookjs/storybook/tree/master/app/web-components",
  "bugs": {
    "url": "https://github.com/storybookjs/storybook/issues"
  },
  "repository": {
    "type": "git",
    "url": "https://github.com/storybookjs/storybook.git",
    "directory": "app/web-components"
  },
  "license": "MIT",
  "main": "dist/cjs/client/index.js",
  "module": "dist/esm/client/index.js",
  "types": "dist/ts3.9/client/index.d.ts",
  "typesVersions": {
    "<3.8": {
      "*": [
        "dist/ts3.4/*"
      ]
    }
  },
  "bin": {
    "build-storybook": "./bin/build.js",
    "start-storybook": "./bin/index.js",
    "storybook-server": "./bin/index.js"
  },
  "files": [
    "bin/**/*",
    "dist/**/*",
    "README.md",
    "*.js",
    "*.d.ts"
  ],
  "scripts": {
    "prepare": "node ../../scripts/prepare.js"
  },
  "dependencies": {
    "@babel/plugin-syntax-dynamic-import": "^7.8.3",
    "@babel/plugin-syntax-import-meta": "^7.10.4",
    "@babel/preset-env": "^7.12.11",
    "@storybook/addons": "6.2.0-alpha.25",
    "@storybook/client-api": "6.2.0-alpha.25",
    "@storybook/core": "6.2.0-alpha.25",
<<<<<<< HEAD
    "@storybook/core-common": "6.2.0-alpha.25",
=======
>>>>>>> 2fd216bd
    "@types/webpack-env": "^1.16.0",
    "babel-plugin-bundled-import-meta": "^0.3.1",
    "core-js": "^3.8.2",
    "global": "^4.4.0",
    "react": "16.14.0",
    "react-dom": "16.14.0",
    "read-pkg-up": "^7.0.1",
    "regenerator-runtime": "^0.13.7",
    "ts-dedent": "^2.0.0"
  },
  "devDependencies": {
    "lit-html": "^1.3.0"
  },
  "peerDependencies": {
    "@babel/core": "*",
    "babel-loader": "^7.0.0 || ^8.0.0",
    "lit-html": "^1.0.0"
  },
  "engines": {
    "node": ">=10.13.0"
  },
  "publishConfig": {
    "access": "public"
  },
<<<<<<< HEAD
  "gitHead": "20db16edcd0c76c54f0d80970a288ec94ebd19e6"
=======
  "gitHead": "d4ff49b2dee7c5a3c50e992832bd0ae4d3e52e41"
>>>>>>> 2fd216bd
}<|MERGE_RESOLUTION|>--- conflicted
+++ resolved
@@ -49,10 +49,7 @@
     "@storybook/addons": "6.2.0-alpha.25",
     "@storybook/client-api": "6.2.0-alpha.25",
     "@storybook/core": "6.2.0-alpha.25",
-<<<<<<< HEAD
     "@storybook/core-common": "6.2.0-alpha.25",
-=======
->>>>>>> 2fd216bd
     "@types/webpack-env": "^1.16.0",
     "babel-plugin-bundled-import-meta": "^0.3.1",
     "core-js": "^3.8.2",
@@ -77,9 +74,5 @@
   "publishConfig": {
     "access": "public"
   },
-<<<<<<< HEAD
-  "gitHead": "20db16edcd0c76c54f0d80970a288ec94ebd19e6"
-=======
   "gitHead": "d4ff49b2dee7c5a3c50e992832bd0ae4d3e52e41"
->>>>>>> 2fd216bd
 }