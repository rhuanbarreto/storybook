--- conflicted
+++ resolved
@@ -34,19 +34,11 @@
     "prepare": "node ../../scripts/prepare.js"
   },
   "dependencies": {
-<<<<<<< HEAD
     "@babel/preset-flow": "^7.10.4",
     "@babel/preset-react": "^7.10.4",
-    "@storybook/addons": "6.1.0-alpha.10",
-    "@storybook/core": "6.1.0-alpha.10",
-    "@storybook/node-logger": "6.1.0-alpha.10",
-=======
-    "@babel/preset-flow": "^7.0.0",
-    "@babel/preset-react": "^7.0.0",
     "@storybook/addons": "6.1.0-alpha.11",
     "@storybook/core": "6.1.0-alpha.11",
     "@storybook/node-logger": "6.1.0-alpha.11",
->>>>>>> 139fdd01
     "@storybook/semver": "^7.3.2",
     "@svgr/webpack": "^5.4.0",
     "@types/webpack-env": "^1.15.2",
