--- conflicted
+++ resolved
@@ -47,10 +47,7 @@
     "@pmmmwh/react-refresh-webpack-plugin": "^0.4.2",
     "@storybook/addons": "6.2.0-alpha.25",
     "@storybook/core": "6.2.0-alpha.25",
-<<<<<<< HEAD
     "@storybook/core-common": "6.2.0-alpha.25",
-=======
->>>>>>> 2fd216bd
     "@storybook/node-logger": "6.2.0-alpha.25",
     "@storybook/semver": "^7.3.2",
     "@types/webpack-env": "^1.16.0",
@@ -93,9 +90,5 @@
   "publishConfig": {
     "access": "public"
   },
-<<<<<<< HEAD
-  "gitHead": "20db16edcd0c76c54f0d80970a288ec94ebd19e6"
-=======
   "gitHead": "d4ff49b2dee7c5a3c50e992832bd0ae4d3e52e41"
->>>>>>> 2fd216bd
 }