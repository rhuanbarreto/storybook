{
  "name": "@storybook/mithril",
  "version": "6.1.0-alpha.11",
  "description": "Storybook for Mithril: Develop Mithril Component in isolation.",
  "keywords": [
    "storybook"
  ],
  "homepage": "https://github.com/storybookjs/storybook/tree/master/app/mithril",
  "bugs": {
    "url": "https://github.com/storybookjs/storybook/issues"
  },
  "repository": {
    "type": "git",
    "url": "https://github.com/storybookjs/storybook.git",
    "directory": "app/mithril"
  },
  "license": "MIT",
  "main": "dist/client/index.js",
  "types": "dist/client/index.d.ts",
  "bin": {
    "build-storybook": "./bin/build.js",
    "start-storybook": "./bin/index.js",
    "storybook-server": "./bin/index.js"
  },
  "files": [
    "bin/**/*",
    "dist/**/*",
    "README.md",
    "*.js",
    "*.d.ts",
    "ts3.4/**/*"
  ],
  "scripts": {
    "prepare": "node ../../scripts/prepare.js"
  },
  "dependencies": {
<<<<<<< HEAD
    "@babel/core": "^7.11.5",
    "@babel/plugin-transform-react-jsx": "^7.10.4",
    "@storybook/addons": "6.1.0-alpha.10",
    "@storybook/core": "6.1.0-alpha.10",
=======
    "@babel/core": "^7.9.6",
    "@babel/plugin-transform-react-jsx": "^7.3.0",
    "@storybook/addons": "6.1.0-alpha.11",
    "@storybook/core": "6.1.0-alpha.11",
>>>>>>> 139fdd01
    "@types/mithril": "^2.0.0",
    "@types/webpack-env": "^1.15.2",
    "core-js": "^3.0.1",
    "global": "^4.3.2",
    "regenerator-runtime": "^0.13.3",
    "ts-dedent": "^1.1.1"
  },
  "devDependencies": {
    "mithril": "^1.1.6"
  },
  "peerDependencies": {
    "@babel/core": "*",
    "mithril": "^1.1.6 || ^2.0.0"
  },
  "engines": {
    "node": ">=8.0.0"
  },
  "publishConfig": {
    "access": "public"
  },
  "gitHead": "38fc33bac608f870dea9215f5ac0657f90bc62ff",
  "typesVersions": {
    "<3.8": {
      "*": [
        "ts3.4/*"
      ]
    }
  }
}<|MERGE_RESOLUTION|>--- conflicted
+++ resolved
@@ -34,17 +34,10 @@
     "prepare": "node ../../scripts/prepare.js"
   },
   "dependencies": {
-<<<<<<< HEAD
     "@babel/core": "^7.11.5",
     "@babel/plugin-transform-react-jsx": "^7.10.4",
-    "@storybook/addons": "6.1.0-alpha.10",
-    "@storybook/core": "6.1.0-alpha.10",
-=======
-    "@babel/core": "^7.9.6",
-    "@babel/plugin-transform-react-jsx": "^7.3.0",
     "@storybook/addons": "6.1.0-alpha.11",
     "@storybook/core": "6.1.0-alpha.11",
->>>>>>> 139fdd01
     "@types/mithril": "^2.0.0",
     "@types/webpack-env": "^1.15.2",
     "core-js": "^3.0.1",
