--- conflicted
+++ resolved
@@ -1,10 +1,6 @@
 {
   "name": "@storybook/mithril",
-<<<<<<< HEAD
-  "version": "5.0.0-beta.2",
-=======
   "version": "5.0.0-beta.3",
->>>>>>> 247dd6a3
   "description": "Storybook for Mithril: Develop Mithril Component in isolation.",
   "keywords": [
     "storybook"
@@ -30,11 +26,7 @@
   },
   "dependencies": {
     "@babel/plugin-transform-react-jsx": "^7.3.0",
-<<<<<<< HEAD
-    "@storybook/core": "5.0.0-beta.2",
-=======
     "@storybook/core": "5.0.0-beta.3",
->>>>>>> 247dd6a3
     "common-tags": "^1.8.0",
     "core-js": "^2.6.2",
     "global": "^4.3.2",
