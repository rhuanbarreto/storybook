--- conflicted
+++ resolved
@@ -87,14 +87,7 @@
           keys:
             - build-yarn-2-cache-v4--{{ checksum "code/yarn.lock" }}--{{ checksum "scripts/yarn.lock" }}
       - run:
-<<<<<<< HEAD
-          name: Install dependencies
-          command: yarn install --immutable
-      - run:
-          name: Bootstrap
-=======
           name: Compile
->>>>>>> fc9ca963
           command: |
             yarn task --task compile --start-from=auto --no-link --debug
             git diff --exit-code
