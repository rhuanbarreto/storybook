version: 2.1

executors:
  sb_node_14_classic:
    parameters:
      class:
        description: The Resource class
        type: enum
        enum: ['small', 'medium', 'medium+', 'large', 'xlarge']
        default: 'medium'
    working_directory: /tmp/storybook
    docker:
      - image: cimg/node:14.19
        environment:
          NODE_OPTIONS: --max_old_space_size=3076
    resource_class: <<parameters.class>>
  sb_node_14_browsers:
    parameters:
      class:
        description: The Resource class
        type: enum
        enum: ['small', 'medium', 'medium+', 'large', 'xlarge']
        default: 'medium'
    working_directory: /tmp/storybook
    docker:
      - image: cimg/node:14.19-browsers
        environment:
          NODE_OPTIONS: --max_old_space_size=3076
    resource_class: <<parameters.class>>
  sb_cypress_8_node_14:
    parameters:
      class:
        description: The Resource class
        type: enum
        enum: ['small', 'medium', 'medium+', 'large', 'xlarge']
        default: 'medium'
    working_directory: /tmp/storybook
    docker:
      # ⚠️ The Cypress docker image is based on Node.js one so be careful when updating it because it can also
      # cause an upgrade of Node.js version too. Cypress 8.5 image is based on Node.js 14
      - image: cypress/included:8.7.0
        environment:
          NODE_OPTIONS: --max_old_space_size=3076
    resource_class: <<parameters.class>>
  sb_playwright:
    parameters:
      class:
        description: The Resource class
        type: enum
        enum: ['small', 'medium', 'medium+', 'large', 'xlarge']
        default: 'medium'
    working_directory: /tmp/storybook
    docker:
      - image: mcr.microsoft.com/playwright:v1.25.1-focal
        environment:
          NODE_OPTIONS: --max_old_space_size=3076
    resource_class: <<parameters.class>>

orbs:
  git-shallow-clone: guitarrapc/git-shallow-clone@2.0.3
  browser-tools: circleci/browser-tools@1.4.0

commands:
  ensure-pr-is-labeled-with:
    description: 'A command looking for the labels set on the PR associated to this workflow and checking it contains the label given as parameter'
    parameters:
      label:
        type: string
    steps:
      - run:
          name: Check if PR is labeled with "<< parameters.label >>"
          command: |
            apt-get -y install jq

            PR_NUMBER=$(echo "$CIRCLE_PULL_REQUEST" | sed "s/.*\/pull\///")
            echo "PR_NUMBER: $PR_NUMBER"

            API_GITHUB="https://api.github.com/repos/$CIRCLE_PROJECT_USERNAME/$CIRCLE_PROJECT_REPONAME"
            PR_REQUEST_URL="$API_GITHUB/pulls/$PR_NUMBER"
            PR_RESPONSE=$(curl -H "Authorization: token $GITHUB_TOKEN_STORYBOOK_BOT_READ_REPO" "$PR_REQUEST_URL")


            if [ $(echo $PR_RESPONSE | jq '.labels | map(select(.name == "<< parameters.label >>")) | length') -ge 1 ] ||
               ( [ $(echo $PR_RESPONSE | jq '.labels | length') -ge 1 ] && [ "<< parameters.label >>" == "*" ])
            then
              echo "🚀 The PR is labelled with '<< parameters.label >>', job will continue!"
            else
              echo "🏁 The PR isn't labelled with '<< parameters.label >>' so this job will end at the current step."
              circleci-agent step halt
            fi

jobs:
  build:
    executor:
      class: xlarge
      name: sb_node_14_classic
    steps:
      - git-shallow-clone/checkout_advanced:
          clone_options: '--depth 1 --verbose'
      - restore_cache:
          name: Restore Yarn cache
          keys:
            - build-yarn-2-cache-v3--{{ checksum "code/yarn.lock" }}
      - run:
          name: Install dependencies
          command: |
            cd code
            yarn install --immutable
      - run:
          name: Install script dependencies
          command: |
            cd scripts
            yarn install --immutable
      - run:
          name: Bootstrap
          command: |
            cd code
            yarn bootstrap --build
            git diff --exit-code
      - save_cache:
          name: Save Yarn cache
          key: build-yarn-2-cache-v3--{{ checksum "code/yarn.lock" }}
          paths:
            - ~/.yarn/berry/cache
      - persist_to_workspace:
          root: .
          paths:
            - code/node_modules
            - scripts/node_modules
            - code/examples
            - code/node_modules
            - code/addons
            - code/frameworks
            - code/lib
            - code/renderers
            - code/presets
  chromatic:
    executor: sb_node_14_browsers
    parallelism: 15
    steps:
      # Keep using default checkout because Chromatic needs some git history to work properly
      - checkout
      - attach_workspace:
          at: .
      - run:
          name: chromatic
          command: |
            cd code
            yarn run-chromatics
  examples:
    executor:
      class: medium+
      name: sb_node_14_browsers
    parallelism: 14
    steps:
      - git-shallow-clone/checkout_advanced:
          clone_options: '--depth 1 --verbose'
      - attach_workspace:
          at: .
      - run:
          name: examples
          command: |
            cd code
            yarn build-storybooks --all
      - persist_to_workspace:
          root: .
          paths:
            - code/built-storybooks
  publish:
    executor:
      class: medium
      name: sb_node_14_classic
    steps:
      - git-shallow-clone/checkout_advanced:
          clone_options: '--depth 1 --verbose'
      - attach_workspace:
          at: .
      - run:
          name: running local registry
          command: |
            cd code
            yarn local-registry --publish
      - persist_to_workspace:
          root: .
          paths:
            - .verdaccio-cache
  e2e-tests-extended:
    executor:
      class: medium
      name: sb_cypress_8_node_14
    parallelism: 14
    steps:
      - when:
          condition:
            and:
              - not:
                  equal: [main, << pipeline.git.branch >>]
              - not:
                  equal: [next, << pipeline.git.branch >>]
          steps:
            - ensure-pr-is-labeled-with:
                label: 'run e2e extended test suite'
      - git-shallow-clone/checkout_advanced:
          clone_options: '--depth 1 --verbose'
      - attach_workspace:
          at: .
      - run:
          name: running local registry
          command: |
            cd code
            yarn local-registry --port 6001 --open
          background: true
      - run:
          name: Wait for registry
          command: |
            cd code
            yarn wait-on http://localhost:6001
      - run:
          name: Run E2E (extended) tests
          command: |
            cd code
            yarn test:e2e-framework --clean --all --skip angular --skip angular12 --skip vue3 --skip web_components_typescript --skip cra --skip react
          no_output_timeout: 5m
      - store_artifacts:
          path: /tmp/cypress-record
          destination: cypress
  e2e-tests-core:
    executor:
      class: large
      name: sb_cypress_8_node_14
    parallelism: 8
    steps:
      - git-shallow-clone/checkout_advanced:
          clone_options: '--depth 1 --verbose'
      - attach_workspace:
          at: .
      - run:
          name: Running local registry
          command: |
            cd code
            yarn local-registry --port 6001 --open
          background: true
      - run:
          name: Wait for registry
          command: |
            cd code
            yarn wait-on http://localhost:6001
      - run:
          name: Run E2E (core) tests
          # Do not test CRA here because it's done in PnP part
          # TODO: Remove `web_components_typescript` as soon as Lit 2 stable is released
          command: |
            cd code
            yarn test:e2e-framework vue3 angular130 angular13 angular12 web_components_typescript web_components_lit2 react react_legacy_root_api
          no_output_timeout: 5m
      - run:
          name: prep artifacts
          when: always
          command: zip -r /tmp/storybook-e2e-testing-out.zip /tmp/storybook-e2e-testing
      - store_artifacts:
          path: /tmp/cypress-record
          destination: cypress
      - store_artifacts:
          path: /tmp/storybook-e2e-testing-out.zip
          destination: e2e
  # NOTE: this currently tests each story in docs mode, which doesn't make sense any more as stories
  #   can no longer run in docs mode. Instead we should probably change the test runner to test each
  #   docs entry if you run it in `VIEW_MODE=docs`
  # e2e-tests-sb-docs:
  #   executor:
  #     class: large
  #     name: sb_cypress_8_node_14
  #   parallelism: 8
  #   steps:
  #     - git-shallow-clone/checkout_advanced:
  #         clone_options: '--depth 1 --verbose'
  #     - attach_workspace:
  #         at: .
  #     - run:
  #         name: Running local registry
  #         command: yarn local-registry --port 6001 --open
  #         background: true
  #     - run:
  #         name: Wait for registry
  #         command: yarn wait-on http://localhost:6001
  #     - run:
  #         name: Run smoke tests
  #         command: yarn test:e2e-framework angular_modern_inline_rendering --test-runner --docs-mode
  #         no_output_timeout: 5m
  cra-bench:
    executor:
      class: medium+
      name: sb_playwright
    working_directory: /tmp/storybook
    steps:
      - git-shallow-clone/checkout_advanced:
          clone_options: '--depth 1 --verbose'
      - attach_workspace:
          at: .
      - run:
          name: Running local registry
          command: |
            cd code
            yarn local-registry --port 6001 --open
          background: true
      - run:
          name: Wait for registry
          command: |
            cd code
            yarn wait-on http://localhost:6001
      - run:
          name: set up cra repro, skip tests
          command: |
            cd code
            node ./lib/cli/bin/index.js repro -t cra --e2e ../cra-bench
      - run:
          name: Run @storybook/bench on repro
          command: |
            cd ./cra-bench
            npx -p @storybook/bench@1.0.0--canary.12.7cccdee.0 sb-bench 'echo noop' --label cra
      - run:
          name: prep artifacts
          when: always
          command: tar cvzf /tmp/sb-bench.tar.gz ./cra-bench
      - store_artifacts:
          path: /tmp/sb-bench.tar.gz
          destination: sb-bench.tar.gz
  e2e-tests-pnp:
    executor:
      class: medium
      name: sb_cypress_8_node_14
    working_directory: /tmp/storybook
    steps:
      - git-shallow-clone/checkout_advanced:
          clone_options: '--depth 1 --verbose'
      - attach_workspace:
          at: .
      - run:
          name: Running local registry
          command: |
            cd code
            yarn local-registry --port 6001 --open
          background: true
      - run:
          name: Wait for registry
          command: |
            cd code
            yarn wait-on http://localhost:6001
      - run:
          name: run e2e tests cra
          command: |
            cd code
            yarn test:e2e-framework --pnp cra
      # - run:
      #     name: run e2e tests vue
      #     command: yarn test:e2e-framework --pnp sfcVue
      - run:
          name: prep artifacts
          when: always
          command: zip -r /tmp/storybook-e2e-testing-out.zip /tmp/storybook-e2e-testing
      - store_artifacts:
          path: /tmp/cypress-record
          destination: cypress
      - store_artifacts:
          path: /tmp/storybook-e2e-testing-out.zip
          destination: e2e
  e2e-tests-examples:
    executor:
      class: small
      name: sb_cypress_8_node_14
    steps:
      - git-shallow-clone/checkout_advanced:
          clone_options: '--depth 1 --verbose'
      - attach_workspace:
          at: .
      - run:
          name: running example
          command: |
            cd code
            yarn serve-storybooks
          background: true
      - run:
          name: await running examples
          command: |
            cd code
            yarn await-serve-storybooks
      - run:
          name: cypress run
          command: |
            cd code
            yarn test:e2e-examples
      - store_artifacts:
          path: /tmp/cypress-record
          destination: cypress
  smoke-tests:
    executor:
      class: medium+
      name: sb_node_14_browsers
    environment:
      # Disable ESLint when running smoke tests to improve perf + As of CRA 4.0.3, CRA kitchen sinks are throwing
      # because of some ESLint warnings, related to: https://github.com/facebook/create-react-app/pull/10590
      DISABLE_ESLINT_PLUGIN: 'true'
    parallelism: 16
    steps:
      - git-shallow-clone/checkout_advanced:
          clone_options: '--depth 1 --verbose'
      - attach_workspace:
          at: .
      - run:
          name: smoke tests
          command: |
            cd code
            yarn smoketest-storybooks --all
  lint:
    executor:
      class: medium
      name: sb_node_14_classic
    steps:
      - git-shallow-clone/checkout_advanced:
          clone_options: '--depth 1 --verbose'
      - attach_workspace:
          at: .
      - run:
          name: Lint
          command: |
            cd code
            yarn lint
  script-unit-tests:
    executor: sb_node_14_browsers
    steps:
      - git-shallow-clone/checkout_advanced:
          clone_options: '--depth 1 --verbose'
      - attach_workspace:
          at: .
      - run:
          name: Test
          command: |
            cd scripts
            yarn test --coverage --runInBand --ci
      - store_test_results:
          path: scripts/junit.xml
  unit-tests:
    executor: sb_node_14_browsers
    steps:
      - git-shallow-clone/checkout_advanced:
          clone_options: '--depth 1 --verbose'
      - attach_workspace:
          at: .
      - run:
          name: Test
          command: |
            cd code
            yarn test --coverage --runInBand --ci
      - store_test_results:
          path: code/junit.xml
      - persist_to_workspace:
          root: .
          paths:
            - code/coverage
  coverage:
    executor:
      class: small
      name: sb_node_14_browsers
    steps:
      - git-shallow-clone/checkout_advanced:
          clone_options: '--depth 1 --verbose'
      - attach_workspace:
          at: .
      - run:
          name: Upload coverage
          command: |
            cd code
            yarn coverage

  ## new workflow
  create-sandboxes:
    executor:
      class: medium+
      name: sb_node_14_browsers
<<<<<<< HEAD
    parallelism: 9
=======
    parallelism: 8
>>>>>>> eace33cb
    steps:
      - git-shallow-clone/checkout_advanced:
          clone_options: '--depth 1 --verbose'
      - attach_workspace:
          at: .
      - run:
          name: Creating Sandboxes
          command: yarn task --task create --template $(yarn get-template ci) --force --no-before --junit
          working_directory: code
      - persist_to_workspace:
          root: .
          paths:
            - sandbox
      - store_test_results:
          path: code/test-results
  smoke-test-sandboxes:
    executor:
      class: medium+
      name: sb_node_14_browsers
<<<<<<< HEAD
    parallelism: 9
=======
    parallelism: 8
>>>>>>> eace33cb
    steps:
      - git-shallow-clone/checkout_advanced:
          clone_options: '--depth 1 --verbose'
      - attach_workspace:
          at: .
      - run:
          name: Smoke Testing Sandboxes
          command: yarn task --task smoke-test --template $(yarn get-template ci) --force --no-before --junit
          working_directory: code
      - store_test_results:
          path: code/test-results
  build-sandboxes:
    executor:
      class: medium+
      name: sb_node_14_browsers
<<<<<<< HEAD
    parallelism: 9
=======
    parallelism: 8
>>>>>>> eace33cb
    steps:
      - git-shallow-clone/checkout_advanced:
          clone_options: '--depth 1 --verbose'
      - attach_workspace:
          at: .
      - run:
          name: Building Sandboxes
          command: yarn task --task build --template $(yarn get-template ci) --force --no-before --junit
          working_directory: code
      - store_test_results:
          path: code/test-results
      - persist_to_workspace:
          root: .
          paths:
            - sandbox
  test-runner-sandboxes:
    executor:
      class: medium+
      name: sb_node_14_browsers
<<<<<<< HEAD
    parallelism: 9
=======
    parallelism: 8
>>>>>>> eace33cb
    steps:
      - git-shallow-clone/checkout_advanced:
          clone_options: '--depth 1 --verbose'
      - attach_workspace:
          at: .
      - run:
          name: Running Test Runner
          command: yarn task --task test-runner --template $(yarn get-template ci) --force --no-before --junit
          working_directory: code
      - store_test_results:
          path: code/test-results
  chromatic-sandboxes:
    executor:
      class: medium+
      name: sb_node_14_browsers
<<<<<<< HEAD
    parallelism: 9
=======
    parallelism: 8
>>>>>>> eace33cb
    steps:
      - git-shallow-clone/checkout_advanced:
          clone_options: '--depth 1 --verbose'
      - attach_workspace:
          at: .
      - run:
          name: Running Chromatic
          command: yarn task --task chromatic --template $(yarn get-template ci) --force --no-before --junit
          working_directory: code
      - store_test_results:
          path: code/test-results
  e2e-sandboxes:
    executor:
      class: medium+
      name: sb_playwright
<<<<<<< HEAD
    parallelism: 9
=======
    parallelism: 8
>>>>>>> eace33cb
    steps:
      - git-shallow-clone/checkout_advanced:
          clone_options: '--depth 1 --verbose'
      - attach_workspace:
          at: .
      - run:
          name: Running E2E Tests
          command: yarn task --task e2e-tests --template $(yarn get-template ci) --force --no-before --junit
          working_directory: code
      - store_test_results:
          path: code/test-results
      - store_artifacts: # this is where playwright puts more complex stuff
          path: code/playwright-results/
          destination: playwright

workflows:
  test:
    jobs:
      - build
      - lint:
          requires:
            - build
      - examples:
          requires:
            - build
      - e2e-tests-examples:
          requires:
            - examples
      - smoke-tests:
          requires:
            - build
      - unit-tests:
          requires:
            - build
      - script-unit-tests:
          requires:
            - build
      - coverage:
          requires:
            - unit-tests
      - chromatic:
          requires:
            - examples
      - publish:
          requires:
            - build
      - e2e-tests-extended:
          requires:
            - publish
      - e2e-tests-core:
          requires:
            - publish
      - e2e-tests-pnp:
          requires:
            - publish
      - cra-bench:
          requires:
            - publish

      ## new workflow
      - create-sandboxes:
          requires:
            - publish
      - smoke-test-sandboxes:
          requires:
            - create-sandboxes
      - build-sandboxes:
          requires:
            - create-sandboxes
      - test-runner-sandboxes:
          requires:
            - build-sandboxes
      - chromatic-sandboxes:
          requires:
            - build-sandboxes
      - e2e-sandboxes:
          requires:
            - build-sandboxes<|MERGE_RESOLUTION|>--- conflicted
+++ resolved
@@ -477,11 +477,7 @@
     executor:
       class: medium+
       name: sb_node_14_browsers
-<<<<<<< HEAD
-    parallelism: 9
-=======
-    parallelism: 8
->>>>>>> eace33cb
+    parallelism: 10
     steps:
       - git-shallow-clone/checkout_advanced:
           clone_options: '--depth 1 --verbose'
@@ -501,11 +497,7 @@
     executor:
       class: medium+
       name: sb_node_14_browsers
-<<<<<<< HEAD
-    parallelism: 9
-=======
-    parallelism: 8
->>>>>>> eace33cb
+    parallelism: 10
     steps:
       - git-shallow-clone/checkout_advanced:
           clone_options: '--depth 1 --verbose'
@@ -521,11 +513,7 @@
     executor:
       class: medium+
       name: sb_node_14_browsers
-<<<<<<< HEAD
-    parallelism: 9
-=======
-    parallelism: 8
->>>>>>> eace33cb
+    parallelism: 10
     steps:
       - git-shallow-clone/checkout_advanced:
           clone_options: '--depth 1 --verbose'
@@ -545,11 +533,7 @@
     executor:
       class: medium+
       name: sb_node_14_browsers
-<<<<<<< HEAD
-    parallelism: 9
-=======
-    parallelism: 8
->>>>>>> eace33cb
+    parallelism: 10
     steps:
       - git-shallow-clone/checkout_advanced:
           clone_options: '--depth 1 --verbose'
@@ -565,11 +549,7 @@
     executor:
       class: medium+
       name: sb_node_14_browsers
-<<<<<<< HEAD
-    parallelism: 9
-=======
-    parallelism: 8
->>>>>>> eace33cb
+    parallelism: 10
     steps:
       - git-shallow-clone/checkout_advanced:
           clone_options: '--depth 1 --verbose'
@@ -585,11 +565,7 @@
     executor:
       class: medium+
       name: sb_playwright
-<<<<<<< HEAD
-    parallelism: 9
-=======
-    parallelism: 8
->>>>>>> eace33cb
+    parallelism: 10
     steps:
       - git-shallow-clone/checkout_advanced:
           clone_options: '--depth 1 --verbose'
