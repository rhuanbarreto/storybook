--- conflicted
+++ resolved
@@ -479,16 +479,8 @@
           working_directory: code
       - run:
           name: Preparing Sandboxes
-<<<<<<< HEAD
-          command: |
-            mkdir sandbox
-            cd code
-            yarn once-per-template --step Building --no-cd --cadence ci --parallel \
-              --script "yarn sandbox --no-link --no-start --no-publish"
-=======
-          command: yarn build-sandboxes --cadence ci
+          command: yarn build-sandboxes --cadence ci --junit test-results/build.xml
           working_directory: code
->>>>>>> 759fc9e8
       - persist_to_workspace:
           root: .
           paths:
