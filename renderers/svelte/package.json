--- conflicted
+++ resolved
@@ -81,7 +81,6 @@
   "publishConfig": {
     "access": "public"
   },
-<<<<<<< HEAD
   "bundler": {
     "entries": [
       "./src/index.ts",
@@ -89,12 +88,5 @@
     ],
     "platform": "browser"
   },
-  "gitHead": "24725501c32a073cebc6bf2674a47357136fbe3a"
-=======
-  "bundlerEntrypoint": [
-    "./src/index.ts",
-    "./src/config.ts"
-  ],
   "gitHead": "b13dd8fb52819d73d4983148af8ffc5d683e8b75"
->>>>>>> 379d8b83
 }